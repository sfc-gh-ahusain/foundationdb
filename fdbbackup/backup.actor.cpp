--- conflicted
+++ resolved
@@ -99,11 +99,7 @@
 	OPT_CLUSTERFILE, OPT_QUIET, OPT_DRYRUN, OPT_FORCE,
 	OPT_HELP, OPT_DEVHELP, OPT_VERSION, OPT_PARENTPID, OPT_CRASHONERROR,
 	OPT_NOBUFSTDOUT, OPT_BUFSTDOUTERR, OPT_TRACE, OPT_TRACE_DIR,
-<<<<<<< HEAD
-	OPT_KNOB, OPT_TRACE_LOG_GROUP, OPT_LOCALITY,
-=======
-	OPT_KNOB, OPT_TRACE_LOG_GROUP, OPT_MEMLIMIT,
->>>>>>> 82505287
+	OPT_KNOB, OPT_TRACE_LOG_GROUP, OPT_MEMLIMIT, OPT_LOCALITY,
 
 	//DB constants
 	OPT_SOURCE_CLUSTER,
@@ -126,12 +122,9 @@
 	{ OPT_TRACE,           "--log",            SO_NONE },
 	{ OPT_TRACE_DIR,       "--logdir",         SO_REQ_SEP },
 	{ OPT_CRASHONERROR,    "--crash",          SO_NONE },
-<<<<<<< HEAD
 	{ OPT_LOCALITY,        "--locality_",      SO_REQ_SEP },
-=======
 	{ OPT_MEMLIMIT,        "-m",               SO_REQ_SEP },
 	{ OPT_MEMLIMIT,        "--memory",         SO_REQ_SEP },
->>>>>>> 82505287
 	{ OPT_HELP,            "-?",               SO_NONE },
 	{ OPT_HELP,            "-h",               SO_NONE },
 	{ OPT_HELP,            "--help",           SO_NONE },
@@ -338,12 +331,9 @@
 	{ OPT_TRACE,           "--log",            SO_NONE },
 	{ OPT_TRACE_DIR,       "--logdir",         SO_REQ_SEP },
 	{ OPT_CRASHONERROR,    "--crash",          SO_NONE },
-<<<<<<< HEAD
 	{ OPT_LOCALITY,        "--locality_",      SO_REQ_SEP },
-=======
 	{ OPT_MEMLIMIT,        "-m",               SO_REQ_SEP },
 	{ OPT_MEMLIMIT,        "--memory",         SO_REQ_SEP },
->>>>>>> 82505287
 	{ OPT_HELP,            "-?",               SO_NONE },
 	{ OPT_HELP,            "-h",               SO_NONE },
 	{ OPT_HELP,            "--help",           SO_NONE },
@@ -2039,12 +2029,9 @@
 		std::string traceLogGroup;
 		ESOError	lastError;
 		bool partial = true;
-<<<<<<< HEAD
 		LocalityData localities;
-=======
 		uint64_t memLimit = 8LL << 30;
 		Optional<uint64_t> ti;
->>>>>>> 82505287
 
 		std::vector<std::string> blobArgs;
 
