/*
 * DDTeamCollection.actor.cpp
 *
 * This source file is part of the FoundationDB open source project
 *
 * Copyright 2013-2022 Apple Inc. and the FoundationDB project authors
 *
 * Licensed under the Apache License, Version 2.0 (the "License");
 * you may not use this file except in compliance with the License.
 * You may obtain a copy of the License at
 *
 *     http://www.apache.org/licenses/LICENSE-2.0
 *
 * Unless required by applicable law or agreed to in writing, software
 * distributed under the License is distributed on an "AS IS" BASIS,
 * WITHOUT WARRANTIES OR CONDITIONS OF ANY KIND, either express or implied.
 * See the License for the specific language governing permissions and
 * limitations under the License.
 */

#include "fdbserver/DDTeamCollection.h"
#include "flow/Trace.h"
#include "flow/actorcompiler.h" // This must be the last #include.

FDB_DEFINE_BOOLEAN_PARAM(IsPrimary);

namespace {

// Helper function for STL containers, with flow-friendly error handling
template <class MapContainer, class K>
auto get(MapContainer& m, K const& k) -> decltype(m.at(k)) {
	auto it = m.find(k);
	ASSERT(it != m.end());
	return it->second;
}

} // namespace

class DDTeamCollectionImpl {
	ACTOR static Future<Void> checkAndRemoveInvalidLocalityAddr(DDTeamCollection* self) {
		state double start = now();
		state bool hasCorrectedLocality = false;

		loop {
			try {
				wait(delay(SERVER_KNOBS->DD_CHECK_INVALID_LOCALITY_DELAY, TaskPriority::DataDistribution));

				// Because worker's processId can be changed when its locality is changed, we cannot watch on the old
				// processId; This actor is inactive most time, so iterating all workers incurs little performance
				// overhead.
				state std::vector<ProcessData> workers = wait(getWorkers(self->cx));
				state std::set<AddressExclusion> existingAddrs;
				for (int i = 0; i < workers.size(); i++) {
					const ProcessData& workerData = workers[i];
					AddressExclusion addr(workerData.address.ip, workerData.address.port);
					existingAddrs.insert(addr);
					if (self->invalidLocalityAddr.count(addr) &&
					    self->isValidLocality(self->configuration.storagePolicy, workerData.locality)) {
						// The locality info on the addr has been corrected
						self->invalidLocalityAddr.erase(addr);
						hasCorrectedLocality = true;
						TraceEvent("InvalidLocalityCorrected").detail("Addr", addr.toString());
					}
				}

				wait(yield(TaskPriority::DataDistribution));

				// In case system operator permanently excludes workers on the address with invalid locality
				for (auto addr = self->invalidLocalityAddr.begin(); addr != self->invalidLocalityAddr.end();) {
					if (!existingAddrs.count(*addr)) {
						// The address no longer has a worker
						addr = self->invalidLocalityAddr.erase(addr);
						hasCorrectedLocality = true;
						TraceEvent("InvalidLocalityNoLongerExists").detail("Addr", addr->toString());
					} else {
						++addr;
					}
				}

				if (hasCorrectedLocality) {
					// Recruit on address who locality has been corrected
					self->restartRecruiting.trigger();
					hasCorrectedLocality = false;
				}

				if (self->invalidLocalityAddr.empty()) {
					break;
				}

				if (now() - start > 300) { // Report warning if invalid locality is not corrected within 300 seconds
					// The incorrect locality info has not been properly corrected in a reasonable time
					TraceEvent(SevWarn, "PersistentInvalidLocality")
					    .detail("Addresses", self->invalidLocalityAddr.size());
					start = now();
				}
			} catch (Error& e) {
				TraceEvent("CheckAndRemoveInvalidLocalityAddrRetry", self->distributorId).detail("Error", e.what());
			}
		}

		return Void();
	}

public:
	ACTOR static Future<Void> logOnCompletion(DDTeamCollection* self, Future<Void> signal) {
		wait(signal);
		wait(delay(SERVER_KNOBS->LOG_ON_COMPLETION_DELAY, TaskPriority::DataDistribution));

		if (!self->primary || self->configuration.usableRegions == 1) {
			TraceEvent("DDTrackerStarting", self->distributorId)
			    .detail("State", "Active")
			    .trackLatest(self->ddTrackerStartingEventHolder->trackingKey);
		}

		return Void();
	}

	ACTOR static Future<Void> interruptableBuildTeams(DDTeamCollection* self) {
		if (!self->addSubsetComplete.isSet()) {
			wait(addSubsetOfEmergencyTeams(self));
			self->addSubsetComplete.send(Void());
		}

		loop {
			choose {
				when(wait(self->buildTeams())) { return Void(); }
				when(wait(self->restartTeamBuilder.onTrigger())) {}
			}
		}
	}

	ACTOR static Future<Void> checkBuildTeams(DDTeamCollection* self) {
		wait(self->checkTeamDelay);
		while (!self->teamBuilder.isReady())
			wait(self->teamBuilder);

		if (self->doBuildTeams && self->readyToStart.isReady()) {
			self->doBuildTeams = false;
			self->teamBuilder = self->interruptableBuildTeams();
			wait(self->teamBuilder);
		}

		return Void();
	}

	// SOMEDAY: Make bestTeam better about deciding to leave a shard where it is (e.g. in PRIORITY_TEAM_HEALTHY case)
	//		    use keys, src, dest, metrics, priority, system load, etc.. to decide...
	ACTOR static Future<Void> getTeam(DDTeamCollection* self, GetTeamRequest req) {
		try {
			wait(self->checkBuildTeams());
			if (now() - self->lastMedianAvailableSpaceUpdate > SERVER_KNOBS->AVAILABLE_SPACE_UPDATE_DELAY) {
				self->lastMedianAvailableSpaceUpdate = now();
				std::vector<double> teamAvailableSpace;
				teamAvailableSpace.reserve(self->teams.size());
				for (const auto& team : self->teams) {
					if (team->isHealthy()) {
						teamAvailableSpace.push_back(team->getMinAvailableSpaceRatio());
					}
				}

				size_t pivot = teamAvailableSpace.size() / 2;
				if (teamAvailableSpace.size() > 1) {
					std::nth_element(
					    teamAvailableSpace.begin(), teamAvailableSpace.begin() + pivot, teamAvailableSpace.end());
					self->medianAvailableSpace =
					    std::max(SERVER_KNOBS->MIN_AVAILABLE_SPACE_RATIO,
					             std::min(SERVER_KNOBS->TARGET_AVAILABLE_SPACE_RATIO, teamAvailableSpace[pivot]));
				} else {
					self->medianAvailableSpace = SERVER_KNOBS->MIN_AVAILABLE_SPACE_RATIO;
				}
				if (self->medianAvailableSpace < SERVER_KNOBS->TARGET_AVAILABLE_SPACE_RATIO) {
					TraceEvent(SevWarn, "DDTeamMedianAvailableSpaceTooSmall", self->distributorId)
					    .detail("MedianAvailableSpaceRatio", self->medianAvailableSpace)
					    .detail("TargetAvailableSpaceRatio", SERVER_KNOBS->TARGET_AVAILABLE_SPACE_RATIO)
					    .detail("Primary", self->primary);
					self->printDetailedTeamsInfo.trigger();
				}
			}

			bool foundSrc = false;
			for (int i = 0; i < req.src.size(); i++) {
				if (self->server_info.count(req.src[i])) {
					foundSrc = true;
					break;
				}
			}

			// Select the best team
			// Currently the metric is minimum used disk space (adjusted for data in flight)
			// Only healthy teams may be selected. The team has to be healthy at the moment we update
			//   shardsAffectedByTeamFailure or we could be dropping a shard on the floor (since team
			//   tracking is "edge triggered")
			// SOMEDAY: Account for capacity, load (when shardMetrics load is high)

			// self->teams.size() can be 0 under the ConfigureTest.txt test when we change configurations
			// The situation happens rarely. We may want to eliminate this situation someday
			if (!self->teams.size()) {
				req.reply.send(std::make_pair(Optional<Reference<IDataDistributionTeam>>(), foundSrc));
				return Void();
			}

			int64_t bestLoadBytes = 0;
			Optional<Reference<IDataDistributionTeam>> bestOption;
			std::vector<Reference<IDataDistributionTeam>> randomTeams;
			const std::set<UID> completeSources(req.completeSources.begin(), req.completeSources.end());

			// Note: this block does not apply any filters from the request
			if (!req.wantsNewServers) {
				for (int i = 0; i < req.completeSources.size(); i++) {
					if (!self->server_info.count(req.completeSources[i])) {
						continue;
					}
					auto& teamList = self->server_info[req.completeSources[i]]->teams;
					for (int j = 0; j < teamList.size(); j++) {
						bool found = true;
						auto serverIDs = teamList[j]->getServerIDs();
						for (int k = 0; k < teamList[j]->size(); k++) {
							if (!completeSources.count(serverIDs[k])) {
								found = false;
								break;
							}
						}
						if (found && teamList[j]->isHealthy()) {
							bestOption = teamList[j];
							req.reply.send(std::make_pair(bestOption, foundSrc));
							return Void();
						}
					}
				}
			}

			if (req.wantsTrueBest) {
				ASSERT(!bestOption.present());
				auto& startIndex =
				    req.preferLowerUtilization ? self->lowestUtilizationTeam : self->highestUtilizationTeam;
				if (startIndex >= self->teams.size()) {
					startIndex = 0;
				}

				int bestIndex = startIndex;
				for (int i = 0; i < self->teams.size(); i++) {
					int currentIndex = (startIndex + i) % self->teams.size();
					if (self->teams[currentIndex]->isHealthy() &&
					    (!req.preferLowerUtilization ||
					     self->teams[currentIndex]->hasHealthyAvailableSpace(self->medianAvailableSpace))) {
						int64_t loadBytes = self->teams[currentIndex]->getLoadBytes(true, req.inflightPenalty);
						if ((!bestOption.present() || (req.preferLowerUtilization && loadBytes < bestLoadBytes) ||
						     (!req.preferLowerUtilization && loadBytes > bestLoadBytes)) &&
						    (!req.teamMustHaveShards ||
						     self->shardsAffectedByTeamFailure->hasShards(ShardsAffectedByTeamFailure::Team(
						         self->teams[currentIndex]->getServerIDs(), self->primary)))) {
							bestLoadBytes = loadBytes;
							bestOption = self->teams[currentIndex];
							bestIndex = currentIndex;
						}
					}
				}

				startIndex = bestIndex;
			} else {
				int nTries = 0;
				while (randomTeams.size() < SERVER_KNOBS->BEST_TEAM_OPTION_COUNT &&
				       nTries < SERVER_KNOBS->BEST_TEAM_MAX_TEAM_TRIES) {
					// If unhealthy team is majority, we may not find an ok dest in this while loop
					Reference<IDataDistributionTeam> dest = deterministicRandom()->randomChoice(self->teams);

					bool ok = dest->isHealthy() && (!req.preferLowerUtilization ||
					                                dest->hasHealthyAvailableSpace(self->medianAvailableSpace));

					for (int i = 0; ok && i < randomTeams.size(); i++) {
						if (randomTeams[i]->getServerIDs() == dest->getServerIDs()) {
							ok = false;
							break;
						}
					}

					ok = ok && (!req.teamMustHaveShards ||
					            self->shardsAffectedByTeamFailure->hasShards(
					                ShardsAffectedByTeamFailure::Team(dest->getServerIDs(), self->primary)));

					if (ok)
						randomTeams.push_back(dest);
					else
						nTries++;
				}

				// Log BestTeamStuck reason when we have healthy teams but they do not have healthy free space
				if (randomTeams.empty() && !self->zeroHealthyTeams->get()) {
					self->bestTeamKeepStuckCount++;
					if (g_network->isSimulated()) {
						TraceEvent(SevWarn, "GetTeamReturnEmpty").detail("HealthyTeams", self->healthyTeamCount);
					}
				} else {
					self->bestTeamKeepStuckCount = 0;
				}

				for (int i = 0; i < randomTeams.size(); i++) {
					int64_t loadBytes = randomTeams[i]->getLoadBytes(true, req.inflightPenalty);
					if (!bestOption.present() || (req.preferLowerUtilization && loadBytes < bestLoadBytes) ||
					    (!req.preferLowerUtilization && loadBytes > bestLoadBytes)) {
						bestLoadBytes = loadBytes;
						bestOption = randomTeams[i];
					}
				}
			}

			// Note: req.completeSources can be empty and all servers (and server teams) can be unhealthy.
			// We will get stuck at this! This only happens when a DC fails. No need to consider it right now.
			// Note: this block does not apply any filters from the request
			if (!bestOption.present() && self->zeroHealthyTeams->get()) {
				// Attempt to find the unhealthy source server team and return it
				for (int i = 0; i < req.completeSources.size(); i++) {
					if (!self->server_info.count(req.completeSources[i])) {
						continue;
					}
					auto& teamList = self->server_info[req.completeSources[i]]->teams;
					for (int j = 0; j < teamList.size(); j++) {
						bool found = true;
						auto serverIDs = teamList[j]->getServerIDs();
						for (int k = 0; k < teamList[j]->size(); k++) {
							if (!completeSources.count(serverIDs[k])) {
								found = false;
								break;
							}
						}
						if (found) {
							bestOption = teamList[j];
							req.reply.send(std::make_pair(bestOption, foundSrc));
							return Void();
						}
					}
				}
			}
			// if (!bestOption.present()) {
			// 	TraceEvent("GetTeamRequest").detail("Request", req.getDesc());
			// 	self->traceAllInfo(true);
			// }

			req.reply.send(std::make_pair(bestOption, foundSrc));

			return Void();
		} catch (Error& e) {
			if (e.code() != error_code_actor_cancelled)
				req.reply.sendError(e);
			throw;
		}
	}

	ACTOR static Future<Void> addSubsetOfEmergencyTeams(DDTeamCollection* self) {
		state int idx = 0;
		state std::vector<Reference<TCServerInfo>> servers;
		state std::vector<UID> serverIds;
		state Reference<LocalitySet> tempSet = Reference<LocalitySet>(new LocalityMap<UID>());
		state LocalityMap<UID>* tempMap = (LocalityMap<UID>*)tempSet.getPtr();

		for (; idx < self->badTeams.size(); idx++) {
			servers.clear();
			for (const auto& server : self->badTeams[idx]->getServers()) {
				if (server->inDesiredDC && !self->server_status.get(server->getId()).isUnhealthy()) {
					servers.push_back(server);
				}
			}

			// For the bad team that is too big (too many servers), we will try to find a subset of servers in the team
			// to construct a new healthy team, so that moving data to the new healthy team will not
			// cause too much data movement overhead
			// FIXME: This code logic can be simplified.
			if (servers.size() >= self->configuration.storageTeamSize) {
				bool foundTeam = false;
				for (int j = 0; j < servers.size() - self->configuration.storageTeamSize + 1 && !foundTeam; j++) {
					auto& serverTeams = servers[j]->teams;
					for (int k = 0; k < serverTeams.size(); k++) {
						auto& testTeam = serverTeams[k]->getServerIDs();
						bool allInTeam = true; // All servers in testTeam belong to the healthy servers
						for (int l = 0; l < testTeam.size(); l++) {
							bool foundServer = false;
							for (auto it : servers) {
								if (it->getId() == testTeam[l]) {
									foundServer = true;
									break;
								}
							}
							if (!foundServer) {
								allInTeam = false;
								break;
							}
						}
						if (allInTeam) {
							foundTeam = true;
							break;
						}
					}
				}
				if (!foundTeam) {
					if (self->satisfiesPolicy(servers)) {
						if (servers.size() == self->configuration.storageTeamSize ||
						    self->satisfiesPolicy(servers, self->configuration.storageTeamSize)) {
							servers.resize(self->configuration.storageTeamSize);
							self->addTeam(servers, true);
							// self->traceTeamCollectionInfo(); // Trace at the end of the function
						} else {
							tempSet->clear();
							for (auto it : servers) {
								tempMap->add(it->lastKnownInterface.locality, &it->getId());
							}

							std::vector<LocalityEntry> resultEntries, forcedEntries;
							bool result = tempSet->selectReplicas(
							    self->configuration.storagePolicy, forcedEntries, resultEntries);
							ASSERT(result && resultEntries.size() == self->configuration.storageTeamSize);

							serverIds.clear();
							for (auto& it : resultEntries) {
								serverIds.push_back(*tempMap->getObject(it));
							}
							std::sort(serverIds.begin(), serverIds.end());
							self->addTeam(serverIds.begin(), serverIds.end(), true);
						}
					} else {
						serverIds.clear();
						for (auto it : servers) {
							serverIds.push_back(it->getId());
						}
						TraceEvent(SevWarnAlways, "CannotAddSubset", self->distributorId)
						    .detail("Servers", describe(serverIds));
					}
				}
			}
			wait(yield());
		}

		// Trace and record the current number of teams for correctness test
		self->traceTeamCollectionInfo();

		return Void();
	}

	ACTOR static Future<Void> init(DDTeamCollection* self,
	                               Reference<InitialDataDistribution> initTeams,
	                               const DDEnabledState* ddEnabledState) {
		self->healthyZone.set(initTeams->initHealthyZoneValue);
		// SOMEDAY: If some servers have teams and not others (or some servers have more data than others) and there is
		// an address/locality collision, should we preferentially mark the least used server as undesirable?
		for (auto& server : initTeams->allServers) {
			if (self->shouldHandleServer(server.first)) {
				if (!self->isValidLocality(self->configuration.storagePolicy, server.first.locality)) {
					TraceEvent(SevWarnAlways, "MissingLocality")
					    .detail("Server", server.first.uniqueID)
					    .detail("Locality", server.first.locality.toString());
					auto addr = server.first.stableAddress();
					self->invalidLocalityAddr.insert(AddressExclusion(addr.ip, addr.port));
					if (self->checkInvalidLocalities.isReady()) {
						self->checkInvalidLocalities = checkAndRemoveInvalidLocalityAddr(self);
						self->addActor.send(self->checkInvalidLocalities);
					}
				}
				self->addServer(server.first, server.second, self->serverTrackerErrorOut, 0, *ddEnabledState);
			}
		}

		state std::set<std::vector<UID>>::iterator teamIter =
		    self->primary ? initTeams->primaryTeams.begin() : initTeams->remoteTeams.begin();
		state std::set<std::vector<UID>>::iterator teamIterEnd =
		    self->primary ? initTeams->primaryTeams.end() : initTeams->remoteTeams.end();
		for (; teamIter != teamIterEnd; ++teamIter) {
			self->addTeam(teamIter->begin(), teamIter->end(), true);
			wait(yield());
		}

		return Void();
	}

	ACTOR static Future<Void> buildTeams(DDTeamCollection* self) {
		state int desiredTeams;
		state int serverCount = 0;
		state int uniqueMachines = 0;
		state std::set<Optional<Standalone<StringRef>>> machines;

		// wait to see whether restartTeamBuilder is triggered
		wait(delay(0, g_network->getCurrentTask()));
		// make team builder don't build team during the interval between excluding the wiggled process and recruited a
		// new SS to avoid redundant teams
		while (self->pauseWiggle && !self->pauseWiggle->get() && self->waitUntilRecruited.get()) {
			choose {
				when(wait(self->waitUntilRecruited.onChange() || self->pauseWiggle->onChange())) {}
				when(wait(delay(SERVER_KNOBS->PERPETUAL_WIGGLE_DELAY, g_network->getCurrentTask()))) { break; }
			}
		}

		for (auto i = self->server_info.begin(); i != self->server_info.end(); ++i) {
			if (!self->server_status.get(i->first).isUnhealthy()) {
				++serverCount;
				LocalityData& serverLocation = i->second->lastKnownInterface.locality;
				machines.insert(serverLocation.zoneId());
			}
		}
		uniqueMachines = machines.size();
		TraceEvent("BuildTeams", self->distributorId)
		    .detail("ServerCount", self->server_info.size())
		    .detail("UniqueMachines", uniqueMachines)
		    .detail("Primary", self->primary)
		    .detail("StorageTeamSize", self->configuration.storageTeamSize);

		// If there are too few machines to even build teams or there are too few represented datacenters, build no new
		// teams
		if (uniqueMachines >= self->configuration.storageTeamSize) {
			desiredTeams = SERVER_KNOBS->DESIRED_TEAMS_PER_SERVER * serverCount;
			int maxTeams = SERVER_KNOBS->MAX_TEAMS_PER_SERVER * serverCount;

			// Exclude teams who have members in the wrong configuration, since we don't want these teams
			int teamCount = 0;
			int totalTeamCount = 0;
			int wigglingTeams = 0;
			for (int i = 0; i < self->teams.size(); ++i) {
				if (!self->teams[i]->isWrongConfiguration()) {
					if (self->teams[i]->isHealthy()) {
						teamCount++;
					}
					totalTeamCount++;
				}
				if (self->teams[i]->getPriority() == SERVER_KNOBS->PRIORITY_PERPETUAL_STORAGE_WIGGLE) {
					wigglingTeams++;
				}
			}

			// teamsToBuild is calculated such that we will not build too many teams in the situation
			// when all (or most of) teams become unhealthy temporarily and then healthy again
			state int teamsToBuild;
			teamsToBuild = std::max(0, std::min(desiredTeams - teamCount, maxTeams - totalTeamCount));

			TraceEvent("BuildTeamsBegin", self->distributorId)
			    .detail("TeamsToBuild", teamsToBuild)
			    .detail("DesiredTeams", desiredTeams)
			    .detail("MaxTeams", maxTeams)
			    .detail("BadServerTeams", self->badTeams.size())
			    .detail("PerpetualWigglingTeams", wigglingTeams)
			    .detail("UniqueMachines", uniqueMachines)
			    .detail("TeamSize", self->configuration.storageTeamSize)
			    .detail("Servers", serverCount)
			    .detail("CurrentTrackedServerTeams", self->teams.size())
			    .detail("HealthyTeamCount", teamCount)
			    .detail("TotalTeamCount", totalTeamCount)
			    .detail("MachineTeamCount", self->machineTeams.size())
			    .detail("MachineCount", self->machine_info.size())
			    .detail("DesiredTeamsPerServer", SERVER_KNOBS->DESIRED_TEAMS_PER_SERVER);

			self->lastBuildTeamsFailed = false;
			if (teamsToBuild > 0 || self->notEnoughTeamsForAServer()) {
				state std::vector<std::vector<UID>> builtTeams;

				// addTeamsBestOf() will not add more teams than needed.
				// If the team number is more than the desired, the extra teams are added in the code path when
				// a team is added as an initial team
				int addedTeams = self->addTeamsBestOf(teamsToBuild, desiredTeams, maxTeams);

				if (addedTeams <= 0 && self->teams.size() == 0) {
					TraceEvent(SevWarn, "NoTeamAfterBuildTeam", self->distributorId)
					    .detail("ServerTeamNum", self->teams.size())
					    .detail("Debug", "Check information below");
					// Debug: set true for traceAllInfo() to print out more information
					self->traceAllInfo();
				}
			} else {
				int totalHealthyMachineCount = self->calculateHealthyMachineCount();

				int desiredMachineTeams = SERVER_KNOBS->DESIRED_TEAMS_PER_SERVER * totalHealthyMachineCount;
				int maxMachineTeams = SERVER_KNOBS->MAX_TEAMS_PER_SERVER * totalHealthyMachineCount;
				int healthyMachineTeamCount = self->getHealthyMachineTeamCount();

				std::pair<uint64_t, uint64_t> minMaxTeamsOnServer = self->calculateMinMaxServerTeamsOnServer();
				std::pair<uint64_t, uint64_t> minMaxMachineTeamsOnMachine =
				    self->calculateMinMaxMachineTeamsOnMachine();

				TraceEvent("TeamCollectionInfo", self->distributorId)
				    .detail("Primary", self->primary)
				    .detail("AddedTeams", 0)
				    .detail("TeamsToBuild", teamsToBuild)
				    .detail("CurrentServerTeams", self->teams.size())
				    .detail("DesiredTeams", desiredTeams)
				    .detail("MaxTeams", maxTeams)
				    .detail("StorageTeamSize", self->configuration.storageTeamSize)
				    .detail("CurrentMachineTeams", self->machineTeams.size())
				    .detail("CurrentHealthyMachineTeams", healthyMachineTeamCount)
				    .detail("DesiredMachineTeams", desiredMachineTeams)
				    .detail("MaxMachineTeams", maxMachineTeams)
				    .detail("TotalHealthyMachines", totalHealthyMachineCount)
				    .detail("MinTeamsOnServer", minMaxTeamsOnServer.first)
				    .detail("MaxTeamsOnServer", minMaxTeamsOnServer.second)
				    .detail("MinMachineTeamsOnMachine", minMaxMachineTeamsOnMachine.first)
				    .detail("MaxMachineTeamsOnMachine", minMaxMachineTeamsOnMachine.second)
				    .detail("DoBuildTeams", self->doBuildTeams)
				    .trackLatest(self->teamCollectionInfoEventHolder->trackingKey);
			}
		} else {
			self->lastBuildTeamsFailed = true;
		}

		self->evaluateTeamQuality();

		// Building teams can cause servers to become undesired, which can make teams unhealthy.
		// Let all of these changes get worked out before responding to the get team request
		wait(delay(0, TaskPriority::DataDistributionLaunch));

		return Void();
	}

	// Track a team and issue RelocateShards when the level of degradation changes
	// A badTeam can be unhealthy or just a redundantTeam removed by machineTeamRemover() or serverTeamRemover()
	ACTOR static Future<Void> teamTracker(DDTeamCollection* self,
	                                      Reference<TCTeamInfo> team,
	                                      bool badTeam,
	                                      bool redundantTeam) {
		state int lastServersLeft = team->size();
		state bool lastAnyUndesired = false;
		state bool lastAnyWigglingServer = false;
		state bool logTeamEvents =
		    g_network->isSimulated() || !badTeam || team->size() <= self->configuration.storageTeamSize;
		state bool lastReady = false;
		state bool lastHealthy;
		state bool lastOptimal;
		state bool lastWrongConfiguration = team->isWrongConfiguration();

		state bool lastZeroHealthy = self->zeroHealthyTeams->get();
		state bool firstCheck = true;

		state Future<Void> zeroServerLeftLogger;

		if (logTeamEvents) {
			TraceEvent("ServerTeamTrackerStarting", self->distributorId)
			    .detail("Reason", "Initial wait complete (sc)")
			    .detail("ServerTeam", team->getDesc());
		}
		self->priority_teams[team->getPriority()]++;

		try {
			loop {
				if (logTeamEvents) {
					TraceEvent("ServerTeamHealthChangeDetected", self->distributorId)
					    .detail("ServerTeam", team->getDesc())
					    .detail("Primary", self->primary)
					    .detail("IsReady", self->initialFailureReactionDelay.isReady());
					self->traceTeamCollectionInfo();
				}

				// Check if the number of degraded machines has changed
				state std::vector<Future<Void>> change;
				bool anyUndesired = false;
				bool anyWrongConfiguration = false;
				bool anyWigglingServer = false;
				int serversLeft = 0, serverUndesired = 0, serverWrongConf = 0, serverWiggling = 0;

				for (const UID& uid : team->getServerIDs()) {
					change.push_back(self->server_status.onChange(uid));
					auto& status = self->server_status.get(uid);
					if (!status.isFailed) {
						serversLeft++;
					}
					if (status.isUndesired) {
						anyUndesired = true;
						serverUndesired++;
					}
					if (status.isWrongConfiguration) {
						anyWrongConfiguration = true;
						serverWrongConf++;
					}
					if (status.isWiggling) {
						anyWigglingServer = true;
						serverWiggling++;
					}
				}

				if (serversLeft == 0) {
					logTeamEvents = true;
				}

				// Failed server should not trigger DD if SS failures are set to be ignored
				if (!badTeam && self->healthyZone.get().present() &&
				    (self->healthyZone.get().get() == ignoreSSFailuresZoneString)) {
					ASSERT_WE_THINK(serversLeft == self->configuration.storageTeamSize);
				}

				if (!self->initialFailureReactionDelay.isReady()) {
					change.push_back(self->initialFailureReactionDelay);
				}
				change.push_back(self->zeroHealthyTeams->onChange());

				bool healthy = !badTeam && !anyUndesired && serversLeft == self->configuration.storageTeamSize;
				team->setHealthy(healthy); // Unhealthy teams won't be chosen by bestTeam
				bool optimal = team->isOptimal() && healthy;
				bool containsFailed = self->teamContainsFailedServer(team);
				bool recheck = !healthy && (lastReady != self->initialFailureReactionDelay.isReady() ||
				                            (lastZeroHealthy && !self->zeroHealthyTeams->get()) || containsFailed);

				// TraceEvent("TeamHealthChangeDetected", self->distributorId)
				//     .detail("Team", team->getDesc())
				//     .detail("ServersLeft", serversLeft)
				//     .detail("LastServersLeft", lastServersLeft)
				//     .detail("AnyUndesired", anyUndesired)
				//     .detail("LastAnyUndesired", lastAnyUndesired)
				//     .detail("AnyWrongConfiguration", anyWrongConfiguration)
				//     .detail("LastWrongConfiguration", lastWrongConfiguration)
				//     .detail("Recheck", recheck)
				//     .detail("BadTeam", badTeam)
				//     .detail("LastZeroHealthy", lastZeroHealthy)
				//     .detail("ZeroHealthyTeam", self->zeroHealthyTeams->get());

				lastReady = self->initialFailureReactionDelay.isReady();
				lastZeroHealthy = self->zeroHealthyTeams->get();

				if (firstCheck) {
					firstCheck = false;
					if (healthy) {
						self->healthyTeamCount++;
						self->zeroHealthyTeams->set(false);
					}
					lastHealthy = healthy;

					if (optimal) {
						self->optimalTeamCount++;
						self->zeroOptimalTeams.set(false);
					}
					lastOptimal = optimal;
				}

				if (serversLeft != lastServersLeft || anyUndesired != lastAnyUndesired ||
				    anyWrongConfiguration != lastWrongConfiguration || anyWigglingServer != lastAnyWigglingServer ||
				    recheck) { // NOTE: do not check wrongSize
					if (logTeamEvents) {
						TraceEvent("ServerTeamHealthChanged", self->distributorId)
						    .detail("ServerTeam", team->getDesc())
						    .detail("ServersLeft", serversLeft)
						    .detail("LastServersLeft", lastServersLeft)
						    .detail("ContainsUndesiredServer", anyUndesired)
						    .detail("ContainsWigglingServer", anyWigglingServer)
						    .detail("HealthyTeamsCount", self->healthyTeamCount)
						    .detail("IsWrongConfiguration", anyWrongConfiguration);
					}

					team->setWrongConfiguration(anyWrongConfiguration);

					if (optimal != lastOptimal) {
						lastOptimal = optimal;
						self->optimalTeamCount += optimal ? 1 : -1;

						ASSERT_GE(self->optimalTeamCount, 0);
						self->zeroOptimalTeams.set(self->optimalTeamCount == 0);
					}

					if (lastHealthy != healthy) {
						lastHealthy = healthy;
						// Update healthy team count when the team healthy changes
						self->healthyTeamCount += healthy ? 1 : -1;

						ASSERT_GE(self->healthyTeamCount, 0);
						self->zeroHealthyTeams->set(self->healthyTeamCount == 0);

						if (self->healthyTeamCount == 0) {
							TraceEvent(SevWarn, "ZeroServerTeamsHealthySignalling", self->distributorId)
							    .detail("SignallingTeam", team->getDesc())
							    .detail("Primary", self->primary);
						}

						if (logTeamEvents) {
							TraceEvent("ServerTeamHealthDifference", self->distributorId)
							    .detail("ServerTeam", team->getDesc())
							    .detail("LastOptimal", lastOptimal)
							    .detail("LastHealthy", lastHealthy)
							    .detail("Optimal", optimal)
							    .detail("OptimalTeamCount", self->optimalTeamCount);
						}
					}

					lastServersLeft = serversLeft;
					lastAnyUndesired = anyUndesired;
					lastWrongConfiguration = anyWrongConfiguration;
					lastAnyWigglingServer = anyWigglingServer;

					state int lastPriority = team->getPriority();
					if (team->size() == 0) {
						team->setPriority(SERVER_KNOBS->PRIORITY_POPULATE_REGION);
					} else if (serversLeft < self->configuration.storageTeamSize) {
						if (serversLeft == 0)
							team->setPriority(SERVER_KNOBS->PRIORITY_TEAM_0_LEFT);
						else if (serversLeft == 1)
							team->setPriority(SERVER_KNOBS->PRIORITY_TEAM_1_LEFT);
						else if (serversLeft == 2)
							team->setPriority(SERVER_KNOBS->PRIORITY_TEAM_2_LEFT);
						else
							team->setPriority(SERVER_KNOBS->PRIORITY_TEAM_UNHEALTHY);
					} else if (!badTeam && anyWigglingServer && serverWiggling == serverWrongConf &&
					           serverWiggling == serverUndesired) {
						// the wrong configured and undesired server is the wiggling server
						team->setPriority(SERVER_KNOBS->PRIORITY_PERPETUAL_STORAGE_WIGGLE);

					} else if (badTeam || anyWrongConfiguration) {
						if (redundantTeam) {
							team->setPriority(SERVER_KNOBS->PRIORITY_TEAM_REDUNDANT);
						} else {
							team->setPriority(SERVER_KNOBS->PRIORITY_TEAM_UNHEALTHY);
						}
					} else if (anyUndesired) {
						team->setPriority(SERVER_KNOBS->PRIORITY_TEAM_CONTAINS_UNDESIRED_SERVER);
					} else {
						team->setPriority(SERVER_KNOBS->PRIORITY_TEAM_HEALTHY);
					}

					if (lastPriority != team->getPriority()) {
						self->priority_teams[lastPriority]--;
						self->priority_teams[team->getPriority()]++;
						if (lastPriority == SERVER_KNOBS->PRIORITY_TEAM_0_LEFT &&
						    team->getPriority() < SERVER_KNOBS->PRIORITY_TEAM_0_LEFT) {
							zeroServerLeftLogger = Void();
						}
						if (logTeamEvents) {
							int dataLoss = team->getPriority() == SERVER_KNOBS->PRIORITY_TEAM_0_LEFT;
							Severity severity = dataLoss ? SevWarnAlways : SevInfo;
							TraceEvent(severity, "ServerTeamPriorityChange", self->distributorId)
							    .detail("Priority", team->getPriority())
							    .detail("Info", team->getDesc())
							    .detail("ZeroHealthyServerTeams", self->zeroHealthyTeams->get())
							    .detail("Hint",
							            severity == SevWarnAlways ? "No replicas remain of some data"
							                                      : "The priority of this team changed");
							if (team->getPriority() == SERVER_KNOBS->PRIORITY_TEAM_0_LEFT) {
								// 0 servers left in this team, data might be lost.
								zeroServerLeftLogger = zeroServerLeftLoggerActor(self, team);
							}
						}
					}

					lastZeroHealthy = self->zeroHealthyTeams
					                      ->get(); // set this again in case it changed from this teams health changing
					if ((self->initialFailureReactionDelay.isReady() && !self->zeroHealthyTeams->get()) ||
					    containsFailed) {

						std::vector<KeyRange> shards = self->shardsAffectedByTeamFailure->getShardsFor(
						    ShardsAffectedByTeamFailure::Team(team->getServerIDs(), self->primary));

						for (int i = 0; i < shards.size(); i++) {
							// Make it high priority to move keys off failed server or else RelocateShards may never be
							// addressed
							int maxPriority = containsFailed ? SERVER_KNOBS->PRIORITY_TEAM_FAILED : team->getPriority();
							// The shard split/merge and DD rebooting may make a shard mapped to multiple teams,
							// so we need to recalculate the shard's priority
							if (maxPriority < SERVER_KNOBS->PRIORITY_TEAM_FAILED) {
								std::pair<std::vector<ShardsAffectedByTeamFailure::Team>,
								          std::vector<ShardsAffectedByTeamFailure::Team>>
								    teams = self->shardsAffectedByTeamFailure->getTeamsFor(shards[i]);
								for (int j = 0; j < teams.first.size() + teams.second.size(); j++) {
									// t is the team in primary DC or the remote DC
									auto& t =
									    j < teams.first.size() ? teams.first[j] : teams.second[j - teams.first.size()];
									if (!t.servers.size()) {
										maxPriority = std::max(maxPriority, SERVER_KNOBS->PRIORITY_POPULATE_REGION);
										break;
									}

									auto tc = self->teamCollections[t.primary ? 0 : 1];
									if (tc == nullptr) {
										// teamTracker only works when all teamCollections are valid.
										// Always check if all teamCollections are valid, and throw error if any
										// teamCollection has been destructed, because the teamTracker can be triggered
										// after a DDTeamCollection was destroyed and before the other DDTeamCollection
										// is destroyed. Do not throw actor_cancelled() because flow treat it
										// differently.
										throw dd_cancelled();
									}
									ASSERT_EQ(tc->primary, t.primary);
									// tc->traceAllInfo();
									if (tc->server_info.count(t.servers[0])) {
										auto& info = tc->server_info[t.servers[0]];

										bool found = false;
										for (int k = 0; k < info->teams.size(); k++) {
											if (info->teams[k]->getServerIDs() == t.servers) {
												maxPriority = std::max(maxPriority, info->teams[k]->getPriority());
												found = true;

												break;
											}
										}

										// If we cannot find the team, it could be a bad team so assume unhealthy
										// priority
										if (!found) {
											// If the input team (in function parameters) is a redundant team, found
											// will be false We want to differentiate the redundant_team from
											// unhealthy_team in terms of relocate priority
											maxPriority =
											    std::max<int>(maxPriority,
											                  redundantTeam ? SERVER_KNOBS->PRIORITY_TEAM_REDUNDANT
											                                : SERVER_KNOBS->PRIORITY_TEAM_UNHEALTHY);
										}
									} else {
										TEST(true); // A removed server is still associated with a team in
										            // ShardsAffectedByTeamFailure
									}
								}
							}

							RelocateShard rs;
							rs.keys = shards[i];
							rs.priority = maxPriority;

							self->output.send(rs);
							TraceEvent("SendRelocateToDDQueue", self->distributorId)
							    .suppressFor(1.0)
							    .detail("ServerPrimary", self->primary)
							    .detail("ServerTeam", team->getDesc())
							    .detail("KeyBegin", rs.keys.begin)
							    .detail("KeyEnd", rs.keys.end)
							    .detail("Priority", rs.priority)
							    .detail("ServerTeamFailedMachines", team->size() - serversLeft)
							    .detail("ServerTeamOKMachines", serversLeft);
						}
					} else {
						if (logTeamEvents) {
							TraceEvent("ServerTeamHealthNotReady", self->distributorId)
							    .detail("HealthyServerTeamCount", self->healthyTeamCount)
							    .detail("ServerTeamID", team->getTeamID());
						}
					}
				}

				// Wait for any of the machines to change status
				wait(quorum(change, 1));
				wait(yield());
			}
		} catch (Error& e) {
			if (logTeamEvents) {
				TraceEvent("TeamTrackerStopping", self->distributorId)
				    .detail("ServerPrimary", self->primary)
				    .detail("Team", team->getDesc())
				    .detail("Priority", team->getPriority());
			}
			self->priority_teams[team->getPriority()]--;
			if (team->isHealthy()) {
				self->healthyTeamCount--;
				ASSERT_GE(self->healthyTeamCount, 0);

				if (self->healthyTeamCount == 0) {
					TraceEvent(SevWarn, "ZeroTeamsHealthySignalling", self->distributorId)
					    .detail("ServerPrimary", self->primary)
					    .detail("SignallingServerTeam", team->getDesc());
					self->zeroHealthyTeams->set(true);
				}
			}
			if (lastOptimal) {
				self->optimalTeamCount--;
				ASSERT_GE(self->optimalTeamCount, 0);
				self->zeroOptimalTeams.set(self->optimalTeamCount == 0);
			}
			throw;
		}
	}

	ACTOR static Future<Void> storageServerTracker(
	    DDTeamCollection* self,
	    Database cx,
	    TCServerInfo* server, // This actor is owned by this TCServerInfo, point to server_info[id]
	    Promise<Void> errorOut,
	    Version addedVersion,
	    const DDEnabledState* ddEnabledState,
	    bool isTss) {
		state Future<Void> failureTracker;
		state ServerStatus status(false, false, false, server->lastKnownInterface.locality);
		state bool lastIsUnhealthy = false;
		state Future<Void> metricsTracker = server->serverMetricsPolling();

		state Future<std::pair<StorageServerInterface, ProcessClass>> interfaceChanged = server->onInterfaceChanged;

		state Future<Void> storeTypeTracker = (isTss) ? Never() : keyValueStoreTypeTracker(self, server);
		state bool hasWrongDC = !self->isCorrectDC(*server);
		state bool hasInvalidLocality =
		    !self->isValidLocality(self->configuration.storagePolicy, server->lastKnownInterface.locality);
		state int targetTeamNumPerServer =
		    (SERVER_KNOBS->DESIRED_TEAMS_PER_SERVER * (self->configuration.storageTeamSize + 1)) / 2;
		state Future<Void> storageMetadataTracker = (isTss) ? Never() : self->readOrCreateStorageMetadata(server);
		try {
			loop {
				status.isUndesired = !self->disableFailingLaggingServers.get() && server->ssVersionTooFarBehind.get();
				status.isWrongConfiguration = false;
				status.isWiggling = false;
				hasWrongDC = !self->isCorrectDC(*server);
				hasInvalidLocality =
				    !self->isValidLocality(self->configuration.storagePolicy, server->lastKnownInterface.locality);

				// If there is any other server on this exact NetworkAddress, this server is undesired and will
				// eventually be eliminated. This samAddress checking must be redo whenever the server's state (e.g.,
				// storeType, dcLocation, interface) is changed.
				state std::vector<Future<Void>> otherChanges;
				std::vector<Promise<Void>> wakeUpTrackers;
				for (const auto& i : self->server_and_tss_info) {
					if (i.second.getPtr() != server &&
					    i.second->lastKnownInterface.address() == server->lastKnownInterface.address()) {
						auto& statusInfo = self->server_status.get(i.first);
						TraceEvent("SameAddress", self->distributorId)
						    .detail("Failed", statusInfo.isFailed)
						    .detail("Undesired", statusInfo.isUndesired)
						    .detail("Server", server->getId())
						    .detail("OtherServer", i.second->getId())
						    .detail("Address", server->lastKnownInterface.address())
						    .detail("NumShards", self->shardsAffectedByTeamFailure->getNumberOfShards(server->getId()))
						    .detail("OtherNumShards",
						            self->shardsAffectedByTeamFailure->getNumberOfShards(i.second->getId()))
						    .detail("OtherHealthy", !self->server_status.get(i.second->getId()).isUnhealthy());
						// wait for the server's ip to be changed
						otherChanges.push_back(self->server_status.onChange(i.second->getId()));
						if (!self->server_status.get(i.second->getId()).isUnhealthy()) {
							if (self->shardsAffectedByTeamFailure->getNumberOfShards(i.second->getId()) >=
							    self->shardsAffectedByTeamFailure->getNumberOfShards(server->getId())) {
								TraceEvent(SevWarn, "UndesiredStorageServer", self->distributorId)
								    .detail("Server", server->getId())
								    .detail("Address", server->lastKnownInterface.address())
								    .detail("OtherServer", i.second->getId())
								    .detail("NumShards",
								            self->shardsAffectedByTeamFailure->getNumberOfShards(server->getId()))
								    .detail("OtherNumShards",
								            self->shardsAffectedByTeamFailure->getNumberOfShards(i.second->getId()));

								status.isUndesired = true;
							} else
								wakeUpTrackers.push_back(i.second->wakeUpTracker);
						}
					}
				}

				for (auto& p : wakeUpTrackers) {
					if (!p.isSet())
						p.send(Void());
				}

				if (server->lastKnownClass.machineClassFitness(ProcessClass::Storage) > ProcessClass::UnsetFit) {
					// NOTE: Should not use self->healthyTeamCount > 0 in if statement, which will cause status bouncing
					// between healthy and unhealthy and result in OOM (See PR#2228).

					if (self->optimalTeamCount > 0) {
						TraceEvent(SevWarn, "UndesiredStorageServer", self->distributorId)
						    .detail("Server", server->getId())
						    .detail("OptimalTeamCount", self->optimalTeamCount)
						    .detail("Fitness", server->lastKnownClass.machineClassFitness(ProcessClass::Storage));
						status.isUndesired = true;
					}
					otherChanges.push_back(self->zeroOptimalTeams.onChange());
				}

				// If this storage server has the wrong key-value store type, then mark it undesired so it will be
				// replaced with a server having the correct type
				if (hasWrongDC || hasInvalidLocality) {
					TraceEvent(SevWarn, "UndesiredDCOrLocality", self->distributorId)
					    .detail("Server", server->getId())
					    .detail("WrongDC", hasWrongDC)
					    .detail("InvalidLocality", hasInvalidLocality);
					status.isUndesired = true;
					status.isWrongConfiguration = true;
				}
				if (server->wrongStoreTypeToRemove.get()) {
					TraceEvent(SevWarn, "WrongStoreTypeToRemove", self->distributorId)
					    .detail("Server", server->getId())
					    .detail("StoreType", "?");
					status.isUndesired = true;
					status.isWrongConfiguration = true;
				}

				// An invalid wiggle server should set itself the right status. Otherwise, it cannot be re-included by
				// wiggler.
				auto invalidWiggleServer =
				    [](const AddressExclusion& addr, const DDTeamCollection* tc, const TCServerInfo* server) {
					    return !tc->wigglingId.present() || server->getId() != tc->wigglingId.get();
				    };
				// If the storage server is in the excluded servers list, it is undesired
				NetworkAddress a = server->lastKnownInterface.address();
				AddressExclusion worstAddr(a.ip, a.port);
				DDTeamCollection::Status worstStatus = self->excludedServers.get(worstAddr);

				if (worstStatus == DDTeamCollection::Status::WIGGLING && invalidWiggleServer(worstAddr, self, server)) {
					TraceEvent(SevInfo, "InvalidWiggleServer", self->distributorId)
					    .detail("Address", worstAddr.toString())
					    .detail("ProcessId", server->lastKnownInterface.locality.processId())
					    .detail("WigglingId", self->wigglingId.present());
					self->excludedServers.set(worstAddr, DDTeamCollection::Status::NONE);
					worstStatus = DDTeamCollection::Status::NONE;
				}
				otherChanges.push_back(self->excludedServers.onChange(worstAddr));

				for (int i = 0; i < 3; i++) {
					if (i > 0 && !server->lastKnownInterface.secondaryAddress().present()) {
						break;
					}
					AddressExclusion testAddr;
					if (i == 0)
						testAddr = AddressExclusion(a.ip);
					else if (i == 1)
						testAddr = AddressExclusion(server->lastKnownInterface.secondaryAddress().get().ip,
						                            server->lastKnownInterface.secondaryAddress().get().port);
					else if (i == 2)
						testAddr = AddressExclusion(server->lastKnownInterface.secondaryAddress().get().ip);
					DDTeamCollection::Status testStatus = self->excludedServers.get(testAddr);

					if (testStatus == DDTeamCollection::Status::WIGGLING &&
					    invalidWiggleServer(testAddr, self, server)) {
						TraceEvent(SevInfo, "InvalidWiggleServer", self->distributorId)
						    .detail("Address", testAddr.toString())
						    .detail("ProcessId", server->lastKnownInterface.locality.processId())
						    .detail("ValidWigglingId", self->wigglingId.present());
						self->excludedServers.set(testAddr, DDTeamCollection::Status::NONE);
						testStatus = DDTeamCollection::Status::NONE;
					}

					if (testStatus > worstStatus) {
						worstStatus = testStatus;
						worstAddr = testAddr;
					}
					otherChanges.push_back(self->excludedServers.onChange(testAddr));
				}

				if (worstStatus != DDTeamCollection::Status::NONE) {
					TraceEvent(SevWarn, "UndesiredStorageServer", self->distributorId)
					    .detail("Server", server->getId())
					    .detail("Excluded", worstAddr.toString());
					status.isUndesired = true;
					status.isWrongConfiguration = true;

					if (worstStatus == DDTeamCollection::Status::WIGGLING && !isTss) {
						status.isWiggling = true;
						TraceEvent("PerpetualStorageWiggleSS", self->distributorId)
						    .detail("Primary", self->primary)
						    .detail("Server", server->getId())
						    .detail("ProcessId", server->lastKnownInterface.locality.processId())
						    .detail("Address", worstAddr.toString());
					} else if (worstStatus == DDTeamCollection::Status::FAILED && !isTss) {
						TraceEvent(SevWarn, "FailedServerRemoveKeys", self->distributorId)
						    .detail("Server", server->getId())
						    .detail("Excluded", worstAddr.toString());
						wait(delay(0.0)); // Do not throw an error while still inside trackExcludedServers
						while (!ddEnabledState->isDDEnabled()) {
							wait(delay(1.0));
						}
						if (self->removeFailedServer.canBeSet()) {
							self->removeFailedServer.send(server->getId());
						}
						throw movekeys_conflict();
					}
				}

				failureTracker = storageServerFailureTracker(self, server, cx, &status, addedVersion);
				// We need to recruit new storage servers if the key value store type has changed
				if (hasWrongDC || hasInvalidLocality || server->wrongStoreTypeToRemove.get()) {
					self->restartRecruiting.trigger();
				}

				if (lastIsUnhealthy && !status.isUnhealthy() && !isTss &&
				    (server->teams.size() < targetTeamNumPerServer || self->lastBuildTeamsFailed)) {
					self->doBuildTeams = true;
					self->restartTeamBuilder
					    .trigger(); // This does not trigger building teams if there exist healthy teams
				}
				lastIsUnhealthy = status.isUnhealthy();

				state bool recordTeamCollectionInfo = false;
				choose {
					when(wait(failureTracker || server->onTSSPairRemoved || server->killTss.getFuture())) {
						// The server is failed AND all data has been removed from it, so permanently remove it.
						TraceEvent("StatusMapChange", self->distributorId)
						    .detail("ServerID", server->getId())
						    .detail("Status", "Removing");

						if (server->updated.canBeSet()) {
							server->updated.send(Void());
						}

						// Remove server from FF/serverList
						storageMetadataTracker.cancel();
						wait(removeStorageServer(
						    cx, server->getId(), server->lastKnownInterface.tssPairID, self->lock, ddEnabledState));

						TraceEvent("StatusMapChange", self->distributorId)
						    .detail("ServerID", server->getId())
						    .detail("Status", "Removed");
						// Sets removeSignal (alerting dataDistributionTeamCollection to remove the storage server from
						// its own data structures)
						server->removed.send(Void());
						if (isTss) {
							self->removedTSS.send(server->getId());
						} else {
							self->removedServers.send(server->getId());
						}
						return Void();
					}
					when(std::pair<StorageServerInterface, ProcessClass> newInterface = wait(interfaceChanged)) {
						bool restartRecruiting =
						    newInterface.first.waitFailure.getEndpoint().getPrimaryAddress() !=
						    server->lastKnownInterface.waitFailure.getEndpoint().getPrimaryAddress();
						bool localityChanged = server->lastKnownInterface.locality != newInterface.first.locality;
						bool machineLocalityChanged = server->lastKnownInterface.locality.zoneId().get() !=
						                              newInterface.first.locality.zoneId().get();
						TraceEvent("StorageServerInterfaceChanged", self->distributorId)
						    .detail("ServerID", server->getId())
						    .detail("NewWaitFailureToken", newInterface.first.waitFailure.getEndpoint().token)
						    .detail("OldWaitFailureToken", server->lastKnownInterface.waitFailure.getEndpoint().token)
						    .detail("LocalityChanged", localityChanged)
						    .detail("MachineLocalityChanged", machineLocalityChanged);

						server->lastKnownInterface = newInterface.first;
						server->lastKnownClass = newInterface.second;
						if (localityChanged && !isTss) {
							TEST(true); // Server locality changed

							// The locality change of a server will affect machine teams related to the server if
							// the server's machine locality is changed
							if (machineLocalityChanged) {
								// First handle the impact on the machine of the server on the old locality
								Reference<TCMachineInfo> machine = server->machine;
								ASSERT_GE(machine->serversOnMachine.size(), 1);
								if (machine->serversOnMachine.size() == 1) {
									// When server is the last server on the machine,
									// remove the machine and the related machine team
									self->removeMachine(machine);
									server->machine = Reference<TCMachineInfo>();
								} else {
									// we remove the server from the machine, and
									// update locality entry for the machine and the global machineLocalityMap
									int serverIndex = -1;
									for (int i = 0; i < machine->serversOnMachine.size(); ++i) {
										if (machine->serversOnMachine[i].getPtr() == server) {
											// NOTE: now the machine's locality is wrong. Need update it whenever uses
											// it.
											serverIndex = i;
											machine->serversOnMachine[i] = machine->serversOnMachine.back();
											machine->serversOnMachine.pop_back();
											break; // Invariant: server only appear on the machine once
										}
									}
									ASSERT(serverIndex != -1);
									// NOTE: we do not update the machine's locality map even when
									// its representative server is changed.
								}

								// Second handle the impact on the destination machine where the server's new locality
								// is; If the destination machine is new, create one; otherwise, add server to an
								// existing one Update server's machine reference to the destination machine
								Reference<TCMachineInfo> destMachine =
								    self->checkAndCreateMachine(self->server_info[server->getId()]);
								ASSERT(destMachine.isValid());
							}

							// Ensure the server's server team belong to a machine team, and
							// Get the newBadTeams due to the locality change
							std::vector<Reference<TCTeamInfo>> newBadTeams;
							for (auto& serverTeam : server->teams) {
								if (!self->satisfiesPolicy(serverTeam->getServers())) {
									newBadTeams.push_back(serverTeam);
									continue;
								}
								if (machineLocalityChanged) {
									Reference<TCMachineTeamInfo> machineTeam =
									    self->checkAndCreateMachineTeam(serverTeam);
									ASSERT(machineTeam.isValid());
									serverTeam->machineTeam = machineTeam;
								}
							}

							server->inDesiredDC =
							    (self->includedDCs.empty() ||
							     std::find(self->includedDCs.begin(),
							               self->includedDCs.end(),
							               server->lastKnownInterface.locality.dcId()) != self->includedDCs.end());
							self->resetLocalitySet();

							bool addedNewBadTeam = false;
							for (auto it : newBadTeams) {
								if (self->removeTeam(it)) {
									self->addTeam(it->getServers(), true);
									addedNewBadTeam = true;
								}
							}
							if (addedNewBadTeam && self->badTeamRemover.isReady()) {
								TEST(true); // Server locality change created bad teams
								self->doBuildTeams = true;
								self->badTeamRemover = removeBadTeams(self);
								self->addActor.send(self->badTeamRemover);
								// The team number changes, so we need to update the team number info
								// self->traceTeamCollectionInfo();
								recordTeamCollectionInfo = true;
							}
							// The locality change of the server will invalid the server's old teams,
							// so we need to rebuild teams for the server
							self->doBuildTeams = true;
						}

						interfaceChanged = server->onInterfaceChanged;
						// Old failureTracker for the old interface will be actorCancelled since the handler of the old
						// actor now points to the new failure monitor actor.
						status = ServerStatus(status.isFailed,
						                      status.isUndesired,
						                      status.isWiggling,
						                      server->lastKnownInterface.locality);

						// self->traceTeamCollectionInfo();
						recordTeamCollectionInfo = true;
						// Restart the storeTracker for the new interface. This will cancel the previous
						// keyValueStoreTypeTracker
						storeTypeTracker = (isTss) ? Never() : keyValueStoreTypeTracker(self, server);
						storageMetadataTracker = (isTss) ? Never() : readOrCreateStorageMetadata(self, server);
						hasWrongDC = !self->isCorrectDC(*server);
						hasInvalidLocality = !self->isValidLocality(self->configuration.storagePolicy,
						                                            server->lastKnownInterface.locality);
						self->restartTeamBuilder.trigger();

						if (restartRecruiting)
							self->restartRecruiting.trigger();
					}
					when(wait(otherChanges.empty() ? Never() : quorum(otherChanges, 1))) {
						TraceEvent("SameAddressChangedStatus", self->distributorId).detail("ServerID", server->getId());
					}
					when(wait(server->wrongStoreTypeToRemove.onChange())) {
						TraceEvent("UndesiredStorageServerTriggered", self->distributorId)
						    .detail("Server", server->getId())
						    .detail("StoreType", server->storeType)
						    .detail("ConfigStoreType", self->configuration.storageServerStoreType)
						    .detail("WrongStoreTypeRemoved", server->wrongStoreTypeToRemove.get());
					}
					when(wait(server->wakeUpTracker.getFuture())) { server->wakeUpTracker = Promise<Void>(); }
					when(wait(storageMetadataTracker || storeTypeTracker)) {}
					when(wait(server->ssVersionTooFarBehind.onChange())) {}
					when(wait(self->disableFailingLaggingServers.onChange())) {}
				}

				if (recordTeamCollectionInfo) {
					self->traceTeamCollectionInfo();
				}
			}
		} catch (Error& e) {
			state Error err = e;
			TraceEvent("StorageServerTrackerCancelled", self->distributorId)
			    .suppressFor(1.0)
			    .detail("Primary", self->primary)
			    .detail("Server", server->getId())
			    .error(e, /*includeCancelled*/ true);
			if (e.code() != error_code_actor_cancelled && errorOut.canBeSet()) {
				errorOut.sendError(e);
				wait(delay(0)); // Check for cancellation, since errorOut.sendError(e) could delete self
			}
			throw err;
		}
	}

	ACTOR static Future<Void> removeWrongStoreType(DDTeamCollection* self) {
		// Wait for storage servers to initialize its storeType
		wait(delay(SERVER_KNOBS->DD_REMOVE_STORE_ENGINE_DELAY));

		state Future<Void> fisServerRemoved = Never();

		TraceEvent("WrongStoreTypeRemoverStart", self->distributorId).detail("Servers", self->server_info.size());
		loop {
			// Removing a server here when DD is not healthy may lead to rare failure scenarios, for example,
			// the server with wrong storeType is shutting down while this actor marks it as to-be-removed.
			// In addition, removing servers cause extra data movement, which should be done while a cluster is healthy
			wait(self->waitUntilHealthy());

			bool foundSSToRemove = false;

			for (auto& server : self->server_info) {
				if (!server.second->isCorrectStoreType(self->configuration.storageServerStoreType)) {
					// Server may be removed due to failure while the wrongStoreTypeToRemove is sent to the
					// storageServerTracker. This race may cause the server to be removed before react to
					// wrongStoreTypeToRemove
					if (self->configuration.storageMigrationType == StorageMigrationType::AGGRESSIVE) {
						// if the Storage Migration type is aggressive, let DD remove SS with wrong storage type
						server.second->wrongStoreTypeToRemove.set(true);
					}
					// Otherwise, wait Perpetual Wiggler to wiggle the SS with wrong storage type
					foundSSToRemove = true;
					TraceEvent("WrongStoreTypeRemover", self->distributorId)
					    .detail("Server", server.first)
					    .detail("StoreType", server.second->storeType)
					    .detail("ConfiguredStoreType", self->configuration.storageServerStoreType);
					break;
				}
			}

			if (!foundSSToRemove) {
				break;
			}
		}

		return Void();
	}

	// NOTE: this actor returns when the cluster is healthy and stable (no server is expected to be removed in a period)
	// processingWiggle and processingUnhealthy indicate that some servers are going to be removed.
	ACTOR static Future<Void> waitUntilHealthy(DDTeamCollection const* self, double extraDelay, bool waitWiggle) {
		state int waitCount = 0;
		loop {
			while (self->zeroHealthyTeams->get() || self->processingUnhealthy->get() ||
			       (waitWiggle && self->processingWiggle->get())) {
				// processingUnhealthy: true when there exists data movement
				// processingWiggle: true when there exists data movement because we want to wiggle a SS
				TraceEvent("WaitUntilHealthyStalled", self->distributorId)
				    .detail("Primary", self->primary)
				    .detail("ZeroHealthy", self->zeroHealthyTeams->get())
				    .detail("ProcessingUnhealthy", self->processingUnhealthy->get())
				    .detail("ProcessingPerpetualWiggle", self->processingWiggle->get());
				wait(self->zeroHealthyTeams->onChange() || self->processingUnhealthy->onChange() ||
				     self->processingWiggle->onChange());
				waitCount = 0;
			}
			wait(delay(SERVER_KNOBS->DD_STALL_CHECK_DELAY,
			           TaskPriority::Low)); // After the team trackers wait on the initial failure reaction delay, they
			                                // yield. We want to make sure every tracker has had the opportunity to send
			                                // their relocations to the queue.
			if (!self->zeroHealthyTeams->get() && !self->processingUnhealthy->get() &&
			    (!waitWiggle || !self->processingWiggle->get())) {
				if (extraDelay <= 0.01 || waitCount >= 1) {
					// Return healthy if we do not need extraDelay or when DD are healthy in at least two consecutive
					// check
					return Void();
				} else {
					wait(delay(extraDelay, TaskPriority::Low));
					waitCount++;
				}
			}
		}
	}

	ACTOR static Future<Void> removeBadTeams(DDTeamCollection* self) {
		wait(self->initialFailureReactionDelay);
		wait(self->waitUntilHealthy());
		wait(self->addSubsetComplete.getFuture());
		TraceEvent("DDRemovingBadServerTeams", self->distributorId).detail("Primary", self->primary);
		for (auto it : self->badTeams) {
			it->tracker.cancel();
		}
		self->badTeams.clear();
		return Void();
	}

	ACTOR static Future<Void> zeroServerLeftLoggerActor(DDTeamCollection* self, Reference<TCTeamInfo> team) {
		wait(delay(SERVER_KNOBS->DD_TEAM_ZERO_SERVER_LEFT_LOG_DELAY));
		state std::vector<KeyRange> shards = self->shardsAffectedByTeamFailure->getShardsFor(
		    ShardsAffectedByTeamFailure::Team(team->getServerIDs(), self->primary));
		state std::vector<Future<StorageMetrics>> sizes;
		sizes.reserve(shards.size());

		for (auto const& shard : shards) {
			sizes.emplace_back(brokenPromiseToNever(self->getShardMetrics.getReply(GetMetricsRequest(shard))));
			TraceEvent(SevWarnAlways, "DDShardLost", self->distributorId)
			    .detail("ServerTeamID", team->getTeamID())
			    .detail("ShardBegin", shard.begin)
			    .detail("ShardEnd", shard.end);
		}

		wait(waitForAll(sizes));

		int64_t bytesLost = 0;
		for (auto const& size : sizes) {
			bytesLost += size.get().bytes;
		}

		TraceEvent(SevWarnAlways, "DDZeroServerLeftInTeam", self->distributorId)
		    .detail("Team", team->getDesc())
		    .detail("TotalBytesLost", bytesLost);

		return Void();
	}

	ACTOR static Future<Void> keyValueStoreTypeTracker(DDTeamCollection* self, TCServerInfo* server) {
		// Update server's storeType, especially when it was created
		state KeyValueStoreType type = wait(
		    brokenPromiseToNever(server->lastKnownInterface.getKeyValueStoreType.getReplyWithTaskID<KeyValueStoreType>(
		        TaskPriority::DataDistribution)));
		server->storeType = type;

		if (type != self->configuration.storageServerStoreType) {
			if (self->wrongStoreTypeRemover.isReady()) {
				self->wrongStoreTypeRemover = removeWrongStoreType(self);
				self->addActor.send(self->wrongStoreTypeRemover);
			}
		}

		return Never();
	}

	ACTOR static Future<Void> storageServerFailureTracker(DDTeamCollection* self,
	                                                      TCServerInfo* server,
	                                                      Database cx,
	                                                      ServerStatus* status,
	                                                      Version addedVersion) {
		state StorageServerInterface interf = server->lastKnownInterface;
		state int targetTeamNumPerServer =
		    (SERVER_KNOBS->DESIRED_TEAMS_PER_SERVER * (self->configuration.storageTeamSize + 1)) / 2;
		loop {
			state bool inHealthyZone = false; // healthChanged actor will be Never() if this flag is true
			if (self->healthyZone.get().present()) {
				if (interf.locality.zoneId() == self->healthyZone.get()) {
					status->isFailed = false;
					inHealthyZone = true;
				} else if (self->healthyZone.get().get() == ignoreSSFailuresZoneString) {
					// Ignore all SS failures
					status->isFailed = false;
					inHealthyZone = true;
					TraceEvent("SSFailureTracker", self->distributorId)
					    .suppressFor(1.0)
					    .detail("IgnoredFailure", "BeforeChooseWhen")
					    .detail("ServerID", interf.id())
					    .detail("Status", status->toString());
				}
			}

			if (!interf.isTss()) {
				if (self->server_status.get(interf.id()).initialized) {
					bool unhealthy = self->server_status.get(interf.id()).isUnhealthy();
					if (unhealthy && !status->isUnhealthy()) {
						self->unhealthyServers--;
					}
					if (!unhealthy && status->isUnhealthy()) {
						self->unhealthyServers++;
					}
				} else if (status->isUnhealthy()) {
					self->unhealthyServers++;
				}
			}

			self->server_status.set(interf.id(), *status);
			if (status->isFailed) {
				self->restartRecruiting.trigger();
			}

			Future<Void> healthChanged = Never();
			if (status->isFailed) {
				ASSERT(!inHealthyZone);
				healthChanged = IFailureMonitor::failureMonitor().onStateEqual(interf.waitFailure.getEndpoint(),
				                                                               FailureStatus(false));
			} else if (!inHealthyZone) {
				healthChanged = waitFailureClientStrict(interf.waitFailure,
				                                        SERVER_KNOBS->DATA_DISTRIBUTION_FAILURE_REACTION_TIME,
				                                        TaskPriority::DataDistribution);
			}
			choose {
				when(wait(healthChanged)) {
					status->isFailed = !status->isFailed;
					if (status->isFailed && self->healthyZone.get().present()) {
						if (self->healthyZone.get().get() == ignoreSSFailuresZoneString) {
							// Ignore the failed storage server
							TraceEvent("SSFailureTracker", self->distributorId)
							    .detail("IgnoredFailure", "InsideChooseWhen")
							    .detail("ServerID", interf.id())
							    .detail("Status", status->toString());
							status->isFailed = false;
						} else if (self->clearHealthyZoneFuture.isReady()) {
							self->clearHealthyZoneFuture = clearHealthyZone(self->cx);
							TraceEvent("MaintenanceZoneCleared", self->distributorId).log();
							self->healthyZone.set(Optional<Key>());
						}
					}
					if (!status->isUnhealthy()) {
						// On server transistion from unhealthy -> healthy, trigger buildTeam check,
						// handles scenario when team building failed due to insufficient healthy servers.
						// Operaton cost is minimal if currentTeamCount == desiredTeamCount/maxTeamCount.
						self->doBuildTeams = true;
					}

					TraceEvent(SevDebug, "StatusMapChange", self->distributorId)
					    .detail("ServerID", interf.id())
					    .detail("Status", status->toString())
					    .detail(
					        "Available",
					        IFailureMonitor::failureMonitor().getState(interf.waitFailure.getEndpoint()).isAvailable());
				}
				when(wait(status->isUnhealthy() ? self->waitForAllDataRemoved(cx, interf.id(), addedVersion)
				                                : Never())) {
					break;
				}
				when(wait(self->healthyZone.onChange())) {}
			}
		}

		return Void(); // Don't ignore failures
	}

	ACTOR static Future<Void> waitForAllDataRemoved(DDTeamCollection const* teams,
	                                                Database cx,
	                                                UID serverID,
	                                                Version addedVersion) {
		state Reference<ReadYourWritesTransaction> tr = makeReference<ReadYourWritesTransaction>(cx);
		loop {
			try {
				tr->setOption(FDBTransactionOptions::PRIORITY_SYSTEM_IMMEDIATE);
				tr->setOption(FDBTransactionOptions::ACCESS_SYSTEM_KEYS);
				Version ver = wait(tr->getReadVersion());

				// we cannot remove a server immediately after adding it, because a perfectly timed cluster recovery
				// could cause us to not store the mutations sent to the short lived storage server.
				if (ver > addedVersion + SERVER_KNOBS->MAX_READ_TRANSACTION_LIFE_VERSIONS) {
					bool canRemove = wait(canRemoveStorageServer(tr, serverID));
					// TraceEvent("WaitForAllDataRemoved")
					//     .detail("Server", serverID)
					//     .detail("CanRemove", canRemove)
					//     .detail("Shards", teams->shardsAffectedByTeamFailure->getNumberOfShards(serverID));
					ASSERT_GE(teams->shardsAffectedByTeamFailure->getNumberOfShards(serverID), 0);
					if (canRemove && teams->shardsAffectedByTeamFailure->getNumberOfShards(serverID) == 0) {
						return Void();
					}
				}

				// Wait for any change to the serverKeys for this server
				wait(delay(SERVER_KNOBS->ALL_DATA_REMOVED_DELAY, TaskPriority::DataDistribution));
				tr->reset();
			} catch (Error& e) {
				wait(tr->onError(e));
			}
		}
	}

	ACTOR static Future<Void> machineTeamRemover(DDTeamCollection* self) {
		state int numMachineTeamRemoved = 0;
		loop {
			// In case the machineTeamRemover cause problems in production, we can disable it
			if (SERVER_KNOBS->TR_FLAG_DISABLE_MACHINE_TEAM_REMOVER) {
				return Void(); // Directly return Void()
			}

			// To avoid removing machine teams too fast, which is unlikely happen though
			wait(delay(SERVER_KNOBS->TR_REMOVE_MACHINE_TEAM_DELAY, TaskPriority::DataDistribution));

			wait(self->waitUntilHealthy(SERVER_KNOBS->TR_REMOVE_SERVER_TEAM_EXTRA_DELAY));

			// Wait for the badTeamRemover() to avoid the potential race between adding the bad team (add the team
			// tracker) and remove bad team (cancel the team tracker).
			wait(self->badTeamRemover);

			state int healthyMachineCount = self->calculateHealthyMachineCount();
			// Check if all machines are healthy, if not, we wait for 1 second and loop back.
			// Eventually, all machines will become healthy.
			if (healthyMachineCount != self->machine_info.size()) {
				continue;
			}

			// From this point, all machine teams and server teams should be healthy, because we wait above
			// until processingUnhealthy is done, and all machines are healthy

			// Sanity check all machine teams are healthy
			//		int currentHealthyMTCount = self->getHealthyMachineTeamCount();
			//		if (currentHealthyMTCount != self->machineTeams.size()) {
			//			TraceEvent(SevError, "InvalidAssumption")
			//			    .detail("HealthyMachineCount", healthyMachineCount)
			//			    .detail("Machines", self->machine_info.size())
			//			    .detail("CurrentHealthyMTCount", currentHealthyMTCount)
			//			    .detail("MachineTeams", self->machineTeams.size());
			//			self->traceAllInfo(true);
			//		}

			// In most cases, all machine teams should be healthy teams at this point.
			int desiredMachineTeams = SERVER_KNOBS->DESIRED_TEAMS_PER_SERVER * healthyMachineCount;
			int totalMTCount = self->machineTeams.size();
			// Pick the machine team to remove. After release-6.2 version,
			// we remove the machine team with most machine teams, the same logic as serverTeamRemover
			std::pair<Reference<TCMachineTeamInfo>, int> foundMTInfo =
			    SERVER_KNOBS->TR_FLAG_REMOVE_MT_WITH_MOST_TEAMS ? self->getMachineTeamWithMostMachineTeams()
			                                                    : self->getMachineTeamWithLeastProcessTeams();

			if (totalMTCount > desiredMachineTeams && foundMTInfo.first.isValid()) {
				Reference<TCMachineTeamInfo> mt = foundMTInfo.first;
				int minNumProcessTeams = foundMTInfo.second;
				ASSERT(mt.isValid());

				// Pick one process team, and mark it as a bad team
				// Remove the machine by removing its process team one by one
				Reference<TCTeamInfo> team;
				int teamIndex = 0;
				for (teamIndex = 0; teamIndex < mt->serverTeams.size(); ++teamIndex) {
					team = mt->serverTeams[teamIndex];
					ASSERT(team->machineTeam->machineIDs == mt->machineIDs); // Sanity check

					// Check if a server will have 0 team after the team is removed
					for (auto& s : team->getServers()) {
						if (s->teams.size() == 0) {
							TraceEvent(SevError, "MachineTeamRemoverTooAggressive", self->distributorId)
							    .detail("Server", s->getId())
							    .detail("ServerTeam", team->getDesc());
							self->traceAllInfo(true);
						}
					}

					// The team will be marked as a bad team
					bool foundTeam = self->removeTeam(team);
					ASSERT(foundTeam);
					// removeTeam() has side effect of swapping the last element to the current pos
					// in the serverTeams vector in the machine team.
					--teamIndex;
					self->addTeam(team->getServers(), true, true);
					TEST(true); // Removed machine team
				}

				self->doBuildTeams = true;

				if (self->badTeamRemover.isReady()) {
					self->badTeamRemover = removeBadTeams(self);
					self->addActor.send(self->badTeamRemover);
				}

				TraceEvent("MachineTeamRemover", self->distributorId)
				    .detail("MachineTeamIDToRemove", mt->id.shortString())
				    .detail("MachineTeamToRemove", mt->getMachineIDsStr())
				    .detail("NumProcessTeamsOnTheMachineTeam", minNumProcessTeams)
				    .detail("CurrentMachineTeams", self->machineTeams.size())
				    .detail("DesiredMachineTeams", desiredMachineTeams);

				// Remove the machine team
				bool foundRemovedMachineTeam = self->removeMachineTeam(mt);
				// When we remove the last server team on a machine team in removeTeam(), we also remove the machine
				// team This is needed for removeTeam() functoin. So here the removeMachineTeam() should not find the
				// machine team
				ASSERT(foundRemovedMachineTeam);
				numMachineTeamRemoved++;
			} else {
				if (numMachineTeamRemoved > 0) {
					// Only trace the information when we remove a machine team
					TraceEvent("MachineTeamRemoverDone", self->distributorId)
					    .detail("HealthyMachines", healthyMachineCount)
					    // .detail("CurrentHealthyMachineTeams", currentHealthyMTCount)
					    .detail("CurrentMachineTeams", self->machineTeams.size())
					    .detail("DesiredMachineTeams", desiredMachineTeams)
					    .detail("NumMachineTeamsRemoved", numMachineTeamRemoved);
					self->traceTeamCollectionInfo();
					numMachineTeamRemoved = 0; // Reset the counter to avoid keep printing the message
				}
			}
		}
	}

	ACTOR static Future<Void> serverTeamRemover(DDTeamCollection* self) {
		state int numServerTeamRemoved = 0;
		loop {
			// In case the serverTeamRemover cause problems in production, we can disable it
			if (SERVER_KNOBS->TR_FLAG_DISABLE_SERVER_TEAM_REMOVER) {
				return Void(); // Directly return Void()
			}

			double removeServerTeamDelay = SERVER_KNOBS->TR_REMOVE_SERVER_TEAM_DELAY;
			if (g_network->isSimulated()) {
				// Speed up the team remover in simulation; otherwise,
				// it may time out because we need to remove hundreds of teams
				removeServerTeamDelay = removeServerTeamDelay / 100;
			}
			// To avoid removing server teams too fast, which is unlikely happen though
			wait(delay(removeServerTeamDelay, TaskPriority::DataDistribution));

			if (SERVER_KNOBS->PERPETUAL_WIGGLE_DISABLE_REMOVER && self->pauseWiggle) {
				while (!self->pauseWiggle->get()) {
					wait(self->pauseWiggle->onChange());
				}
			} else {
				wait(self->waitUntilHealthy(SERVER_KNOBS->TR_REMOVE_SERVER_TEAM_EXTRA_DELAY));
			}
			// Wait for the badTeamRemover() to avoid the potential race between
			// adding the bad team (add the team tracker) and remove bad team (cancel the team tracker).
			wait(self->badTeamRemover);

			// From this point, all server teams should be healthy, because we wait above
			// until processingUnhealthy is done, and all machines are healthy
			int desiredServerTeams = SERVER_KNOBS->DESIRED_TEAMS_PER_SERVER * self->server_info.size();
			int totalSTCount = self->teams.size();
			// Pick the server team whose members are on the most number of server teams, and mark it undesired
			std::pair<Reference<TCTeamInfo>, int> foundSTInfo = self->getServerTeamWithMostProcessTeams();

			if (totalSTCount > desiredServerTeams && foundSTInfo.first.isValid()) {
				ASSERT(foundSTInfo.first.isValid());
				Reference<TCTeamInfo> st = foundSTInfo.first;
				int maxNumProcessTeams = foundSTInfo.second;
				ASSERT(st.isValid());
				// The team will be marked as a bad team
				bool foundTeam = self->removeTeam(st);
				ASSERT(foundTeam);
				self->addTeam(st->getServers(), true, true);
				TEST(true); // Marked team as a bad team

				self->doBuildTeams = true;

				if (self->badTeamRemover.isReady()) {
					self->badTeamRemover = removeBadTeams(self);
					self->addActor.send(self->badTeamRemover);
				}

				TraceEvent("ServerTeamRemover", self->distributorId)
				    .detail("ServerTeamToRemove", st->getServerIDsStr())
				    .detail("ServerTeamID", st->getTeamID())
				    .detail("NumProcessTeamsOnTheServerTeam", maxNumProcessTeams)
				    .detail("CurrentServerTeams", self->teams.size())
				    .detail("DesiredServerTeams", desiredServerTeams);

				numServerTeamRemoved++;
			} else {
				if (numServerTeamRemoved > 0) {
					// Only trace the information when we remove a machine team
					TraceEvent("ServerTeamRemoverDone", self->distributorId)
					    .detail("CurrentServerTeams", self->teams.size())
					    .detail("DesiredServerTeams", desiredServerTeams)
					    .detail("NumServerTeamRemoved", numServerTeamRemoved);
					self->traceTeamCollectionInfo();
					numServerTeamRemoved = 0; // Reset the counter to avoid keep printing the message
				}
			}
		}
	}

	ACTOR static Future<Void> trackExcludedServers(DDTeamCollection* self) {
		// Fetch the list of excluded servers
		state ReadYourWritesTransaction tr(self->cx);
		loop {
			try {
				tr.setOption(FDBTransactionOptions::ACCESS_SYSTEM_KEYS);
				state Future<RangeResult> fresultsExclude = tr.getRange(excludedServersKeys, CLIENT_KNOBS->TOO_MANY);
				state Future<RangeResult> fresultsFailed = tr.getRange(failedServersKeys, CLIENT_KNOBS->TOO_MANY);
				state Future<RangeResult> flocalitiesExclude =
				    tr.getRange(excludedLocalityKeys, CLIENT_KNOBS->TOO_MANY);
				state Future<RangeResult> flocalitiesFailed = tr.getRange(failedLocalityKeys, CLIENT_KNOBS->TOO_MANY);
				state Future<std::vector<ProcessData>> fworkers = getWorkers(self->cx);
				wait(success(fresultsExclude) && success(fresultsFailed) && success(flocalitiesExclude) &&
				     success(flocalitiesFailed));

				state RangeResult excludedResults = fresultsExclude.get();
				ASSERT(!excludedResults.more && excludedResults.size() < CLIENT_KNOBS->TOO_MANY);

				state RangeResult failedResults = fresultsFailed.get();
				ASSERT(!failedResults.more && failedResults.size() < CLIENT_KNOBS->TOO_MANY);

				state RangeResult excludedLocalityResults = flocalitiesExclude.get();
				ASSERT(!excludedLocalityResults.more && excludedLocalityResults.size() < CLIENT_KNOBS->TOO_MANY);

				state RangeResult failedLocalityResults = flocalitiesFailed.get();
				ASSERT(!failedLocalityResults.more && failedLocalityResults.size() < CLIENT_KNOBS->TOO_MANY);

				state std::set<AddressExclusion> excluded;
				state std::set<AddressExclusion> failed;
				for (const auto& r : excludedResults) {
					AddressExclusion addr = decodeExcludedServersKey(r.key);
					if (addr.isValid()) {
						excluded.insert(addr);
					}
				}
				for (const auto& r : failedResults) {
					AddressExclusion addr = decodeFailedServersKey(r.key);
					if (addr.isValid()) {
						failed.insert(addr);
					}
				}

				wait(success(fworkers));
				std::vector<ProcessData> workers = fworkers.get();
				for (const auto& r : excludedLocalityResults) {
					std::string locality = decodeExcludedLocalityKey(r.key);
					std::set<AddressExclusion> localityExcludedAddresses = getAddressesByLocality(workers, locality);
					excluded.insert(localityExcludedAddresses.begin(), localityExcludedAddresses.end());
				}
				for (const auto& r : failedLocalityResults) {
					std::string locality = decodeFailedLocalityKey(r.key);
					std::set<AddressExclusion> localityFailedAddresses = getAddressesByLocality(workers, locality);
					failed.insert(localityFailedAddresses.begin(), localityFailedAddresses.end());
				}

				// Reset and reassign self->excludedServers based on excluded, but we only
				// want to trigger entries that are different
				// Do not retrigger and double-overwrite failed or wiggling servers
				auto old = self->excludedServers.getKeys();
				for (const auto& o : old) {
					if (!excluded.count(o) && !failed.count(o) &&
					    !(self->excludedServers.count(o) &&
					      self->excludedServers.get(o) == DDTeamCollection::Status::WIGGLING)) {
						self->excludedServers.set(o, DDTeamCollection::Status::NONE);
					}
				}
				for (const auto& n : excluded) {
					if (!failed.count(n)) {
						self->excludedServers.set(n, DDTeamCollection::Status::EXCLUDED);
					}
				}

				for (const auto& f : failed) {
					self->excludedServers.set(f, DDTeamCollection::Status::FAILED);
				}

				TraceEvent("DDExcludedServersChanged", self->distributorId)
				    .detail("AddressesExcluded", excludedResults.size())
				    .detail("AddressesFailed", failedResults.size())
				    .detail("LocalitiesExcluded", excludedLocalityResults.size())
				    .detail("LocalitiesFailed", failedLocalityResults.size());

				self->restartRecruiting.trigger();
				state Future<Void> watchFuture =
				    tr.watch(excludedServersVersionKey) || tr.watch(failedServersVersionKey) ||
				    tr.watch(excludedLocalityVersionKey) || tr.watch(failedLocalityVersionKey);
				wait(tr.commit());
				wait(watchFuture);
				tr.reset();
			} catch (Error& e) {
				wait(tr.onError(e));
			}
		}
	}

	ACTOR static Future<Void> updateNextWigglingStorageID(DDTeamCollection* teamCollection) {
		state Key writeKey =
		    perpetualStorageWiggleIDPrefix.withSuffix(teamCollection->primary ? "primary/"_sr : "remote/"_sr);
		state KeyBackedObjectMap<UID, StorageWiggleValue, decltype(IncludeVersion())> metadataMap(writeKey,
		                                                                                          IncludeVersion());
		state UID nextId = wait(teamCollection->getNextWigglingServerID());
		state StorageWiggleValue value(nextId);
		state Reference<ReadYourWritesTransaction> tr(new ReadYourWritesTransaction(teamCollection->cx));
		loop {
			// write the next server id
			try {
				tr->setOption(FDBTransactionOptions::ACCESS_SYSTEM_KEYS);
				metadataMap.set(tr, nextId, value);
				wait(tr->commit());
				break;
			} catch (Error& e) {
				wait(tr->onError(e));
			}
		}

		teamCollection->nextWiggleInfo.send(value);
		TraceEvent(SevDebug, "PerpetualStorageWiggleNextID", teamCollection->distributorId)
		    .detail("Primary", teamCollection->primary)
		    .detail("WriteID", nextId);

		return Void();
	}

	ACTOR static Future<Void> perpetualStorageWiggleIterator(DDTeamCollection* teamCollection,
	                                                         AsyncVar<bool>* stopSignal,
	                                                         FutureStream<Void> finishStorageWiggleSignal) {
		loop {
			choose {
				when(wait(stopSignal->onChange())) {}
				when(waitNext(finishStorageWiggleSignal)) {
					state bool takeRest = true; // delay to avoid delete and update ServerList too frequently
					while (takeRest) {
						wait(delayJittered(SERVER_KNOBS->PERPETUAL_WIGGLE_DELAY));
						// there must not have other teams to place wiggled data
						takeRest =
						    teamCollection->server_info.size() <= teamCollection->configuration.storageTeamSize ||
						    teamCollection->machine_info.size() < teamCollection->configuration.storageTeamSize;
						if (takeRest &&
						    teamCollection->configuration.storageMigrationType == StorageMigrationType::GRADUAL) {
							TraceEvent(SevWarn, "PerpetualWiggleSleep", teamCollection->distributorId)
							    .suppressFor(SERVER_KNOBS->PERPETUAL_WIGGLE_DELAY * 4)
							    .detail("ServerSize", teamCollection->server_info.size())
							    .detail("MachineSize", teamCollection->machine_info.size())
							    .detail("StorageTeamSize", teamCollection->configuration.storageTeamSize);
						}
					}
					wait(updateNextWigglingStorageID(teamCollection));
				}
			}
			if (stopSignal->get()) {
				break;
			}
		}

		return Void();
	}

	ACTOR static Future<Void> clusterHealthCheckForPerpetualWiggle(DDTeamCollection* self, int* extraTeamCount) {
		state int pausePenalty = 1;
		loop {
			Promise<int> countp;
			self->getUnhealthyRelocationCount.send(countp);
			int count = wait(countp.getFuture());
			// pause wiggle when
			// a. DDQueue is busy with unhealthy relocation request
			// b. healthy teams are not enough
			// c. the overall disk space is not enough
			if (count >= SERVER_KNOBS->DD_STORAGE_WIGGLE_PAUSE_THRESHOLD || self->healthyTeamCount <= *extraTeamCount ||
			    self->bestTeamKeepStuckCount > SERVER_KNOBS->DD_STORAGE_WIGGLE_STUCK_THRESHOLD) {
				// if we pause wiggle not because the reason a, increase extraTeamCount. This helps avoid oscillation
				// between pause and non-pause status.
				if ((self->healthyTeamCount <= *extraTeamCount ||
				     self->bestTeamKeepStuckCount > SERVER_KNOBS->DD_STORAGE_WIGGLE_PAUSE_THRESHOLD) &&
				    !self->pauseWiggle->get()) {
					*extraTeamCount = std::min(*extraTeamCount + pausePenalty, (int)self->teams.size());
					pausePenalty = std::min(pausePenalty * 2, (int)self->teams.size());
				}
				self->pauseWiggle->set(true);
			} else {
				self->pauseWiggle->set(false);
			}
			wait(delay(SERVER_KNOBS->CHECK_TEAM_DELAY, TaskPriority::DataDistributionLow));
		}
	}

	ACTOR static Future<Void> perpetualStorageWiggler(DDTeamCollection* self,
	                                                  AsyncVar<bool>* stopSignal,
	                                                  PromiseStream<Void> finishStorageWiggleSignal) {
		state KeyBackedObjectMap<UID, StorageWiggleValue, decltype(IncludeVersion())> metadataMap(
		    perpetualStorageWiggleIDPrefix.withSuffix(self->primary ? "primary/"_sr : "remote/"_sr), IncludeVersion());

		state Future<StorageWiggleValue> nextFuture = Never();
		state Future<Void> moveFinishFuture = Never();
		state int extraTeamCount = 0;
		state Future<Void> ddQueueCheck = clusterHealthCheckForPerpetualWiggle(self, &extraTeamCount);
		state FutureStream<StorageWiggleValue> nextStream = self->nextWiggleInfo.getFuture();

		wait(readStorageWiggleMap(self));

		if (!self->wigglingId.present()) {
			// skip to the next valid ID
			nextFuture = waitAndForward(nextStream);
			finishStorageWiggleSignal.send(Void());
		}

		loop {
			if (self->wigglingId.present()) {
				state UID id = self->wigglingId.get();
				if (self->pauseWiggle->get()) {
					TEST(true); // paused because cluster is unhealthy
					moveFinishFuture = Never();
					self->includeStorageServersForWiggle();
					TraceEvent(self->configuration.storageMigrationType == StorageMigrationType::AGGRESSIVE ? SevInfo
					                                                                                        : SevWarn,
					           "PerpetualStorageWigglePause",
					           self->distributorId)
					    .detail("Primary", self->primary)
					    .detail("ProcessId", id)
					    .detail("BestTeamKeepStuckCount", self->bestTeamKeepStuckCount)
					    .detail("ExtraHealthyTeamCount", extraTeamCount)
					    .detail("HealthyTeamCount", self->healthyTeamCount);
				} else {
					choose {
						when(wait(self->waitUntilHealthy())) {
							TEST(true); // start wiggling
							wait(self->storageWiggler->startWiggle());
							auto fv = self->excludeStorageServersForWiggle(id);
							moveFinishFuture = fv;
							TraceEvent("PerpetualStorageWiggleStart", self->distributorId)
							    .detail("Primary", self->primary)
							    .detail("ProcessId", id)
							    .detail("ExtraHealthyTeamCount", extraTeamCount)
							    .detail("HealthyTeamCount", self->healthyTeamCount);
						}
						when(wait(self->pauseWiggle->onChange())) { continue; }
					}
				}
			}

			choose {
				when(StorageWiggleValue value = wait(nextFuture)) {
					ASSERT(!self->wigglingId.present()); // the previous wiggle must be finished
					nextFuture = Never();
					self->wigglingId = value.id;
					// random delay
					wait(delayJittered(5.0, TaskPriority::DataDistributionLow));
				}
				when(wait(moveFinishFuture)) {
					ASSERT(self->wigglingId.present());
					self->waitUntilRecruited.set(true);
					self->restartTeamBuilder.trigger();

					moveFinishFuture = Never();
					self->includeStorageServersForWiggle();
					TraceEvent("PerpetualStorageWiggleFinish", self->distributorId)
					    .detail("Primary", self->primary)
					    .detail("ProcessId", self->wigglingId.get());

					wait(self->eraseStorageWiggleMap(&metadataMap, self->wigglingId.get()) &&
					     self->storageWiggler->finishWiggle());
					self->wigglingId.reset();
					nextFuture = waitAndForward(nextStream);
					finishStorageWiggleSignal.send(Void());
					extraTeamCount = std::max(0, extraTeamCount - 1);
				}
				when(wait(ddQueueCheck || self->pauseWiggle->onChange() || stopSignal->onChange())) {}
			}

			if (stopSignal->get()) {
				break;
			}
		}

		if (self->wigglingId.present()) {
			self->includeStorageServersForWiggle();
			TraceEvent("PerpetualStorageWiggleExitingPause", self->distributorId)
			    .detail("Primary", self->primary)
			    .detail("ProcessId", self->wigglingId.get());
			self->wigglingId.reset();
		}

		return Void();
	}

	// This coroutine sets a watch to monitor the value change of `perpetualStorageWiggleKey` which is controlled by
	// command `configure perpetual_storage_wiggle=$value` if the value is 1, this actor start 2 actors,
	// `perpetualStorageWiggleIterator` and `perpetualStorageWiggler`. Otherwise, it sends stop signal to them.
	ACTOR static Future<Void> monitorPerpetualStorageWiggle(DDTeamCollection* teamCollection) {
		state int speed = 0;
		state AsyncVar<bool> stopWiggleSignal(true);
		state PromiseStream<Void> finishStorageWiggleSignal;
		state SignalableActorCollection collection;
		teamCollection->pauseWiggle = makeReference<AsyncVar<bool>>(true);

		loop {
			state ReadYourWritesTransaction tr(teamCollection->cx);
			loop {
				try {
					tr.setOption(FDBTransactionOptions::ACCESS_SYSTEM_KEYS);
					Optional<Standalone<StringRef>> value = wait(tr.get(perpetualStorageWiggleKey));

					if (value.present()) {
						speed = std::stoi(value.get().toString());
					}
					state Future<Void> watchFuture = tr.watch(perpetualStorageWiggleKey);
					wait(tr.commit());

					ASSERT(speed == 1 || speed == 0);
					if (speed == 1 && stopWiggleSignal.get()) { // avoid duplicated start
						stopWiggleSignal.set(false);
						collection.add(teamCollection->perpetualStorageWiggleIterator(
						    stopWiggleSignal, finishStorageWiggleSignal.getFuture()));
						collection.add(
						    teamCollection->perpetualStorageWiggler(stopWiggleSignal, finishStorageWiggleSignal));
						TraceEvent("PerpetualStorageWiggleOpen", teamCollection->distributorId)
						    .detail("Primary", teamCollection->primary);
					} else if (speed == 0) {
						if (!stopWiggleSignal.get()) {
							stopWiggleSignal.set(true);
							wait(collection.signalAndReset());
							teamCollection->pauseWiggle->set(true);
						}
						TraceEvent("PerpetualStorageWiggleClose", teamCollection->distributorId)
						    .detail("Primary", teamCollection->primary);
					}
					wait(watchFuture);
					break;
				} catch (Error& e) {
					wait(tr.onError(e));
				}
			}
		}
	}

	ACTOR static Future<Void> waitHealthyZoneChange(DDTeamCollection* self) {
		state ReadYourWritesTransaction tr(self->cx);
		loop {
			try {
				tr.setOption(FDBTransactionOptions::READ_SYSTEM_KEYS);
				tr.setOption(FDBTransactionOptions::LOCK_AWARE);
				Optional<Value> val = wait(tr.get(healthyZoneKey));
				state Future<Void> healthyZoneTimeout = Never();
				if (val.present()) {
					auto p = decodeHealthyZoneValue(val.get());
					if (p.first == ignoreSSFailuresZoneString) {
						// healthyZone is now overloaded for DD diabling purpose, which does not timeout
						TraceEvent("DataDistributionDisabledForStorageServerFailuresStart", self->distributorId).log();
						healthyZoneTimeout = Never();
					} else if (p.second > tr.getReadVersion().get()) {
						double timeoutSeconds =
						    (p.second - tr.getReadVersion().get()) / (double)SERVER_KNOBS->VERSIONS_PER_SECOND;
						healthyZoneTimeout = delay(timeoutSeconds, TaskPriority::DataDistribution);
						if (self->healthyZone.get() != p.first) {
							TraceEvent("MaintenanceZoneStart", self->distributorId)
							    .detail("ZoneID", printable(p.first))
							    .detail("EndVersion", p.second)
							    .detail("Duration", timeoutSeconds);
							self->healthyZone.set(p.first);
						}
					} else if (self->healthyZone.get().present()) {
						// maintenance hits timeout
						TraceEvent("MaintenanceZoneEndTimeout", self->distributorId).log();
						self->healthyZone.set(Optional<Key>());
					}
				} else if (self->healthyZone.get().present()) {
					// `healthyZone` has been cleared
					if (self->healthyZone.get().get() == ignoreSSFailuresZoneString) {
						TraceEvent("DataDistributionDisabledForStorageServerFailuresEnd", self->distributorId).log();
					} else {
						TraceEvent("MaintenanceZoneEndManualClear", self->distributorId).log();
					}
					self->healthyZone.set(Optional<Key>());
				}

				state Future<Void> watchFuture = tr.watch(healthyZoneKey);
				wait(tr.commit());
				wait(watchFuture || healthyZoneTimeout);
				tr.reset();
			} catch (Error& e) {
				wait(tr.onError(e));
			}
		}
	}

	ACTOR static Future<Void> monitorStorageServerRecruitment(DDTeamCollection* self) {
		state bool recruiting = false;
		state bool lastIsTss = false;
		TraceEvent("StorageServerRecruitment", self->distributorId)
		    .detail("State", "Idle")
		    .trackLatest(self->storageServerRecruitmentEventHolder->trackingKey);
		loop {
			if (!recruiting) {
				while (self->recruitingStream.get() == 0) {
					wait(self->recruitingStream.onChange());
				}
				TraceEvent("StorageServerRecruitment", self->distributorId)
				    .detail("State", "Recruiting")
				    .detail("IsTSS", self->isTssRecruiting ? "True" : "False")
				    .trackLatest(self->storageServerRecruitmentEventHolder->trackingKey);
				recruiting = true;
				lastIsTss = self->isTssRecruiting;
			} else {
				loop {
					choose {
						when(wait(self->recruitingStream.onChange())) {
							if (lastIsTss != self->isTssRecruiting) {
								TraceEvent("StorageServerRecruitment", self->distributorId)
								    .detail("State", "Recruiting")
								    .detail("IsTSS", self->isTssRecruiting ? "True" : "False")
								    .trackLatest(self->storageServerRecruitmentEventHolder->trackingKey);
								lastIsTss = self->isTssRecruiting;
							}
						}
						when(wait(self->recruitingStream.get() == 0
						              ? delay(SERVER_KNOBS->RECRUITMENT_IDLE_DELAY, TaskPriority::DataDistribution)
						              : Future<Void>(Never()))) {
							break;
						}
					}
				}
				TraceEvent("StorageServerRecruitment", self->distributorId)
				    .detail("State", "Idle")
				    .trackLatest(self->storageServerRecruitmentEventHolder->trackingKey);
				recruiting = false;
			}
		}
	}

	ACTOR static Future<Void> initializeStorage(DDTeamCollection* self,
	                                            RecruitStorageReply candidateWorker,
	                                            const DDEnabledState* ddEnabledState,
	                                            bool recruitTss,
	                                            Reference<TSSPairState> tssState) {
		// SOMEDAY: Cluster controller waits for availability, retry quickly if a server's Locality changes
		self->recruitingStream.set(self->recruitingStream.get() + 1);

		const NetworkAddress& netAddr = candidateWorker.worker.stableAddress();
		AddressExclusion workerAddr(netAddr.ip, netAddr.port);
		if (self->numExistingSSOnAddr(workerAddr) <= 2 &&
		    self->recruitingLocalities.find(candidateWorker.worker.stableAddress()) ==
		        self->recruitingLocalities.end()) {
			// Only allow at most 2 storage servers on an address, because
			// too many storage server on the same address (i.e., process) can cause OOM.
			// Ask the candidateWorker to initialize a SS only if the worker does not have a pending request
			state UID interfaceId = deterministicRandom()->randomUniqueID();

			UID clusterId = wait(self->getClusterId());

			state InitializeStorageRequest isr;
			isr.storeType = recruitTss ? self->configuration.testingStorageServerStoreType
			                           : self->configuration.storageServerStoreType;
			isr.seedTag = invalidTag;
			isr.reqId = deterministicRandom()->randomUniqueID();
			isr.interfaceId = interfaceId;
			isr.clusterId = clusterId;

			self->recruitingIds.insert(interfaceId);
			self->recruitingLocalities.insert(candidateWorker.worker.stableAddress());

			// if tss, wait for pair ss to finish and add its id to isr. If pair fails, don't recruit tss
			state bool doRecruit = true;
			if (recruitTss) {
				TraceEvent("TSS_Recruit", self->distributorId)
				    .detail("TSSID", interfaceId)
				    .detail("Stage", "TSSWaitingPair")
				    .detail("Addr", candidateWorker.worker.address())
				    .detail("Locality", candidateWorker.worker.locality.toString());

				Optional<std::pair<UID, Version>> ssPairInfoResult = wait(tssState->waitOnSS());
				if (ssPairInfoResult.present()) {
					isr.tssPairIDAndVersion = ssPairInfoResult.get();

					TraceEvent("TSS_Recruit", self->distributorId)
					    .detail("SSID", ssPairInfoResult.get().first)
					    .detail("TSSID", interfaceId)
					    .detail("Stage", "TSSWaitingPair")
					    .detail("Addr", candidateWorker.worker.address())
					    .detail("Version", ssPairInfoResult.get().second)
					    .detail("Locality", candidateWorker.worker.locality.toString());
				} else {
					doRecruit = false;

					TraceEvent(SevWarnAlways, "TSS_RecruitError", self->distributorId)
					    .detail("TSSID", interfaceId)
					    .detail("Reason", "SS recruitment failed for some reason")
					    .detail("Addr", candidateWorker.worker.address())
					    .detail("Locality", candidateWorker.worker.locality.toString());
				}
			}

			TraceEvent("DDRecruiting")
			    .detail("Primary", self->primary)
			    .detail("State", "Sending request to worker")
			    .detail("WorkerID", candidateWorker.worker.id())
			    .detail("WorkerLocality", candidateWorker.worker.locality.toString())
			    .detail("Interf", interfaceId)
			    .detail("Addr", candidateWorker.worker.address())
			    .detail("TSS", recruitTss ? "true" : "false")
			    .detail("RecruitingStream", self->recruitingStream.get());

			Future<ErrorOr<InitializeStorageReply>> fRecruit =
			    doRecruit
			        ? candidateWorker.worker.storage.tryGetReply(isr, TaskPriority::DataDistribution)
			        : Future<ErrorOr<InitializeStorageReply>>(ErrorOr<InitializeStorageReply>(recruitment_failed()));

			state ErrorOr<InitializeStorageReply> newServer = wait(fRecruit);

			if (doRecruit && newServer.isError()) {
				TraceEvent(SevWarn, "DDRecruitmentError").error(newServer.getError());
				if (!newServer.isError(error_code_recruitment_failed) &&
				    !newServer.isError(error_code_request_maybe_delivered)) {
					tssState->markComplete();
					throw newServer.getError();
				}
				wait(delay(SERVER_KNOBS->STORAGE_RECRUITMENT_DELAY, TaskPriority::DataDistribution));
			}

			if (!recruitTss && newServer.present() &&
			    tssState->ssRecruitSuccess(std::pair(interfaceId, newServer.get().addedVersion))) {
				// SS has a tss pair. send it this id, but try to wait for add server until tss is recruited

				TraceEvent("TSS_Recruit", self->distributorId)
				    .detail("SSID", interfaceId)
				    .detail("Stage", "SSSignaling")
				    .detail("Addr", candidateWorker.worker.address())
				    .detail("Locality", candidateWorker.worker.locality.toString());

				// wait for timeout, but eventually move on if no TSS pair recruited
				Optional<bool> tssSuccessful =
				    wait(timeout(tssState->waitOnTSS(), SERVER_KNOBS->TSS_RECRUITMENT_TIMEOUT));

				if (tssSuccessful.present() && tssSuccessful.get()) {
					TraceEvent("TSS_Recruit", self->distributorId)
					    .detail("SSID", interfaceId)
					    .detail("Stage", "SSGotPair")
					    .detail("Addr", candidateWorker.worker.address())
					    .detail("Locality", candidateWorker.worker.locality.toString());
				} else {
					TraceEvent(SevWarn, "TSS_RecruitError", self->distributorId)
					    .detail("SSID", interfaceId)
					    .detail("Reason",
					            tssSuccessful.present() ? "TSS recruitment failed for some reason"
					                                    : "TSS recruitment timed out")
					    .detail("Addr", candidateWorker.worker.address())
					    .detail("Locality", candidateWorker.worker.locality.toString());
				}
			}

			self->recruitingIds.erase(interfaceId);
			self->recruitingLocalities.erase(candidateWorker.worker.stableAddress());

			TraceEvent("DDRecruiting")
			    .detail("Primary", self->primary)
			    .detail("State", "Finished request")
			    .detail("WorkerID", candidateWorker.worker.id())
			    .detail("WorkerLocality", candidateWorker.worker.locality.toString())
			    .detail("Interf", interfaceId)
			    .detail("Addr", candidateWorker.worker.address())
			    .detail("RecruitingStream", self->recruitingStream.get());

			if (newServer.present()) {
				UID id = newServer.get().interf.id();
				if (!self->server_and_tss_info.count(id)) {
					if (!recruitTss || tssState->tssRecruitSuccess()) {
						self->addServer(newServer.get().interf,
						                candidateWorker.processClass,
						                self->serverTrackerErrorOut,
						                newServer.get().addedVersion,
						                *ddEnabledState);
						self->waitUntilRecruited.set(false);
						// signal all done after adding tss to tracking info
						tssState->markComplete();
					}
				} else {
					TraceEvent(SevWarn, "DDRecruitmentError")
					    .detail("Reason", "Server ID already recruited")
					    .detail("ServerID", id);
				}
			}
		}

		// SS and/or TSS recruitment failed at this point, update tssState
		if (recruitTss && tssState->tssRecruitFailed()) {
			tssState->markComplete();
			TEST(true); // TSS recruitment failed for some reason
		}
		if (!recruitTss && tssState->ssRecruitFailed()) {
			TEST(true); // SS with pair TSS recruitment failed for some reason
		}

		self->recruitingStream.set(self->recruitingStream.get() - 1);
		self->restartRecruiting.trigger();

		return Void();
	}

	ACTOR static Future<Void> storageRecruiter(
	    DDTeamCollection* self,
	    Reference<IAsyncListener<RequestStream<RecruitStorageRequest>>> recruitStorage,
	    DDEnabledState const* ddEnabledState) {
		state Future<RecruitStorageReply> fCandidateWorker;
		state RecruitStorageRequest lastRequest;
		state bool hasHealthyTeam;
		state std::map<AddressExclusion, int> numSSPerAddr;

		// tss-specific recruitment state
		state int32_t targetTSSInDC = 0;
		state int32_t tssToRecruit = 0;
		state int inProgressTSSCount = 0;
		state PromiseStream<Future<Void>> addTSSInProgress;
		state Future<Void> inProgressTSS =
		    actorCollection(addTSSInProgress.getFuture(), &inProgressTSSCount, nullptr, nullptr, nullptr);
		state Reference<TSSPairState> tssState = makeReference<TSSPairState>();
		state Future<Void> checkTss = self->initialFailureReactionDelay;
		state bool pendingTSSCheck = false;

		TraceEvent(SevDebug, "TSS_RecruitUpdated", self->distributorId).detail("Count", tssToRecruit);

		loop {
			try {
				// Divide TSS evenly in each DC if there are multiple
				// TODO would it be better to put all of them in primary DC?
				targetTSSInDC = self->configuration.desiredTSSCount;
				if (self->configuration.usableRegions > 1) {
					targetTSSInDC /= self->configuration.usableRegions;
					if (self->primary) {
						// put extras in primary DC if it's uneven
						targetTSSInDC += (self->configuration.desiredTSSCount % self->configuration.usableRegions);
					}
				}
				int newTssToRecruit = targetTSSInDC - self->tss_info_by_pair.size() - inProgressTSSCount;
				// FIXME: Should log this if the recruit count stays the same but the other numbers update?
				if (newTssToRecruit != tssToRecruit) {
					TraceEvent("TSS_RecruitUpdated", self->distributorId)
					    .detail("Desired", targetTSSInDC)
					    .detail("Existing", self->tss_info_by_pair.size())
					    .detail("InProgress", inProgressTSSCount)
					    .detail("NotStarted", newTssToRecruit);
					tssToRecruit = newTssToRecruit;

					// if we need to get rid of some TSS processes, signal to either cancel recruitment or kill existing
					// TSS processes
					if (!pendingTSSCheck && (tssToRecruit < 0 || self->zeroHealthyTeams->get()) &&
					    (self->isTssRecruiting ||
					     (self->zeroHealthyTeams->get() && self->tss_info_by_pair.size() > 0))) {
						checkTss = self->initialFailureReactionDelay;
					}
				}
				numSSPerAddr.clear();
				hasHealthyTeam = (self->healthyTeamCount != 0);
				RecruitStorageRequest rsr;
				std::set<AddressExclusion> exclusions;
				for (auto s = self->server_and_tss_info.begin(); s != self->server_and_tss_info.end(); ++s) {
					auto serverStatus = self->server_status.get(s->second->lastKnownInterface.id());
					if (serverStatus.excludeOnRecruit()) {
						TraceEvent(SevDebug, "DDRecruitExcl1")
						    .detail("Primary", self->primary)
						    .detail("Excluding", s->second->lastKnownInterface.address());
						auto addr = s->second->lastKnownInterface.stableAddress();
						AddressExclusion addrExcl(addr.ip, addr.port);
						exclusions.insert(addrExcl);
						numSSPerAddr[addrExcl]++; // increase from 0
					}
				}
				for (auto addr : self->recruitingLocalities) {
					exclusions.insert(AddressExclusion(addr.ip, addr.port));
				}

				auto excl = self->excludedServers.getKeys();
				for (const auto& s : excl) {
					if (self->excludedServers.get(s) != DDTeamCollection::Status::NONE) {
						TraceEvent(SevDebug, "DDRecruitExcl2")
						    .detail("Primary", self->primary)
						    .detail("Excluding", s.toString());
						exclusions.insert(s);
					}
				}

				// Exclude workers that have invalid locality
				for (auto& addr : self->invalidLocalityAddr) {
					TraceEvent(SevDebug, "DDRecruitExclInvalidAddr").detail("Excluding", addr.toString());
					exclusions.insert(addr);
				}

				rsr.criticalRecruitment = !hasHealthyTeam;
				for (auto it : exclusions) {
					rsr.excludeAddresses.push_back(it);
				}

				rsr.includeDCs = self->includedDCs;

				TraceEvent(rsr.criticalRecruitment ? SevWarn : SevInfo, "DDRecruiting")
				    .detail("Primary", self->primary)
				    .detail("State", "Sending request to CC")
				    .detail("Exclusions", rsr.excludeAddresses.size())
				    .detail("Critical", rsr.criticalRecruitment)
				    .detail("IncludedDCsSize", rsr.includeDCs.size());

				if (rsr.criticalRecruitment) {
					TraceEvent(SevWarn, "DDRecruitingEmergency", self->distributorId).detail("Primary", self->primary);
				}

				if (!fCandidateWorker.isValid() || fCandidateWorker.isReady() ||
				    rsr.excludeAddresses != lastRequest.excludeAddresses ||
				    rsr.criticalRecruitment != lastRequest.criticalRecruitment) {
					lastRequest = rsr;
					fCandidateWorker =
					    brokenPromiseToNever(recruitStorage->get().getReply(rsr, TaskPriority::DataDistribution));
				}

				choose {
					when(RecruitStorageReply candidateWorker = wait(fCandidateWorker)) {
						AddressExclusion candidateSSAddr(candidateWorker.worker.stableAddress().ip,
						                                 candidateWorker.worker.stableAddress().port);
						int numExistingSS = numSSPerAddr[candidateSSAddr];
						if (numExistingSS >= 2) {
							TraceEvent(SevWarnAlways, "StorageRecruiterTooManySSOnSameAddr", self->distributorId)
							    .detail("Primary", self->primary)
							    .detail("Addr", candidateSSAddr.toString())
							    .detail("NumExistingSS", numExistingSS);
						}

						if (hasHealthyTeam && !tssState->active && tssToRecruit > 0) {
							TraceEvent("TSS_Recruit", self->distributorId)
							    .detail("Stage", "HoldTSS")
							    .detail("Addr", candidateSSAddr.toString())
							    .detail("Locality", candidateWorker.worker.locality.toString());

							TEST(true); // Starting TSS recruitment
							self->isTssRecruiting = true;
							tssState = makeReference<TSSPairState>(candidateWorker.worker.locality);

							addTSSInProgress.send(tssState->waitComplete());
							self->addActor.send(
							    initializeStorage(self, candidateWorker, ddEnabledState, true, tssState));
							checkTss = self->initialFailureReactionDelay;
						} else {
							if (tssState->active && tssState->inDataZone(candidateWorker.worker.locality)) {
								TEST(true); // TSS recruits pair in same dc/datahall
								self->isTssRecruiting = false;
								TraceEvent("TSS_Recruit", self->distributorId)
								    .detail("Stage", "PairSS")
								    .detail("Addr", candidateSSAddr.toString())
								    .detail("Locality", candidateWorker.worker.locality.toString());
								self->addActor.send(
								    initializeStorage(self, candidateWorker, ddEnabledState, false, tssState));
								// successfully started recruitment of pair, reset tss recruitment state
								tssState = makeReference<TSSPairState>();
							} else {
								TEST(tssState->active); // TSS recruitment skipped potential pair because it's in a
								                        // different dc/datahall
								self->addActor.send(initializeStorage(
								    self, candidateWorker, ddEnabledState, false, makeReference<TSSPairState>()));
							}
						}
					}
					when(wait(recruitStorage->onChange())) { fCandidateWorker = Future<RecruitStorageReply>(); }
					when(wait(self->zeroHealthyTeams->onChange())) {
						if (!pendingTSSCheck && self->zeroHealthyTeams->get() &&
						    (self->isTssRecruiting || self->tss_info_by_pair.size() > 0)) {
							checkTss = self->initialFailureReactionDelay;
						}
					}
					when(wait(checkTss)) {
						bool cancelTss = self->isTssRecruiting && (tssToRecruit < 0 || self->zeroHealthyTeams->get());
						// Can't kill more tss' than we have. Kill 1 if zero healthy teams, otherwise kill enough to get
						// back to the desired amount
						int tssToKill = std::min((int)self->tss_info_by_pair.size(),
						                         std::max(-tssToRecruit, self->zeroHealthyTeams->get() ? 1 : 0));
						if (cancelTss) {
							TEST(tssToRecruit < 0); // tss recruitment cancelled due to too many TSS
							TEST(self->zeroHealthyTeams->get()); // tss recruitment cancelled due zero healthy teams

							TraceEvent(SevWarn, "TSS_RecruitCancelled", self->distributorId)
							    .detail("Reason", tssToRecruit <= 0 ? "TooMany" : "ZeroHealthyTeams");
							tssState->cancel();
							tssState = makeReference<TSSPairState>();
							self->isTssRecruiting = false;

							pendingTSSCheck = true;
							checkTss = delay(SERVER_KNOBS->TSS_DD_CHECK_INTERVAL);
						} else if (tssToKill > 0) {
							auto itr = self->tss_info_by_pair.begin();
							for (int i = 0; i < tssToKill; i++, itr++) {
								UID tssId = itr->second->getId();
								StorageServerInterface tssi = itr->second->lastKnownInterface;

								if (self->shouldHandleServer(tssi) && self->server_and_tss_info.count(tssId)) {
									Promise<Void> killPromise = itr->second->killTss;
									if (killPromise.canBeSet()) {
										TEST(tssToRecruit < 0); // Killing TSS due to too many TSS
										TEST(self->zeroHealthyTeams->get()); // Killing TSS due zero healthy teams
										TraceEvent(SevWarn, "TSS_DDKill", self->distributorId)
										    .detail("TSSID", tssId)
										    .detail("Reason",
										            self->zeroHealthyTeams->get() ? "ZeroHealthyTeams" : "TooMany");
										killPromise.send(Void());
									}
								}
							}
							// If we're killing a TSS because of zero healthy teams, wait a bit to give the replacing SS
							// a change to join teams and stuff before killing another TSS
							pendingTSSCheck = true;
							checkTss = delay(SERVER_KNOBS->TSS_DD_CHECK_INTERVAL);
						} else if (self->isTssRecruiting) {
							// check again later in case we need to cancel recruitment
							pendingTSSCheck = true;
							checkTss = delay(SERVER_KNOBS->TSS_DD_CHECK_INTERVAL);
							// FIXME: better way to do this than timer?
						} else {
							pendingTSSCheck = false;
							checkTss = Never();
						}
					}
					when(wait(self->restartRecruiting.onTrigger())) {}
				}
				wait(delay(FLOW_KNOBS->PREVENT_FAST_SPIN_DELAY, TaskPriority::DataDistribution));
			} catch (Error& e) {
				if (e.code() != error_code_timed_out) {
					throw;
				}
				TEST(true); // Storage recruitment timed out
			}
		}
	}

	ACTOR static Future<Void> updateReplicasKey(DDTeamCollection* self, Optional<Key> dcId) {
		std::vector<Future<Void>> serverUpdates;

		for (auto& it : self->server_info) {
			serverUpdates.push_back(it.second->updated.getFuture());
		}

		wait(self->initialFailureReactionDelay && waitForAll(serverUpdates));
		wait(self->waitUntilHealthy());
		TraceEvent("DDUpdatingReplicas", self->distributorId)
		    .detail("Primary", self->primary)
		    .detail("DcId", dcId)
		    .detail("Replicas", self->configuration.storageTeamSize);
		state Transaction tr(self->cx);
		loop {
			try {
				Optional<Value> val = wait(tr.get(datacenterReplicasKeyFor(dcId)));
				state int oldReplicas = val.present() ? decodeDatacenterReplicasValue(val.get()) : 0;
				if (oldReplicas == self->configuration.storageTeamSize) {
					TraceEvent("DDUpdatedAlready", self->distributorId)
					    .detail("Primary", self->primary)
					    .detail("DcId", dcId)
					    .detail("Replicas", self->configuration.storageTeamSize);
					return Void();
				}
				if (oldReplicas < self->configuration.storageTeamSize) {
					tr.set(rebootWhenDurableKey, StringRef());
				}
				tr.set(datacenterReplicasKeyFor(dcId), datacenterReplicasValue(self->configuration.storageTeamSize));
				wait(tr.commit());
				TraceEvent("DDUpdatedReplicas", self->distributorId)
				    .detail("Primary", self->primary)
				    .detail("DcId", dcId)
				    .detail("Replicas", self->configuration.storageTeamSize)
				    .detail("OldReplicas", oldReplicas);
				return Void();
			} catch (Error& e) {
				wait(tr.onError(e));
			}
		}
	}

	ACTOR static Future<Void> serverGetTeamRequests(DDTeamCollection* self, TeamCollectionInterface tci) {
		loop {
			GetTeamRequest req = waitNext(tci.getTeam.getFuture());
			self->addActor.send(self->getTeam(req));
		}
	}

	ACTOR static Future<Void> monitorHealthyTeams(DDTeamCollection* self) {
		TraceEvent("DDMonitorHealthyTeamsStart").detail("ZeroHealthyTeams", self->zeroHealthyTeams->get());
		loop choose {
			when(wait(self->zeroHealthyTeams->get()
			              ? delay(SERVER_KNOBS->DD_ZERO_HEALTHY_TEAM_DELAY, TaskPriority::DataDistribution)
			              : Never())) {
				self->doBuildTeams = true;
				wait(self->checkBuildTeams());
			}
			when(wait(self->zeroHealthyTeams->onChange())) {}
		}
	}

	ACTOR static Future<UID> getClusterId(DDTeamCollection* self) {
		state ReadYourWritesTransaction tr(self->cx);
		loop {
			try {
				tr.setOption(FDBTransactionOptions::ACCESS_SYSTEM_KEYS);
				tr.setOption(FDBTransactionOptions::LOCK_AWARE);
				Optional<Value> clusterId = wait(tr.get(clusterIdKey));
				ASSERT(clusterId.present());
				return BinaryReader::fromStringRef<UID>(clusterId.get(), Unversioned());
			} catch (Error& e) {
				wait(tr.onError(e));
			}
		}
	}

	ACTOR static Future<Void> waitServerListChange(DDTeamCollection* self,
	                                               FutureStream<Void> serverRemoved,
	                                               const DDEnabledState* ddEnabledState) {
		state Future<Void> checkSignal = delay(SERVER_KNOBS->SERVER_LIST_DELAY, TaskPriority::DataDistributionLaunch);
		state Future<std::vector<std::pair<StorageServerInterface, ProcessClass>>> serverListAndProcessClasses =
		    Never();
		state bool isFetchingResults = false;
		state Transaction tr(self->cx);
		loop {
			try {
				choose {
					when(wait(checkSignal)) {
						checkSignal = Never();
						isFetchingResults = true;
						serverListAndProcessClasses = getServerListAndProcessClasses(&tr);
					}
					when(std::vector<std::pair<StorageServerInterface, ProcessClass>> results =
					         wait(serverListAndProcessClasses)) {
						serverListAndProcessClasses = Never();
						isFetchingResults = false;

						for (int i = 0; i < results.size(); i++) {
							UID serverId = results[i].first.id();
							StorageServerInterface const& ssi = results[i].first;
							ProcessClass const& processClass = results[i].second;
							if (!self->shouldHandleServer(ssi)) {
								continue;
							} else if (self->server_and_tss_info.count(serverId)) {
								auto& serverInfo = self->server_and_tss_info[serverId];
								if (ssi.getValue.getEndpoint() !=
								        serverInfo->lastKnownInterface.getValue.getEndpoint() ||
								    processClass != serverInfo->lastKnownClass.classType()) {
									Promise<std::pair<StorageServerInterface, ProcessClass>> currentInterfaceChanged =
									    serverInfo->interfaceChanged;
									serverInfo->interfaceChanged =
									    Promise<std::pair<StorageServerInterface, ProcessClass>>();
									serverInfo->onInterfaceChanged =
									    Future<std::pair<StorageServerInterface, ProcessClass>>(
									        serverInfo->interfaceChanged.getFuture());
									currentInterfaceChanged.send(std::make_pair(ssi, processClass));
								}
							} else if (!self->recruitingIds.count(ssi.id())) {
								self->addServer(ssi,
								                processClass,
								                self->serverTrackerErrorOut,
								                tr.getReadVersion().get(),
								                *ddEnabledState);
							}
						}

						tr = Transaction(self->cx);
						checkSignal = delay(SERVER_KNOBS->SERVER_LIST_DELAY, TaskPriority::DataDistributionLaunch);
					}
					when(waitNext(serverRemoved)) {
						if (isFetchingResults) {
							tr = Transaction(self->cx);
							serverListAndProcessClasses = getServerListAndProcessClasses(&tr);
						}
					}
				}
			} catch (Error& e) {
				wait(tr.onError(e));
				serverListAndProcessClasses = Never();
				isFetchingResults = false;
				checkSignal = Void();
			}
		}
	}

	ACTOR static Future<UID> getNextWigglingServerID(DDTeamCollection* teamCollection) {
		state Optional<Value> localityKey;
		state Optional<Value> localityValue;

		// NOTE: because normal \xff/conf change through `changeConfig` now will cause DD throw `movekeys_conflict()`
		// then recruit a new DD, we only need to read current configuration once
		if (teamCollection->configuration.perpetualStorageWiggleLocality != "0") {
			// parsing format is like "datahall:0"
			std::string& localityKeyValue = teamCollection->configuration.perpetualStorageWiggleLocality;
			ASSERT(isValidPerpetualStorageWiggleLocality(localityKeyValue));
			// get key and value from perpetual_storage_wiggle_locality.
			int split = localityKeyValue.find(':');
			localityKey = Optional<Value>(ValueRef((uint8_t*)localityKeyValue.c_str(), split));
			localityValue = Optional<Value>(
			    ValueRef((uint8_t*)localityKeyValue.c_str() + split + 1, localityKeyValue.size() - split - 1));
		}

		loop {
			// wait until the wiggle queue is not empty
			if (teamCollection->storageWiggler->empty()) {
				wait(teamCollection->storageWiggler->nonEmpty.onChange());
			}

			// if perpetual_storage_wiggle_locality has value and not 0(disabled).
			if (localityKey.present()) {
				// Whether the selected server matches the locality
				auto id = teamCollection->storageWiggler->getNextServerId();
				if (!id.present())
					continue;
				auto server = teamCollection->server_info.at(id.get());

				// TraceEvent("PerpetualLocality").detail("Server", server->lastKnownInterface.locality.get(localityKey)).detail("Desire", localityValue);
				if (server->lastKnownInterface.locality.get(localityKey.get()) == localityValue) {
					return id.get();
				} else {
					if (teamCollection->storageWiggler->empty()) {
						// None of the entries in wiggle queue matches the given locality.
						TraceEvent("PerpetualStorageWiggleEmptyQueue", teamCollection->distributorId)
						    .detail("WriteValue", "No process matched the given perpetualStorageWiggleLocality")
						    .detail("PerpetualStorageWiggleLocality",
						            teamCollection->configuration.perpetualStorageWiggleLocality);
					}
					continue;
				}
			} else {
				auto id = teamCollection->storageWiggler->getNextServerId();
				if (!id.present())
					continue;
				return id.get();
			}
		}
	}

	// read the current map of `perpetualStorageWiggleIDPrefix`, then restore wigglingId.
	ACTOR static Future<Void> readStorageWiggleMap(DDTeamCollection* self) {

		state const Key readKey =
		    perpetualStorageWiggleIDPrefix.withSuffix(self->primary ? "primary/"_sr : "remote/"_sr);
		state KeyBackedObjectMap<UID, StorageWiggleValue, decltype(IncludeVersion())> metadataMap(readKey,
		                                                                                          IncludeVersion());
		state Reference<ReadYourWritesTransaction> tr(new ReadYourWritesTransaction(self->cx));
		state std::vector<std::pair<UID, StorageWiggleValue>> res;
		// read the wiggling pairs
		loop {
			try {
				tr->setOption(FDBTransactionOptions::READ_SYSTEM_KEYS);
				tr->setOption(FDBTransactionOptions::READ_LOCK_AWARE);
				wait(store(res, metadataMap.getRange(tr, UID(0, 0), Optional<UID>(), CLIENT_KNOBS->TOO_MANY)));
				wait(tr->commit());
				break;
			} catch (Error& e) {
				wait(tr->onError(e));
			}
		}
		if (res.size() > 0) {
			// SOMEDAY: support wiggle multiple SS at once
			ASSERT(!self->wigglingId.present()); // only single process wiggle is allowed
			self->wigglingId = res.begin()->first;
		}
		return Void();
	}

	ACTOR static Future<Void> readOrCreateStorageMetadata(DDTeamCollection* self, TCServerInfo* server) {
		state KeyBackedObjectMap<UID, StorageMetadataType, decltype(IncludeVersion())> metadataMap(
		    serverMetadataKeys.begin, IncludeVersion());
		state Reference<ReadYourWritesTransaction> tr = makeReference<ReadYourWritesTransaction>(self->cx);
		state StorageMetadataType data(timer_int());
		// printf("------ read metadata %s\n", server->getId().toString().c_str());
		// read storage metadata
		loop {
			try {
				tr->setOption(FDBTransactionOptions::ACCESS_SYSTEM_KEYS);
				auto property = metadataMap.getProperty(server->getId());
				Optional<StorageMetadataType> metadata = wait(property.get(tr));
				// NOTE: in upgrade testing, there may not be any metadata
				if (metadata.present()) {
					data = metadata.get();
				} else {
					metadataMap.set(tr, server->getId(), data);
				}
				wait(tr->commit());
				break;
			} catch (Error& e) {
				wait(tr->onError(e));
			}
		}

		// add server to wiggler
		if (self->storageWiggler->contains(server->getId())) {
			self->storageWiggler->updateMetadata(server->getId(), data);
		} else {
			self->storageWiggler->addServer(server->getId(), data);
		}

		return Never();
	}

	ACTOR static Future<Void> run(Reference<DDTeamCollection> teamCollection,
	                              Reference<InitialDataDistribution> initData,
	                              TeamCollectionInterface tci,
	                              Reference<IAsyncListener<RequestStream<RecruitStorageRequest>>> recruitStorage,
	                              DDEnabledState const* ddEnabledState) {
		state DDTeamCollection* self = teamCollection.getPtr();
		state Future<Void> loggingTrigger = Void();
		state PromiseStream<Void> serverRemoved;
		state Future<Void> error = actorCollection(self->addActor.getFuture());

		try {
			wait(self->init(initData, *ddEnabledState));
			initData = Reference<InitialDataDistribution>();
			self->addActor.send(self->serverGetTeamRequests(tci));

			TraceEvent("DDTeamCollectionBegin", self->distributorId).detail("Primary", self->primary);
			wait(self->readyToStart || error);
			TraceEvent("DDTeamCollectionReadyToStart", self->distributorId).detail("Primary", self->primary);

			// removeBadTeams() does not always run. We may need to restart the actor when needed.
			// So we need the badTeamRemover variable to check if the actor is ready.
			if (self->badTeamRemover.isReady()) {
				self->badTeamRemover = self->removeBadTeams();
				self->addActor.send(self->badTeamRemover);
			}

			self->addActor.send(self->machineTeamRemover());
			self->addActor.send(self->serverTeamRemover());

			if (self->wrongStoreTypeRemover.isReady()) {
				self->wrongStoreTypeRemover = self->removeWrongStoreType();
				self->addActor.send(self->wrongStoreTypeRemover);
			}

			self->traceTeamCollectionInfo();

			if (self->includedDCs.size()) {
				// start this actor before any potential recruitments can happen
				self->addActor.send(self->updateReplicasKey(self->includedDCs[0]));
			}

			// The following actors (e.g. storageRecruiter) do not need to be assigned to a variable because
			// they are always running.
			self->addActor.send(self->storageRecruiter(recruitStorage, *ddEnabledState));
			self->addActor.send(self->monitorStorageServerRecruitment());
			self->addActor.send(self->waitServerListChange(serverRemoved.getFuture(), *ddEnabledState));
			self->addActor.send(self->trackExcludedServers());
			self->addActor.send(self->monitorHealthyTeams());
			self->addActor.send(self->waitHealthyZoneChange());
			self->addActor.send(self->monitorPerpetualStorageWiggle());
			// SOMEDAY: Monitor FF/serverList for (new) servers that aren't in allServers and add or remove them

			loop choose {
				when(UID removedServer = waitNext(self->removedServers.getFuture())) {
					TEST(true); // Storage server removed from database
					self->removeServer(removedServer);
					serverRemoved.send(Void());

					self->restartRecruiting.trigger();
				}
				when(UID removedTSS = waitNext(self->removedTSS.getFuture())) {
					TEST(true); // TSS removed from database
					self->removeTSS(removedTSS);
					serverRemoved.send(Void());

					self->restartRecruiting.trigger();
				}
				when(wait(self->zeroHealthyTeams->onChange())) {
					if (self->zeroHealthyTeams->get()) {
						self->restartRecruiting.trigger();
						self->noHealthyTeams();
					}
				}
				when(wait(loggingTrigger)) {
					int highestPriority = 0;
					for (auto it : self->priority_teams) {
						if (it.second > 0) {
							highestPriority = std::max(highestPriority, it.first);
						}
					}

					TraceEvent("TotalDataInFlight", self->distributorId)
					    .detail("Primary", self->primary)
					    .detail("TotalBytes", self->getDebugTotalDataInFlight())
					    .detail("UnhealthyServers", self->unhealthyServers)
					    .detail("ServerCount", self->server_info.size())
					    .detail("StorageTeamSize", self->configuration.storageTeamSize)
					    .detail("HighestPriority", highestPriority)
					    .trackLatest(self->primary ? "TotalDataInFlight"
					                               : "TotalDataInFlightRemote"); // This trace event's trackLatest
					                                                             // lifetime is controlled by
					// DataDistributorData::totalDataInFlightEventHolder or
					// DataDistributorData::totalDataInFlightRemoteEventHolder.
					// The track latest key we use here must match the key used in
					// the holder.

					loggingTrigger = delay(SERVER_KNOBS->DATA_DISTRIBUTION_LOGGING_INTERVAL, TaskPriority::FlushTrace);
				}
				when(wait(self->serverTrackerErrorOut.getFuture())) {} // Propagate errors from storageServerTracker
				when(wait(error)) {}
			}
		} catch (Error& e) {
			if (e.code() != error_code_movekeys_conflict)
				TraceEvent(SevError, "DataDistributionTeamCollectionError", self->distributorId).error(e);
			throw e;
		}
	}

	// Take a snapshot of necessary data structures from `DDTeamCollection` and print them out with yields to avoid slow
	// task on the run loop.
	ACTOR static Future<Void> printSnapshotTeamsInfo(Reference<DDTeamCollection> self) {
		state DatabaseConfiguration configuration;
		state std::map<UID, Reference<TCServerInfo>> server_info;
		state std::map<UID, ServerStatus> server_status;
		state std::vector<Reference<TCTeamInfo>> teams;
		state std::map<Standalone<StringRef>, Reference<TCMachineInfo>> machine_info;
		state std::vector<Reference<TCMachineTeamInfo>> machineTeams;
		// state std::vector<std::string> internedLocalityRecordKeyNameStrings;
		// state int machineLocalityMapEntryArraySize;
		// state std::vector<Reference<LocalityRecord>> machineLocalityMapRecordArray;
		state int traceEventsPrinted = 0;
		state std::vector<const UID*> serverIDs;
		state double lastPrintTime = 0;
		state ReadYourWritesTransaction tr(self->cx);
		loop {
			try {
				tr.setOption(FDBTransactionOptions::ACCESS_SYSTEM_KEYS);
				state Future<Void> watchFuture = tr.watch(triggerDDTeamInfoPrintKey);
				wait(tr.commit());
				wait(self->printDetailedTeamsInfo.onTrigger() || watchFuture);
				tr.reset();
				if (now() - lastPrintTime < SERVER_KNOBS->DD_TEAMS_INFO_PRINT_INTERVAL) {
					continue;
				}
				lastPrintTime = now();

				traceEventsPrinted = 0;

				double snapshotStart = now();

				configuration = self->configuration;
				server_info = self->server_info;
				teams = self->teams;
				// Perform deep copy so we have a consistent snapshot, even if yields are performed
				for (const auto& [machineId, info] : self->machine_info) {
					machine_info.emplace(machineId, info->clone());
				}
				machineTeams = self->machineTeams;
				// internedLocalityRecordKeyNameStrings = self->machineLocalityMap._keymap->_lookuparray;
				// machineLocalityMapEntryArraySize = self->machineLocalityMap.size();
				// machineLocalityMapRecordArray = self->machineLocalityMap.getRecordArray();
				std::vector<const UID*> _uids = self->machineLocalityMap.getObjects();
				serverIDs = _uids;

				auto const& keys = self->server_status.getKeys();
				for (auto const& key : keys) {
					// Add to or update the local server_status map
					server_status[key] = self->server_status.get(key);
				}

				TraceEvent("DDPrintSnapshotTeasmInfo", self->getDistributorId())
				    .detail("SnapshotSpeed", now() - snapshotStart)
				    .detail("Primary", self->isPrimary());

				// Print to TraceEvents
				TraceEvent("DDConfig", self->getDistributorId())
				    .detail("StorageTeamSize", configuration.storageTeamSize)
				    .detail("DesiredTeamsPerServer", SERVER_KNOBS->DESIRED_TEAMS_PER_SERVER)
				    .detail("MaxTeamsPerServer", SERVER_KNOBS->MAX_TEAMS_PER_SERVER)
				    .detail("Primary", self->isPrimary());

				TraceEvent("ServerInfo", self->getDistributorId())
				    .detail("Size", server_info.size())
				    .detail("Primary", self->isPrimary());
				state int i;
				state std::map<UID, Reference<TCServerInfo>>::iterator server = server_info.begin();
				for (i = 0; i < server_info.size(); i++) {
					TraceEvent("ServerInfo", self->getDistributorId())
					    .detail("ServerInfoIndex", i)
					    .detail("ServerID", server->first.toString())
					    .detail("ServerTeamOwned", server->second->teams.size())
					    .detail("MachineID", server->second->machine->machineID.contents().toString())
					    .detail("Primary", self->isPrimary());
					server++;
					if (++traceEventsPrinted % SERVER_KNOBS->DD_TEAMS_INFO_PRINT_YIELD_COUNT == 0) {
						wait(yield());
					}
				}

				server = server_info.begin();
				for (i = 0; i < server_info.size(); i++) {
					const UID& uid = server->first;

					TraceEvent e("ServerStatus", self->getDistributorId());
					e.detail("ServerUID", uid)
					    .detail("MachineIsValid", server_info[uid]->machine.isValid())
					    .detail("MachineTeamSize",
					            server_info[uid]->machine.isValid() ? server_info[uid]->machine->machineTeams.size()
					                                                : -1)
					    .detail("Primary", self->isPrimary());

					// ServerStatus might not be known if server was very recently added and
					// storageServerFailureTracker() has not yet updated self->server_status If the UID is not found, do
					// not assume the server is healthy or unhealthy
					auto it = server_status.find(uid);
					if (it != server_status.end()) {
						e.detail("Healthy", !it->second.isUnhealthy());
					}

					server++;
					if (++traceEventsPrinted % SERVER_KNOBS->DD_TEAMS_INFO_PRINT_YIELD_COUNT == 0) {
						wait(yield());
					}
				}

				TraceEvent("ServerTeamInfo", self->getDistributorId())
				    .detail("Size", teams.size())
				    .detail("Primary", self->isPrimary());
				for (i = 0; i < teams.size(); i++) {
					const auto& team = teams[i];
					TraceEvent("ServerTeamInfo", self->getDistributorId())
					    .detail("TeamIndex", i)
					    .detail("Healthy", team->isHealthy())
					    .detail("TeamSize", team->size())
					    .detail("MemberIDs", team->getServerIDsStr())
					    .detail("Primary", self->isPrimary());
					if (++traceEventsPrinted % SERVER_KNOBS->DD_TEAMS_INFO_PRINT_YIELD_COUNT == 0) {
						wait(yield());
					}
				}

				TraceEvent("MachineInfo", self->getDistributorId())
				    .detail("Size", machine_info.size())
				    .detail("Primary", self->isPrimary());
				state std::map<Standalone<StringRef>, Reference<TCMachineInfo>>::iterator machine =
				    machine_info.begin();
				state bool isMachineHealthy = false;
				for (i = 0; i < machine_info.size(); i++) {
					Reference<TCMachineInfo> _machine = machine->second;
					if (!_machine.isValid() || machine_info.find(_machine->machineID) == machine_info.end() ||
					    _machine->serversOnMachine.empty()) {
						isMachineHealthy = false;
					}

					// Healthy machine has at least one healthy server
					for (auto& server : _machine->serversOnMachine) {
						// ServerStatus might not be known if server was very recently added and
						// storageServerFailureTracker() has not yet updated self->server_status If the UID is not
						// found, do not assume the server is healthy
						auto it = server_status.find(server->getId());
						if (it != server_status.end() && !it->second.isUnhealthy()) {
							isMachineHealthy = true;
						}
					}

					isMachineHealthy = false;
					TraceEvent("MachineInfo", self->getDistributorId())
					    .detail("MachineInfoIndex", i)
					    .detail("Healthy", isMachineHealthy)
					    .detail("MachineID", machine->first.contents().toString())
					    .detail("MachineTeamOwned", machine->second->machineTeams.size())
					    .detail("ServerNumOnMachine", machine->second->serversOnMachine.size())
					    .detail("ServersID", machine->second->getServersIDStr())
					    .detail("Primary", self->isPrimary());
					machine++;
					if (++traceEventsPrinted % SERVER_KNOBS->DD_TEAMS_INFO_PRINT_YIELD_COUNT == 0) {
						wait(yield());
					}
				}

				TraceEvent("MachineTeamInfo", self->getDistributorId())
				    .detail("Size", machineTeams.size())
				    .detail("Primary", self->isPrimary());
				for (i = 0; i < machineTeams.size(); i++) {
					const auto& team = machineTeams[i];
					TraceEvent("MachineTeamInfo", self->getDistributorId())
					    .detail("TeamIndex", i)
					    .detail("MachineIDs", team->getMachineIDsStr())
					    .detail("ServerTeams", team->serverTeams.size())
					    .detail("Primary", self->isPrimary());
					if (++traceEventsPrinted % SERVER_KNOBS->DD_TEAMS_INFO_PRINT_YIELD_COUNT == 0) {
						wait(yield());
					}
				}

				// TODO: re-enable the following logging or remove them.
				// TraceEvent("LocalityRecordKeyName", self->getDistributorId())
				//     .detail("Size", internedLocalityRecordKeyNameStrings.size())
				//     .detail("Primary", self->isPrimary());
				// for (i = 0; i < internedLocalityRecordKeyNameStrings.size(); i++) {
				// 	TraceEvent("LocalityRecordKeyIndexName", self->getDistributorId())
				// 	    .detail("KeyIndex", i)
				// 	    .detail("KeyName", internedLocalityRecordKeyNameStrings[i])
				// 	    .detail("Primary", self->isPrimary());
				// 	if (++traceEventsPrinted % SERVER_KNOBS->DD_TEAMS_INFO_PRINT_YIELD_COUNT == 0) {
				// 		wait(yield());
				// 	}
				// }

				// TraceEvent("MachineLocalityMap", self->getDistributorId())
				//     .detail("Size", machineLocalityMapEntryArraySize)
				//     .detail("Primary", self->isPrimary());
				// for (i = 0; i < serverIDs.size(); i++) {
				// 	const auto& serverID = serverIDs[i];
				// 	Reference<LocalityRecord> record = machineLocalityMapRecordArray[i];
				// 	if (record.isValid()) {
				// 		TraceEvent("MachineLocalityMap", self->getDistributorId())
				// 		    .detail("LocalityIndex", i)
				// 		    .detail("UID", serverID->toString())
				// 		    .detail("LocalityRecord", record->toString())
				// 		    .detail("Primary", self->isPrimary());
				// 	} else {
				// 		TraceEvent("MachineLocalityMap", self->getDistributorId())
				// 		    .detail("LocalityIndex", i)
				// 		    .detail("UID", serverID->toString())
				// 		    .detail("LocalityRecord", "[NotFound]")
				// 		    .detail("Primary", self->isPrimary());
				// 	}
				// 	if (++traceEventsPrinted % SERVER_KNOBS->DD_TEAMS_INFO_PRINT_YIELD_COUNT == 0) {
				// 		wait(yield());
				// 	}
				// }
			} catch (Error& e) {
				wait(tr.onError(e));
			}
		}
	}

}; // class DDTeamCollectionImpl

Reference<TCMachineTeamInfo> DDTeamCollection::findMachineTeam(
    std::vector<Standalone<StringRef>> const& machineIDs) const {
	if (machineIDs.empty()) {
		return Reference<TCMachineTeamInfo>();
	}

	Standalone<StringRef> machineID = machineIDs[0];
	for (auto& machineTeam : get(machine_info, machineID)->machineTeams) {
		if (machineTeam->machineIDs == machineIDs) {
			return machineTeam;
		}
	}

	return Reference<TCMachineTeamInfo>();
}

void DDTeamCollection::traceServerInfo() const {
	int i = 0;

	TraceEvent("ServerInfo", distributorId).detail("Size", server_info.size());
	for (auto& server : server_info) {
		TraceEvent("ServerInfo", distributorId)
		    .detail("ServerInfoIndex", i++)
		    .detail("ServerID", server.first.toString())
		    .detail("ServerTeamOwned", server.second->teams.size())
		    .detail("MachineID", server.second->machine->machineID.contents().toString())
		    .detail("StoreType", server.second->storeType.toString())
		    .detail("InDesiredDC", server.second->inDesiredDC);
	}
	for (auto& server : server_info) {
		const UID& uid = server.first;
		TraceEvent("ServerStatus", distributorId)
		    .detail("ServerID", uid)
		    .detail("Healthy", !server_status.get(uid).isUnhealthy())
		    .detail("MachineIsValid", get(server_info, uid)->machine.isValid())
		    .detail("MachineTeamSize",
		            get(server_info, uid)->machine.isValid() ? get(server_info, uid)->machine->machineTeams.size()
		                                                     : -1);
	}
}

bool DDTeamCollection::isMachineTeamHealthy(std::vector<Standalone<StringRef>> const& machineIDs) const {
	int healthyNum = 0;

	// A healthy machine team should have the desired number of machines
	if (machineIDs.size() != configuration.storageTeamSize)
		return false;

	for (auto& id : machineIDs) {
		auto& machine = get(machine_info, id);
		if (isMachineHealthy(machine)) {
			healthyNum++;
		}
	}
	return (healthyNum == machineIDs.size());
}

bool DDTeamCollection::isMachineTeamHealthy(TCMachineTeamInfo const& machineTeam) const {
	int healthyNum = 0;

	// A healthy machine team should have the desired number of machines
	if (machineTeam.size() != configuration.storageTeamSize)
		return false;

	for (auto& machine : machineTeam.machines) {
		if (isMachineHealthy(machine)) {
			healthyNum++;
		}
	}
	return (healthyNum == machineTeam.machines.size());
}

bool DDTeamCollection::isMachineHealthy(Reference<TCMachineInfo> const& machine) const {
	if (!machine.isValid() || machine_info.find(machine->machineID) == machine_info.end() ||
	    machine->serversOnMachine.empty()) {
		return false;
	}

	// Healthy machine has at least one healthy server
	for (auto& server : machine->serversOnMachine) {
		if (!server_status.get(server->getId()).isUnhealthy()) {
			return true;
		}
	}

	return false;
}

bool DDTeamCollection::teamContainsFailedServer(Reference<TCTeamInfo> team) const {
	auto ssis = team->getLastKnownServerInterfaces();
	for (const auto& ssi : ssis) {
		AddressExclusion addr(ssi.address().ip, ssi.address().port);
		AddressExclusion ipaddr(ssi.address().ip);
		if (excludedServers.get(addr) == DDTeamCollection::Status::FAILED ||
		    excludedServers.get(ipaddr) == DDTeamCollection::Status::FAILED) {
			return true;
		}
		if (ssi.secondaryAddress().present()) {
			AddressExclusion saddr(ssi.secondaryAddress().get().ip, ssi.secondaryAddress().get().port);
			AddressExclusion sipaddr(ssi.secondaryAddress().get().ip);
			if (excludedServers.get(saddr) == DDTeamCollection::Status::FAILED ||
			    excludedServers.get(sipaddr) == DDTeamCollection::Status::FAILED) {
				return true;
			}
		}
	}
	return false;
}

Future<Void> DDTeamCollection::logOnCompletion(Future<Void> signal) {
	return DDTeamCollectionImpl::logOnCompletion(this, signal);
}

Future<Void> DDTeamCollection::interruptableBuildTeams() {
	return DDTeamCollectionImpl::interruptableBuildTeams(this);
}

Future<Void> DDTeamCollection::checkBuildTeams() {
	return DDTeamCollectionImpl::checkBuildTeams(this);
}

Future<Void> DDTeamCollection::getTeam(GetTeamRequest req) {
	return DDTeamCollectionImpl::getTeam(this, req);
}

Future<Void> DDTeamCollection::addSubsetOfEmergencyTeams() {
	return DDTeamCollectionImpl::addSubsetOfEmergencyTeams(this);
}

Future<Void> DDTeamCollection::init(Reference<InitialDataDistribution> initTeams,
                                    DDEnabledState const& ddEnabledState) {
	return DDTeamCollectionImpl::init(this, initTeams, &ddEnabledState);
}

Future<Void> DDTeamCollection::buildTeams() {
	return DDTeamCollectionImpl::buildTeams(this);
}

Future<Void> DDTeamCollection::teamTracker(Reference<TCTeamInfo> team, bool badTeam, bool redundantTeam) {
	return DDTeamCollectionImpl::teamTracker(this, team, badTeam, redundantTeam);
}

Future<Void> DDTeamCollection::storageServerTracker(
    Database cx,
    TCServerInfo* server, // This actor is owned by this TCServerInfo, point to server_info[id]
    Promise<Void> errorOut,
    Version addedVersion,
    DDEnabledState const& ddEnabledState,
    bool isTss) {
	return DDTeamCollectionImpl::storageServerTracker(this, cx, server, errorOut, addedVersion, &ddEnabledState, isTss);
}

Future<Void> DDTeamCollection::removeWrongStoreType() {
	return DDTeamCollectionImpl::removeWrongStoreType(this);
}

Future<Void> DDTeamCollection::waitUntilHealthy(double extraDelay, bool waitWiggle) const {
	return DDTeamCollectionImpl::waitUntilHealthy(this, extraDelay, waitWiggle);
}

bool DDTeamCollection::isCorrectDC(TCServerInfo const& server) const {
	return (includedDCs.empty() ||
	        std::find(includedDCs.begin(), includedDCs.end(), server.lastKnownInterface.locality.dcId()) !=
	            includedDCs.end());
}

Future<Void> DDTeamCollection::removeBadTeams() {
	return DDTeamCollectionImpl::removeBadTeams(this);
}

Future<Void> DDTeamCollection::keyValueStoreTypeTracker(TCServerInfo* server) {
	return DDTeamCollectionImpl::keyValueStoreTypeTracker(this, server);
}

Future<Void> DDTeamCollection::storageServerFailureTracker(TCServerInfo* server,
                                                           Database cx,
                                                           ServerStatus* status,
                                                           Version addedVersion) {
	return DDTeamCollectionImpl::storageServerFailureTracker(this, server, cx, status, addedVersion);
}

Future<Void> DDTeamCollection::waitForAllDataRemoved(Database cx, UID serverID, Version addedVersion) const {
	return DDTeamCollectionImpl::waitForAllDataRemoved(this, cx, serverID, addedVersion);
}

Future<Void> DDTeamCollection::machineTeamRemover() {
	return DDTeamCollectionImpl::machineTeamRemover(this);
}

Future<Void> DDTeamCollection::serverTeamRemover() {
	return DDTeamCollectionImpl::serverTeamRemover(this);
}

Future<Void> DDTeamCollection::trackExcludedServers() {
	return DDTeamCollectionImpl::trackExcludedServers(this);
}

Future<Void> DDTeamCollection::updateNextWigglingStorageID() {
	return DDTeamCollectionImpl::updateNextWigglingStorageID(this);
}

Future<Void> DDTeamCollection::perpetualStorageWiggleIterator(AsyncVar<bool>& stopSignal,
                                                              FutureStream<Void> finishStorageWiggleSignal) {
	return DDTeamCollectionImpl::perpetualStorageWiggleIterator(this, &stopSignal, finishStorageWiggleSignal);
}

Future<Void> DDTeamCollection::clusterHealthCheckForPerpetualWiggle(int& extraTeamCount) {
	return DDTeamCollectionImpl::clusterHealthCheckForPerpetualWiggle(this, &extraTeamCount);
}

Future<Void> DDTeamCollection::perpetualStorageWiggler(AsyncVar<bool>& stopSignal,
                                                       PromiseStream<Void> finishStorageWiggleSignal) {
	return DDTeamCollectionImpl::perpetualStorageWiggler(this, &stopSignal, finishStorageWiggleSignal);
}

Future<Void> DDTeamCollection::monitorPerpetualStorageWiggle() {
	return DDTeamCollectionImpl::monitorPerpetualStorageWiggle(this);
}

Future<Void> DDTeamCollection::waitServerListChange(FutureStream<Void> serverRemoved,
                                                    DDEnabledState const& ddEnabledState) {
	return DDTeamCollectionImpl::waitServerListChange(this, serverRemoved, &ddEnabledState);
}

Future<Void> DDTeamCollection::waitHealthyZoneChange() {
	return DDTeamCollectionImpl::waitHealthyZoneChange(this);
}

Future<Void> DDTeamCollection::monitorStorageServerRecruitment() {
	return DDTeamCollectionImpl::monitorStorageServerRecruitment(this);
}

Future<Void> DDTeamCollection::initializeStorage(RecruitStorageReply candidateWorker,
                                                 DDEnabledState const& ddEnabledState,
                                                 bool recruitTss,
                                                 Reference<TSSPairState> tssState) {
	return DDTeamCollectionImpl::initializeStorage(this, candidateWorker, &ddEnabledState, recruitTss, tssState);
}

Future<Void> DDTeamCollection::storageRecruiter(
    Reference<IAsyncListener<RequestStream<RecruitStorageRequest>>> recruitStorage,
    DDEnabledState const& ddEnabledState) {
	return DDTeamCollectionImpl::storageRecruiter(this, recruitStorage, &ddEnabledState);
}

Future<Void> DDTeamCollection::updateReplicasKey(Optional<Key> dcId) {
	return DDTeamCollectionImpl::updateReplicasKey(this, dcId);
}

Future<Void> DDTeamCollection::serverGetTeamRequests(TeamCollectionInterface tci) {
	return DDTeamCollectionImpl::serverGetTeamRequests(this, tci);
}

Future<Void> DDTeamCollection::monitorHealthyTeams() {
	return DDTeamCollectionImpl::monitorHealthyTeams(this);
}

Future<UID> DDTeamCollection::getClusterId() {
	return DDTeamCollectionImpl::getClusterId(this);
}

Future<UID> DDTeamCollection::getNextWigglingServerID() {
	return DDTeamCollectionImpl::getNextWigglingServerID(this);
}

Future<Void> DDTeamCollection::readStorageWiggleMap() {
	return DDTeamCollectionImpl::readStorageWiggleMap(this);
}

Future<Void> DDTeamCollection::readOrCreateStorageMetadata(TCServerInfo* server) {
	return DDTeamCollectionImpl::readOrCreateStorageMetadata(this, server);
}

void DDTeamCollection::resetLocalitySet() {
	storageServerSet = Reference<LocalitySet>(new LocalityMap<UID>());
	LocalityMap<UID>* storageServerMap = (LocalityMap<UID>*)storageServerSet.getPtr();

	for (auto& it : server_info) {
		it.second->localityEntry = storageServerMap->add(it.second->lastKnownInterface.locality, &it.second->getId());
	}
}

bool DDTeamCollection::satisfiesPolicy(const std::vector<Reference<TCServerInfo>>& team, int amount) const {
	std::vector<LocalityEntry> forcedEntries, resultEntries;
	if (amount == -1) {
		amount = team.size();
	}

	forcedEntries.reserve(amount);
	for (int i = 0; i < amount; i++) {
		forcedEntries.push_back(team[i]->localityEntry);
	}

	bool result = storageServerSet->selectReplicas(configuration.storagePolicy, forcedEntries, resultEntries);
	return result && resultEntries.size() == 0;
}

DDTeamCollection::DDTeamCollection(Database const& cx,
                                   UID distributorId,
                                   MoveKeysLock const& lock,
                                   PromiseStream<RelocateShard> const& output,
                                   Reference<ShardsAffectedByTeamFailure> const& shardsAffectedByTeamFailure,
                                   DatabaseConfiguration configuration,
                                   std::vector<Optional<Key>> includedDCs,
                                   Optional<std::vector<Optional<Key>>> otherTrackedDCs,
                                   Future<Void> readyToStart,
                                   Reference<AsyncVar<bool>> zeroHealthyTeams,
                                   IsPrimary primary,
                                   Reference<AsyncVar<bool>> processingUnhealthy,
                                   Reference<AsyncVar<bool>> processingWiggle,
                                   PromiseStream<GetMetricsRequest> getShardMetrics,
                                   Promise<UID> removeFailedServer,
                                   PromiseStream<Promise<int>> getUnhealthyRelocationCount)
  : doBuildTeams(true), lastBuildTeamsFailed(false), teamBuilder(Void()), lock(lock), output(output),
    unhealthyServers(0), storageWiggler(makeReference<StorageWiggler>(this)), processingWiggle(processingWiggle),
    shardsAffectedByTeamFailure(shardsAffectedByTeamFailure),
    initialFailureReactionDelay(
        delayed(readyToStart, SERVER_KNOBS->INITIAL_FAILURE_REACTION_DELAY, TaskPriority::DataDistribution)),
    initializationDoneActor(logOnCompletion(readyToStart && initialFailureReactionDelay)), recruitingStream(0),
    restartRecruiting(SERVER_KNOBS->DEBOUNCE_RECRUITING_DELAY), healthyTeamCount(0), zeroHealthyTeams(zeroHealthyTeams),
    optimalTeamCount(0), zeroOptimalTeams(true), isTssRecruiting(false), includedDCs(includedDCs),
    otherTrackedDCs(otherTrackedDCs), processingUnhealthy(processingUnhealthy), readyToStart(readyToStart),
    checkTeamDelay(delay(SERVER_KNOBS->CHECK_TEAM_DELAY, TaskPriority::DataDistribution)), badTeamRemover(Void()),
    checkInvalidLocalities(Void()), wrongStoreTypeRemover(Void()), clearHealthyZoneFuture(true),
    medianAvailableSpace(SERVER_KNOBS->MIN_AVAILABLE_SPACE_RATIO), lastMedianAvailableSpaceUpdate(0),
    lowestUtilizationTeam(0), highestUtilizationTeam(0), getShardMetrics(getShardMetrics),
    getUnhealthyRelocationCount(getUnhealthyRelocationCount), removeFailedServer(removeFailedServer),
    ddTrackerStartingEventHolder(makeReference<EventCacheHolder>("DDTrackerStarting")),
    teamCollectionInfoEventHolder(makeReference<EventCacheHolder>("TeamCollectionInfo")),
    storageServerRecruitmentEventHolder(
        makeReference<EventCacheHolder>("StorageServerRecruitment_" + distributorId.toString())),
    primary(primary), distributorId(distributorId), cx(cx), configuration(configuration),
    storageServerSet(new LocalityMap<UID>()) {
	if (!primary || configuration.usableRegions == 1) {
		TraceEvent("DDTrackerStarting", distributorId)
		    .detail("State", "Inactive")
		    .trackLatest(ddTrackerStartingEventHolder->trackingKey);
	}
}

DDTeamCollection::~DDTeamCollection() {
	TraceEvent("DDTeamCollectionDestructed", distributorId).detail("Primary", primary);

	// Cancel the teamBuilder to avoid creating new teams after teams are cancelled.
	teamBuilder.cancel();
	// TraceEvent("DDTeamCollectionDestructed", distributorId)
	//    .detail("Primary", primary)
	//    .detail("TeamBuilderDestroyed", server_info.size());

	// Other teamCollections also hold pointer to this teamCollection;
	// TeamTracker may access the destructed DDTeamCollection if we do not reset the pointer
	for (int i = 0; i < teamCollections.size(); i++) {
		if (teamCollections[i] != nullptr && teamCollections[i] != this) {
			for (int j = 0; j < teamCollections[i]->teamCollections.size(); ++j) {
				if (teamCollections[i]->teamCollections[j] == this) {
					teamCollections[i]->teamCollections[j] = nullptr;
				}
			}
		}
	}
	// Team tracker has pointers to DDTeamCollections both in primary and remote.
	// The following kills a reference cycle between the teamTracker actor and the TCTeamInfo that both holds and is
	// held by the actor It also ensures that the trackers are done fiddling with healthyTeamCount before we free
	// this
	for (auto& team : teams) {
		team->tracker.cancel();
	}
	// The commented TraceEvent log is useful in detecting what is running during the destruction
	// TraceEvent("DDTeamCollectionDestructed", distributorId)
	//     .detail("Primary", primary)
	//     .detail("TeamTrackerDestroyed", teams.size());
	for (auto& badTeam : badTeams) {
		badTeam->tracker.cancel();
	}
	// TraceEvent("DDTeamCollectionDestructed", distributorId)
	//     .detail("Primary", primary)
	//     .detail("BadTeamTrackerDestroyed", badTeams.size());
	// The following makes sure that, even if a reference to a team is held in the DD Queue, the tracker will be
	// stopped
	//  before the server_status map to which it has a pointer, is destroyed.
	for (auto& [_, info] : server_and_tss_info) {
		info->tracker.cancel();
		info->collection = nullptr;
	}

	storageWiggler->teamCollection = nullptr;
	// TraceEvent("DDTeamCollectionDestructed", distributorId)
	//    .detail("Primary", primary)
	//    .detail("ServerTrackerDestroyed", server_info.size());
}

void DDTeamCollection::addLaggingStorageServer(Key zoneId) {
	lagging_zones[zoneId]++;
	if (lagging_zones.size() > std::max(1, configuration.storageTeamSize - 1) && !disableFailingLaggingServers.get())
		disableFailingLaggingServers.set(true);
}

void DDTeamCollection::removeLaggingStorageServer(Key zoneId) {
	auto iter = lagging_zones.find(zoneId);
	ASSERT(iter != lagging_zones.end());
	iter->second--;
	ASSERT_GE(iter->second, 0);
	if (iter->second == 0)
		lagging_zones.erase(iter);
	if (lagging_zones.size() <= std::max(1, configuration.storageTeamSize - 1) && disableFailingLaggingServers.get())
		disableFailingLaggingServers.set(false);
}

std::vector<UID> DDTeamCollection::getRandomHealthyTeam(const UID& excludeServer) {
	std::vector<int> candidates, backup;
	for (int i = 0; i < teams.size(); ++i) {
		if (teams[i]->isHealthy() && !teams[i]->hasServer(excludeServer)) {
			candidates.push_back(i);
		} else if (teams[i]->size() - (teams[i]->hasServer(excludeServer) ? 1 : 0) > 0) {
			// If a team has at least one other server besides excludeServer, select it
			// as a backup candidate.
			backup.push_back(i);
		}
	}

	// Prefer a healthy team not containing excludeServer.
	if (candidates.size() > 0) {
		return teams[candidates[deterministicRandom()->randomInt(0, candidates.size())]]->getServerIDs();
	} else if (backup.size() > 0) {
		// The backup choice is a team with at least one server besides excludeServer, in this
		// case, the team  will be possibily relocated to a healthy destination later by DD.
		std::vector<UID> servers = teams[backup[deterministicRandom()->randomInt(0, backup.size())]]->getServerIDs();
		std::vector<UID> res;
		for (const UID& id : servers) {
			if (id != excludeServer) {
				res.push_back(id);
			}
		}
		TraceEvent("FoundNonoptimalTeamForDroppedShard", excludeServer).detail("Team", describe(res));
		return res;
	}

	return std::vector<UID>();
}

int64_t DDTeamCollection::getDebugTotalDataInFlight() const {
	int64_t total = 0;
	for (const auto& [_, server] : server_info) {
		total += server->dataInFlightToServer;
	}
	return total;
}

bool DDTeamCollection::isValidLocality(Reference<IReplicationPolicy> storagePolicy,
                                       const LocalityData& locality) const {
	// Future: Once we add simulation test that misconfigure a cluster, such as not setting some locality entries,
	// DD_VALIDATE_LOCALITY should always be true. Otherwise, simulation test may fail.
	if (!SERVER_KNOBS->DD_VALIDATE_LOCALITY) {
		// Disable the checking if locality is valid
		return true;
	}

	std::set<std::string> replicationPolicyKeys = storagePolicy->attributeKeys();
	for (auto& policy : replicationPolicyKeys) {
		if (!locality.isPresent(policy)) {
			return false;
		}
	}

	return true;
}

void DDTeamCollection::evaluateTeamQuality() const {
	int teamCount = teams.size(), serverCount = allServers.size();
	double teamsPerServer = (double)teamCount * configuration.storageTeamSize / serverCount;

	ASSERT_EQ(serverCount, server_info.size());

	int minTeams = std::numeric_limits<int>::max();
	int maxTeams = std::numeric_limits<int>::min();
	double varTeams = 0;

	std::map<Optional<Standalone<StringRef>>, int> machineTeams;
	for (const auto& [id, info] : server_info) {
		if (!server_status.get(id).isUnhealthy()) {
			int stc = info->teams.size();
			minTeams = std::min(minTeams, stc);
			maxTeams = std::max(maxTeams, stc);
			varTeams += (stc - teamsPerServer) * (stc - teamsPerServer);
			// Use zoneId as server's machine id
			machineTeams[info->lastKnownInterface.locality.zoneId()] += stc;
		}
	}
	varTeams /= teamsPerServer * teamsPerServer;

	int minMachineTeams = std::numeric_limits<int>::max();
	int maxMachineTeams = std::numeric_limits<int>::min();
	for (auto m = machineTeams.begin(); m != machineTeams.end(); ++m) {
		minMachineTeams = std::min(minMachineTeams, m->second);
		maxMachineTeams = std::max(maxMachineTeams, m->second);
	}

	TraceEvent(minTeams > 0 ? SevInfo : SevWarn, "DataDistributionTeamQuality", distributorId)
	    .detail("Servers", serverCount)
	    .detail("Teams", teamCount)
	    .detail("TeamsPerServer", teamsPerServer)
	    .detail("Variance", varTeams / serverCount)
	    .detail("ServerMinTeams", minTeams)
	    .detail("ServerMaxTeams", maxTeams)
	    .detail("MachineMinTeams", minMachineTeams)
	    .detail("MachineMaxTeams", maxMachineTeams);
}

int DDTeamCollection::overlappingMembers(const std::vector<UID>& team) const {
	if (team.empty()) {
		return 0;
	}

	int maxMatchingServers = 0;
	const UID& serverID = team[0];
	const auto it = server_info.find(serverID);
	ASSERT(it != server_info.end());
	const auto& usedTeams = it->second->teams;
	for (const auto& usedTeam : usedTeams) {
		auto used = usedTeam->getServerIDs();
		int teamIdx = 0;
		int usedIdx = 0;
		int matchingServers = 0;
		while (teamIdx < team.size() && usedIdx < used.size()) {
			if (team[teamIdx] == used[usedIdx]) {
				matchingServers++;
				teamIdx++;
				usedIdx++;
			} else if (team[teamIdx] < used[usedIdx]) {
				teamIdx++;
			} else {
				usedIdx++;
			}
		}
		ASSERT_GT(matchingServers, 0);
		maxMatchingServers = std::max(maxMatchingServers, matchingServers);
		if (maxMatchingServers == team.size()) {
			return maxMatchingServers;
		}
	}

	return maxMatchingServers;
}

int DDTeamCollection::overlappingMachineMembers(std::vector<Standalone<StringRef>> const& team) const {
	if (team.empty()) {
		return 0;
	}

	int maxMatchingServers = 0;
	auto it = machine_info.find(team[0]);
	ASSERT(it != machine_info.end());
	auto const& machineTeams = it->second->machineTeams;
	for (auto const& usedTeam : machineTeams) {
		auto used = usedTeam->machineIDs;
		int teamIdx = 0;
		int usedIdx = 0;
		int matchingServers = 0;
		while (teamIdx < team.size() && usedIdx < used.size()) {
			if (team[teamIdx] == used[usedIdx]) {
				matchingServers++;
				teamIdx++;
				usedIdx++;
			} else if (team[teamIdx] < used[usedIdx]) {
				teamIdx++;
			} else {
				usedIdx++;
			}
		}
		ASSERT_GT(matchingServers, 0);
		maxMatchingServers = std::max(maxMatchingServers, matchingServers);
		if (maxMatchingServers == team.size()) {
			return maxMatchingServers;
		}
	}

	return maxMatchingServers;
}

void DDTeamCollection::addTeam(const std::vector<Reference<TCServerInfo>>& newTeamServers,
                               bool isInitialTeam,
                               bool redundantTeam) {
	auto teamInfo = makeReference<TCTeamInfo>(newTeamServers);

	// Move satisfiesPolicy to the end for performance benefit
	bool badTeam =
	    redundantTeam || teamInfo->size() != configuration.storageTeamSize || !satisfiesPolicy(teamInfo->getServers());

	teamInfo->tracker = teamTracker(teamInfo, badTeam, redundantTeam);
	// ASSERT( teamInfo->serverIDs.size() > 0 ); //team can be empty at DB initialization
	if (badTeam) {
		badTeams.push_back(teamInfo);
		return;
	}

	// For a good team, we add it to teams and create machine team for it when necessary
	teams.push_back(teamInfo);
	for (int i = 0; i < newTeamServers.size(); ++i) {
		newTeamServers[i]->teams.push_back(teamInfo);
	}

	// Find or create machine team for the server team
	// Add the reference of machineTeam (with machineIDs) into process team
	std::vector<Standalone<StringRef>> machineIDs;
	for (auto server = newTeamServers.begin(); server != newTeamServers.end(); ++server) {
		ASSERT_WE_THINK((*server)->machine.isValid());
		machineIDs.push_back((*server)->machine->machineID);
	}
	sort(machineIDs.begin(), machineIDs.end());
	Reference<TCMachineTeamInfo> machineTeamInfo = findMachineTeam(machineIDs);

	// A team is not initial team if it is added by addTeamsBestOf() which always create a team with correct size
	// A non-initial team must have its machine team created and its size must be correct
	ASSERT(isInitialTeam || machineTeamInfo.isValid());

	// Create a machine team if it does not exist
	// Note an initial team may be added at init() even though the team size is not storageTeamSize
	if (!machineTeamInfo.isValid() && !machineIDs.empty()) {
		machineTeamInfo = addMachineTeam(machineIDs.begin(), machineIDs.end());
	}

	if (!machineTeamInfo.isValid()) {
		TraceEvent(SevWarn, "AddTeamWarning")
		    .detail("NotFoundMachineTeam", "OKIfTeamIsEmpty")
		    .detail("TeamInfo", teamInfo->getDesc());
	}

	teamInfo->machineTeam = machineTeamInfo;
	machineTeamInfo->serverTeams.push_back(teamInfo);
	if (g_network->isSimulated()) {
		// Update server team information for consistency check in simulation
		traceTeamCollectionInfo();
	}
}

Reference<TCMachineTeamInfo> DDTeamCollection::addMachineTeam(std::vector<Reference<TCMachineInfo>> machines) {
	auto machineTeamInfo = makeReference<TCMachineTeamInfo>(machines);
	machineTeams.push_back(machineTeamInfo);

	// Assign machine teams to machine
	for (auto machine : machines) {
		// A machine's machineTeams vector should not hold duplicate machineTeam members
		ASSERT_WE_THINK(std::count(machine->machineTeams.begin(), machine->machineTeams.end(), machineTeamInfo) == 0);
		machine->machineTeams.push_back(machineTeamInfo);
	}

	return machineTeamInfo;
}

Reference<TCMachineTeamInfo> DDTeamCollection::addMachineTeam(std::vector<Standalone<StringRef>>::iterator begin,
                                                              std::vector<Standalone<StringRef>>::iterator end) {
	std::vector<Reference<TCMachineInfo>> machines;

	for (auto i = begin; i != end; ++i) {
		if (machine_info.find(*i) != machine_info.end()) {
			machines.push_back(machine_info[*i]);
		} else {
			TraceEvent(SevWarn, "AddMachineTeamError").detail("MachineIDNotExist", i->contents().toString());
		}
	}

	return addMachineTeam(machines);
}

int DDTeamCollection::constructMachinesFromServers() {
	int totalServerIndex = 0;
	for (auto i = server_info.begin(); i != server_info.end(); ++i) {
		if (!server_status.get(i->first).isUnhealthy()) {
			checkAndCreateMachine(i->second);
			totalServerIndex++;
		}
	}

	return totalServerIndex;
}

void DDTeamCollection::traceConfigInfo() const {
	TraceEvent("DDConfig", distributorId)
	    .detail("StorageTeamSize", configuration.storageTeamSize)
	    .detail("DesiredTeamsPerServer", SERVER_KNOBS->DESIRED_TEAMS_PER_SERVER)
	    .detail("MaxTeamsPerServer", SERVER_KNOBS->MAX_TEAMS_PER_SERVER)
	    .detail("StoreType", configuration.storageServerStoreType);
}

void DDTeamCollection::traceServerTeamInfo() const {
	int i = 0;

	TraceEvent("ServerTeamInfo", distributorId).detail("Size", teams.size());
	for (auto& team : teams) {
		TraceEvent("ServerTeamInfo", distributorId)
		    .detail("TeamIndex", i++)
		    .detail("Healthy", team->isHealthy())
		    .detail("TeamSize", team->size())
		    .detail("MemberIDs", team->getServerIDsStr())
		    .detail("TeamID", team->getTeamID());
	}
}

void DDTeamCollection::traceMachineInfo() const {
	int i = 0;

	TraceEvent("MachineInfo").detail("Size", machine_info.size());
	for (auto& machine : machine_info) {
		TraceEvent("MachineInfo", distributorId)
		    .detail("MachineInfoIndex", i++)
		    .detail("Healthy", isMachineHealthy(machine.second))
		    .detail("MachineID", machine.first.contents().toString())
		    .detail("MachineTeamOwned", machine.second->machineTeams.size())
		    .detail("ServerNumOnMachine", machine.second->serversOnMachine.size())
		    .detail("ServersID", machine.second->getServersIDStr());
	}
}

void DDTeamCollection::traceMachineTeamInfo() const {
	int i = 0;

	TraceEvent("MachineTeamInfo", distributorId).detail("Size", machineTeams.size());
	for (auto& team : machineTeams) {
		TraceEvent("MachineTeamInfo", distributorId)
		    .detail("TeamIndex", i++)
		    .detail("MachineIDs", team->getMachineIDsStr())
		    .detail("ServerTeams", team->serverTeams.size());
	}
}

void DDTeamCollection::traceLocalityArrayIndexName() const {
	TraceEvent("LocalityRecordKeyName").detail("Size", machineLocalityMap._keymap->_lookuparray.size());
	for (int i = 0; i < machineLocalityMap._keymap->_lookuparray.size(); ++i) {
		TraceEvent("LocalityRecordKeyIndexName")
		    .detail("KeyIndex", i)
		    .detail("KeyName", machineLocalityMap._keymap->_lookuparray[i]);
	}
}

void DDTeamCollection::traceMachineLocalityMap() const {
	int i = 0;

	TraceEvent("MachineLocalityMap", distributorId).detail("Size", machineLocalityMap.size());
	for (auto& uid : machineLocalityMap.getObjects()) {
		Reference<LocalityRecord> record = machineLocalityMap.getRecord(i);
		if (record.isValid()) {
			TraceEvent("MachineLocalityMap", distributorId)
			    .detail("LocalityIndex", i++)
			    .detail("UID", uid->toString())
			    .detail("LocalityRecord", record->toString());
		} else {
			TraceEvent("MachineLocalityMap")
			    .detail("LocalityIndex", i++)
			    .detail("UID", uid->toString())
			    .detail("LocalityRecord", "[NotFound]");
		}
	}
}

void DDTeamCollection::traceAllInfo(bool shouldPrint) const {

	if (!shouldPrint)
		return;
	// Record all team collections IDs
	for (int i = 0; i < teamCollections.size(); ++i) {
		if (teamCollections[i] != nullptr) {
			TraceEvent("TraceAllInfo", distributorId)
			    .detail("TeamCollectionIndex", i)
			    .detail("Primary", teamCollections[i]->primary);
		}
	}

	TraceEvent("TraceAllInfo", distributorId).detail("Primary", primary);
	traceConfigInfo();
	traceServerInfo();
	traceServerTeamInfo();
	traceMachineInfo();
	traceMachineTeamInfo();
	traceLocalityArrayIndexName();
	traceMachineLocalityMap();
}

void DDTeamCollection::rebuildMachineLocalityMap() {
	machineLocalityMap.clear();
	int numHealthyMachine = 0;
	for (auto machine = machine_info.begin(); machine != machine_info.end(); ++machine) {
		if (machine->second->serversOnMachine.empty()) {
			TraceEvent(SevWarn, "RebuildMachineLocalityMapError")
			    .detail("Machine", machine->second->machineID.toString())
			    .detail("NumServersOnMachine", 0);
			continue;
		}
		if (!isMachineHealthy(machine->second)) {
			continue;
		}
		Reference<TCServerInfo> representativeServer = machine->second->serversOnMachine[0];
		auto& locality = representativeServer->lastKnownInterface.locality;
		if (!isValidLocality(configuration.storagePolicy, locality)) {
			TraceEvent(SevWarn, "RebuildMachineLocalityMapError")
			    .detail("Machine", machine->second->machineID.toString())
			    .detail("InvalidLocality", locality.toString());
			continue;
		}
		const LocalityEntry& localityEntry = machineLocalityMap.add(locality, &representativeServer->getId());
		machine->second->localityEntry = localityEntry;
		++numHealthyMachine;
	}
}

int DDTeamCollection::addBestMachineTeams(int machineTeamsToBuild) {
	int addedMachineTeams = 0;

	ASSERT_GE(machineTeamsToBuild, 0);
	// The number of machines is always no smaller than the storageTeamSize in a correct configuration
	ASSERT_GE(machine_info.size(), configuration.storageTeamSize);
	// Future: Consider if we should overbuild more machine teams to
	// allow machineTeamRemover() to get a more balanced machine teams per machine

	// Step 1: Create machineLocalityMap which will be used in building machine team
	rebuildMachineLocalityMap();

	// Add a team in each iteration
	while (addedMachineTeams < machineTeamsToBuild || notEnoughMachineTeamsForAMachine()) {
		// Step 2: Get least used machines from which we choose machines as a machine team
		std::vector<Reference<TCMachineInfo>> leastUsedMachines; // A less used machine has less number of teams
		int minTeamCount = std::numeric_limits<int>::max();
		for (auto& machine : machine_info) {
			// Skip invalid machine whose representative server is not in server_info
			ASSERT_WE_THINK(server_info.find(machine.second->serversOnMachine[0]->getId()) != server_info.end());
			// Skip unhealthy machines
			if (!isMachineHealthy(machine.second))
				continue;
			// Skip machine with incomplete locality
			if (!isValidLocality(configuration.storagePolicy,
			                     machine.second->serversOnMachine[0]->lastKnownInterface.locality)) {
				continue;
			}

			// Invariant: We only create correct size machine teams.
			// When configuration (e.g., team size) is changed, the DDTeamCollection will be destroyed and rebuilt
			// so that the invariant will not be violated.
			int teamCount = machine.second->machineTeams.size();

			if (teamCount < minTeamCount) {
				leastUsedMachines.clear();
				minTeamCount = teamCount;
			}
			if (teamCount == minTeamCount) {
				leastUsedMachines.push_back(machine.second);
			}
		}

		std::vector<UID*> team;
		std::vector<LocalityEntry> forcedAttributes;

		// Step 4: Reuse Policy's selectReplicas() to create team for the representative process.
		std::vector<UID*> bestTeam;
		int bestScore = std::numeric_limits<int>::max();
		int maxAttempts = SERVER_KNOBS->BEST_OF_AMT; // BEST_OF_AMT = 4
		for (int i = 0; i < maxAttempts && i < 100; ++i) {
			// Step 3: Create a representative process for each machine.
			// Construct forcedAttribute from leastUsedMachines.
			// We will use forcedAttribute to call existing function to form a team
			if (leastUsedMachines.size()) {
				forcedAttributes.clear();
				// Randomly choose 1 least used machine
				Reference<TCMachineInfo> tcMachineInfo = deterministicRandom()->randomChoice(leastUsedMachines);
				ASSERT(!tcMachineInfo->serversOnMachine.empty());
				LocalityEntry process = tcMachineInfo->localityEntry;
				forcedAttributes.push_back(process);
				TraceEvent("ChosenMachine")
				    .detail("MachineInfo", tcMachineInfo->machineID)
				    .detail("LeaseUsedMachinesSize", leastUsedMachines.size())
				    .detail("ForcedAttributesSize", forcedAttributes.size());
			} else {
				// when leastUsedMachine is empty, we will never find a team later, so we can simply return.
				return addedMachineTeams;
			}

			// Choose a team that balances the # of teams per server among the teams
			// that have the least-utilized server
			team.clear();
			ASSERT_WE_THINK(forcedAttributes.size() == 1);
			auto success = machineLocalityMap.selectReplicas(configuration.storagePolicy, forcedAttributes, team);
			// NOTE: selectReplicas() should always return success when storageTeamSize = 1
			ASSERT_WE_THINK(configuration.storageTeamSize > 1 || (configuration.storageTeamSize == 1 && success));
			if (!success) {
				continue; // Try up to maxAttempts, since next time we may choose a different forcedAttributes
			}
			ASSERT_GT(forcedAttributes.size(), 0);
			team.push_back((UID*)machineLocalityMap.getObject(forcedAttributes[0]));

			// selectReplicas() may NEVER return server not in server_info.
			for (auto& pUID : team) {
				ASSERT_WE_THINK(server_info.find(*pUID) != server_info.end());
			}

			// selectReplicas() should always return a team with correct size. otherwise, it has a bug
			ASSERT_EQ(team.size(), configuration.storageTeamSize);

			int score = 0;
			std::vector<Standalone<StringRef>> machineIDs;
			for (auto process = team.begin(); process != team.end(); process++) {
				Reference<TCServerInfo> server = server_info[**process];
				score += server->machine->machineTeams.size();
				Standalone<StringRef> machine_id = server->lastKnownInterface.locality.zoneId().get();
				machineIDs.push_back(machine_id);
			}

			// Only choose healthy machines into machine team
			ASSERT_WE_THINK(isMachineTeamHealthy(machineIDs));

			std::sort(machineIDs.begin(), machineIDs.end());
			int overlap = overlappingMachineMembers(machineIDs);
			if (overlap == machineIDs.size()) {
				maxAttempts += 1;
				continue;
			}
			score += SERVER_KNOBS->DD_OVERLAP_PENALTY * overlap;

			// SOMEDAY: randomly pick one from teams with the lowest score
			if (score < bestScore) {
				// bestTeam is the team which has the smallest number of teams its team members belong to.
				bestTeam = team;
				bestScore = score;
			}
		}

		// bestTeam should be a new valid team to be added into machine team now
		// Step 5: Restore machine from its representative process team and get the machine team
		if (bestTeam.size() == configuration.storageTeamSize) {
			// machineIDs is used to quickly check if the machineIDs belong to an existed team
			// machines keep machines reference for performance benefit by avoiding looking up machine by machineID
			std::vector<Reference<TCMachineInfo>> machines;
			for (auto process = bestTeam.begin(); process < bestTeam.end(); process++) {
				Reference<TCMachineInfo> machine = server_info[**process]->machine;
				machines.push_back(machine);
			}

			addMachineTeam(machines);
			addedMachineTeams++;
		} else {
			traceAllInfo(true);
			TraceEvent(SevWarn, "DataDistributionBuildTeams", distributorId)
			    .detail("Primary", primary)
			    .detail("Reason", "Unable to make desired machine Teams");
			lastBuildTeamsFailed = true;
			break;
		}
	}

	return addedMachineTeams;
}

Reference<TCServerInfo> DDTeamCollection::findOneLeastUsedServer() const {
	std::vector<Reference<TCServerInfo>> leastUsedServers;
	int minTeams = std::numeric_limits<int>::max();
	for (auto& server : server_info) {
		// Only pick healthy server, which is not failed or excluded.
		if (server_status.get(server.first).isUnhealthy())
			continue;
		if (!isValidLocality(configuration.storagePolicy, server.second->lastKnownInterface.locality))
			continue;

		int numTeams = server.second->teams.size();
		if (numTeams < minTeams) {
			minTeams = numTeams;
			leastUsedServers.clear();
		}
		if (minTeams == numTeams) {
			leastUsedServers.push_back(server.second);
		}
	}

	if (leastUsedServers.empty()) {
		// If we cannot find a healthy server with valid locality
		TraceEvent("NoHealthyAndValidLocalityServers")
		    .detail("Servers", server_info.size())
		    .detail("UnhealthyServers", unhealthyServers);
		return Reference<TCServerInfo>();
	} else {
		return deterministicRandom()->randomChoice(leastUsedServers);
	}
}

Reference<TCMachineTeamInfo> DDTeamCollection::findOneRandomMachineTeam(TCServerInfo const& chosenServer) const {
	if (!chosenServer.machine->machineTeams.empty()) {
		std::vector<Reference<TCMachineTeamInfo>> healthyMachineTeamsForChosenServer;
		for (auto& mt : chosenServer.machine->machineTeams) {
			if (isMachineTeamHealthy(*mt)) {
				healthyMachineTeamsForChosenServer.push_back(mt);
			}
		}
		if (!healthyMachineTeamsForChosenServer.empty()) {
			return deterministicRandom()->randomChoice(healthyMachineTeamsForChosenServer);
		}
	}

	// If we cannot find a healthy machine team
	TraceEvent("NoHealthyMachineTeamForServer")
	    .detail("ServerID", chosenServer.getId())
	    .detail("MachineTeams", chosenServer.machine->machineTeams.size());
	return Reference<TCMachineTeamInfo>();
}

bool DDTeamCollection::isOnSameMachineTeam(TCTeamInfo const& team) const {
	std::vector<Standalone<StringRef>> machineIDs;
	for (const auto& server : team.getServers()) {
		if (!server->machine.isValid())
			return false;
		machineIDs.push_back(server->machine->machineID);
	}
	std::sort(machineIDs.begin(), machineIDs.end());

	int numExistance = 0;
	for (const auto& server : team.getServers()) {
		for (const auto& candidateMachineTeam : server->machine->machineTeams) {
			std::sort(candidateMachineTeam->machineIDs.begin(), candidateMachineTeam->machineIDs.end());
			if (machineIDs == candidateMachineTeam->machineIDs) {
				numExistance++;
				break;
			}
		}
	}
	return (numExistance == team.size());
}

bool DDTeamCollection::sanityCheckTeams() const {
	for (auto& team : teams) {
		if (isOnSameMachineTeam(*team) == false) {
			return false;
		}
	}

	return true;
}

int DDTeamCollection::calculateHealthyServerCount() const {
	int serverCount = 0;
	for (const auto& [id, _] : server_info) {
		if (!server_status.get(id).isUnhealthy()) {
			++serverCount;
		}
	}
	return serverCount;
}

int DDTeamCollection::calculateHealthyMachineCount() const {
	int totalHealthyMachineCount = 0;
	for (auto& m : machine_info) {
		if (isMachineHealthy(m.second)) {
			++totalHealthyMachineCount;
		}
	}

	return totalHealthyMachineCount;
}

std::pair<int64_t, int64_t> DDTeamCollection::calculateMinMaxServerTeamsOnServer() const {
	int64_t minTeams = std::numeric_limits<int64_t>::max();
	int64_t maxTeams = 0;
	for (auto& server : server_info) {
		if (server_status.get(server.first).isUnhealthy()) {
			continue;
		}
		minTeams = std::min((int64_t)server.second->teams.size(), minTeams);
		maxTeams = std::max((int64_t)server.second->teams.size(), maxTeams);
	}
	return std::make_pair(minTeams, maxTeams);
}

std::pair<int64_t, int64_t> DDTeamCollection::calculateMinMaxMachineTeamsOnMachine() const {
	int64_t minTeams = std::numeric_limits<int64_t>::max();
	int64_t maxTeams = 0;
	for (auto& machine : machine_info) {
		if (!isMachineHealthy(machine.second)) {
			continue;
		}
		minTeams = std::min<int64_t>((int64_t)machine.second->machineTeams.size(), minTeams);
		maxTeams = std::max<int64_t>((int64_t)machine.second->machineTeams.size(), maxTeams);
	}
	return std::make_pair(minTeams, maxTeams);
}

bool DDTeamCollection::isServerTeamCountCorrect(Reference<TCMachineTeamInfo> const& mt) const {
	int num = 0;
	bool ret = true;
	for (auto& team : teams) {
		if (team->machineTeam->machineIDs == mt->machineIDs) {
			++num;
		}
	}
	if (num != mt->serverTeams.size()) {
		ret = false;
		TraceEvent(SevError, "ServerTeamCountOnMachineIncorrect")
		    .detail("MachineTeam", mt->getMachineIDsStr())
		    .detail("ServerTeamsSize", mt->serverTeams.size())
		    .detail("CountedServerTeams", num);
	}
	return ret;
}

std::pair<Reference<TCMachineTeamInfo>, int> DDTeamCollection::getMachineTeamWithLeastProcessTeams() const {
	Reference<TCMachineTeamInfo> retMT;
	int minNumProcessTeams = std::numeric_limits<int>::max();

	for (auto& mt : machineTeams) {
		if (EXPENSIVE_VALIDATION) {
			ASSERT(isServerTeamCountCorrect(mt));
		}

		if (mt->serverTeams.size() < minNumProcessTeams) {
			minNumProcessTeams = mt->serverTeams.size();
			retMT = mt;
		}
	}

	return std::pair<Reference<TCMachineTeamInfo>, int>(retMT, minNumProcessTeams);
}

std::pair<Reference<TCMachineTeamInfo>, int> DDTeamCollection::getMachineTeamWithMostMachineTeams() const {
	Reference<TCMachineTeamInfo> retMT;
	int maxNumMachineTeams = 0;
	int targetMachineTeamNumPerMachine =
	    (SERVER_KNOBS->DESIRED_TEAMS_PER_SERVER * (configuration.storageTeamSize + 1)) / 2;

	for (auto& mt : machineTeams) {
		// The representative team number for the machine team mt is
		// the minimum number of machine teams of a machine in the team mt
		int representNumMachineTeams = std::numeric_limits<int>::max();
		for (auto& m : mt->machines) {
			representNumMachineTeams = std::min<int>(representNumMachineTeams, m->machineTeams.size());
		}
		if (representNumMachineTeams > targetMachineTeamNumPerMachine &&
		    representNumMachineTeams > maxNumMachineTeams) {
			maxNumMachineTeams = representNumMachineTeams;
			retMT = mt;
		}
	}

	return std::pair<Reference<TCMachineTeamInfo>, int>(retMT, maxNumMachineTeams);
}

std::pair<Reference<TCTeamInfo>, int> DDTeamCollection::getServerTeamWithMostProcessTeams() const {
	Reference<TCTeamInfo> retST;
	int maxNumProcessTeams = 0;
	int targetTeamNumPerServer = (SERVER_KNOBS->DESIRED_TEAMS_PER_SERVER * (configuration.storageTeamSize + 1)) / 2;

	for (auto& t : teams) {
		// The minimum number of teams of a server in a team is the representative team number for the team t
		int representNumProcessTeams = std::numeric_limits<int>::max();
		for (auto& server : t->getServers()) {
			representNumProcessTeams = std::min<int>(representNumProcessTeams, server->teams.size());
		}
		// We only remove the team whose representNumProcessTeams is larger than the targetTeamNumPerServer number
		// otherwise, teamBuilder will build the to-be-removed team again
		if (representNumProcessTeams > targetTeamNumPerServer && representNumProcessTeams > maxNumProcessTeams) {
			maxNumProcessTeams = representNumProcessTeams;
			retST = t;
		}
	}

	return std::pair<Reference<TCTeamInfo>, int>(retST, maxNumProcessTeams);
}

int DDTeamCollection::getHealthyMachineTeamCount() const {
	int healthyTeamCount = 0;
	for (const auto& mt : machineTeams) {
		ASSERT_EQ(mt->machines.size(), configuration.storageTeamSize);

		if (isMachineTeamHealthy(*mt)) {
			++healthyTeamCount;
		}
	}

	return healthyTeamCount;
}

bool DDTeamCollection::notEnoughMachineTeamsForAMachine() const {
	// If we want to remove the machine team with most machine teams, we use the same logic as
	// notEnoughTeamsForAServer
	int targetMachineTeamNumPerMachine =
	    SERVER_KNOBS->TR_FLAG_REMOVE_MT_WITH_MOST_TEAMS
	        ? (SERVER_KNOBS->DESIRED_TEAMS_PER_SERVER * (configuration.storageTeamSize + 1)) / 2
	        : SERVER_KNOBS->DESIRED_TEAMS_PER_SERVER;
	for (auto& m : machine_info) {
		// If SERVER_KNOBS->TR_FLAG_REMOVE_MT_WITH_MOST_TEAMS is false,
		// The desired machine team number is not the same with the desired server team number
		// in notEnoughTeamsForAServer() below, because the machineTeamRemover() does not
		// remove a machine team with the most number of machine teams.
		if (m.second->machineTeams.size() < targetMachineTeamNumPerMachine && isMachineHealthy(m.second)) {
			return true;
		}
	}

	return false;
}

bool DDTeamCollection::notEnoughTeamsForAServer() const {
	// We build more teams than we finally want so that we can use serverTeamRemover() actor to remove the teams
	// whose member belong to too many teams. This allows us to get a more balanced number of teams per server.
	// We want to ensure every server has targetTeamNumPerServer teams.
	// The numTeamsPerServerFactor is calculated as
	// (SERVER_KNOBS->DESIRED_TEAMS_PER_SERVER + ideal_num_of_teams_per_server) / 2
	// ideal_num_of_teams_per_server is (#teams * storageTeamSize) / #servers, which is
	// (#servers * DESIRED_TEAMS_PER_SERVER * storageTeamSize) / #servers.
	int targetTeamNumPerServer = (SERVER_KNOBS->DESIRED_TEAMS_PER_SERVER * (configuration.storageTeamSize + 1)) / 2;
	ASSERT_GT(targetTeamNumPerServer, 0);
	for (auto& s : server_info) {
		if (s.second->teams.size() < targetTeamNumPerServer && !server_status.get(s.first).isUnhealthy()) {
			return true;
		}
	}

	return false;
}

int DDTeamCollection::addTeamsBestOf(int teamsToBuild, int desiredTeams, int maxTeams) {
	ASSERT_GE(teamsToBuild, 0);
	ASSERT_WE_THINK(machine_info.size() > 0 || server_info.size() == 0);
	ASSERT_WE_THINK(SERVER_KNOBS->DESIRED_TEAMS_PER_SERVER >= 1 && configuration.storageTeamSize >= 1);

	int addedTeams = 0;

	// Exclude machine teams who have members in the wrong configuration.
	// When we change configuration, we may have machine teams with storageTeamSize in the old configuration.
	int healthyMachineTeamCount = getHealthyMachineTeamCount();
	int totalMachineTeamCount = machineTeams.size();
	int totalHealthyMachineCount = calculateHealthyMachineCount();

	int desiredMachineTeams = SERVER_KNOBS->DESIRED_TEAMS_PER_SERVER * totalHealthyMachineCount;
	int maxMachineTeams = SERVER_KNOBS->MAX_TEAMS_PER_SERVER * totalHealthyMachineCount;
	// machineTeamsToBuild mimics how the teamsToBuild is calculated in buildTeams()
	int machineTeamsToBuild =
	    std::max(0, std::min(desiredMachineTeams - healthyMachineTeamCount, maxMachineTeams - totalMachineTeamCount));

	{
		TraceEvent te("BuildMachineTeams");
		te.detail("TotalHealthyMachine", totalHealthyMachineCount)
		    .detail("HealthyMachineTeamCount", healthyMachineTeamCount)
		    .detail("DesiredMachineTeams", desiredMachineTeams)
		    .detail("MaxMachineTeams", maxMachineTeams)
		    .detail("MachineTeamsToBuild", machineTeamsToBuild);
		// Pre-build all machine teams until we have the desired number of machine teams
		if (machineTeamsToBuild > 0 || notEnoughMachineTeamsForAMachine()) {
			auto addedMachineTeams = addBestMachineTeams(machineTeamsToBuild);
			te.detail("MachineTeamsAdded", addedMachineTeams);
		}
	}

	while (addedTeams < teamsToBuild || notEnoughTeamsForAServer()) {
		// Step 1: Create 1 best machine team
		std::vector<UID> bestServerTeam;
		int bestScore = std::numeric_limits<int>::max();
		int maxAttempts = SERVER_KNOBS->BEST_OF_AMT; // BEST_OF_AMT = 4
		bool earlyQuitBuild = false;
		for (int i = 0; i < maxAttempts && i < 100; ++i) {
			// Step 2: Choose 1 least used server and then choose 1 least used machine team from the server
			Reference<TCServerInfo> chosenServer = findOneLeastUsedServer();
			if (!chosenServer.isValid()) {
				TraceEvent(SevWarn, "NoValidServer").detail("Primary", primary);
				earlyQuitBuild = true;
				break;
			}
			// Note: To avoid creating correlation of picked machine teams, we simply choose a random machine team
			// instead of choosing the least used machine team.
			// The correlation happens, for example, when we add two new machines, we may always choose the machine
			// team with these two new machines because they are typically less used.
			Reference<TCMachineTeamInfo> chosenMachineTeam = findOneRandomMachineTeam(*chosenServer);

			if (!chosenMachineTeam.isValid()) {
				// We may face the situation that temporarily we have no healthy machine.
				TraceEvent(SevWarn, "MachineTeamNotFound")
				    .detail("Primary", primary)
				    .detail("MachineTeams", machineTeams.size());
				continue; // try randomly to find another least used server
			}

			// From here, chosenMachineTeam must have a healthy server team
			// Step 3: Randomly pick 1 server from each machine in the chosen machine team to form a server team
			std::vector<UID> serverTeam;
			int chosenServerCount = 0;
			for (auto& machine : chosenMachineTeam->machines) {
				UID serverID;
				if (machine == chosenServer->machine) {
					serverID = chosenServer->getId();
					++chosenServerCount;
				} else {
					std::vector<Reference<TCServerInfo>> healthyProcesses;
					for (auto it : machine->serversOnMachine) {
						if (!server_status.get(it->getId()).isUnhealthy()) {
							healthyProcesses.push_back(it);
						}
					}
					serverID = deterministicRandom()->randomChoice(healthyProcesses)->getId();
				}
				serverTeam.push_back(serverID);
			}

			ASSERT_EQ(chosenServerCount, 1); // chosenServer should be used exactly once
			ASSERT_EQ(serverTeam.size(), configuration.storageTeamSize);

			std::sort(serverTeam.begin(), serverTeam.end());
			int overlap = overlappingMembers(serverTeam);
			if (overlap == serverTeam.size()) {
				maxAttempts += 1;
				continue;
			}

			// Pick the server team with smallest score in all attempts
			// If we use different metric here, DD may oscillate infinitely in creating and removing teams.
			// SOMEDAY: Improve the code efficiency by using reservoir algorithm
			int score = SERVER_KNOBS->DD_OVERLAP_PENALTY * overlap;
			for (auto& server : serverTeam) {
				score += server_info[server]->teams.size();
			}
			TraceEvent(SevDebug, "BuildServerTeams")
			    .detail("Score", score)
			    .detail("BestScore", bestScore)
			    .detail("TeamSize", serverTeam.size())
			    .detail("StorageTeamSize", configuration.storageTeamSize);
			if (score < bestScore) {
				bestScore = score;
				bestServerTeam = serverTeam;
			}
		}

		if (earlyQuitBuild) {
			break;
		}
		if (bestServerTeam.size() != configuration.storageTeamSize) {
			// Not find any team and will unlikely find a team
			lastBuildTeamsFailed = true;
			break;
		}

		// Step 4: Add the server team
		addTeam(bestServerTeam.begin(), bestServerTeam.end(), false);
		addedTeams++;
	}

	healthyMachineTeamCount = getHealthyMachineTeamCount();

	std::pair<uint64_t, uint64_t> minMaxTeamsOnServer = calculateMinMaxServerTeamsOnServer();
	std::pair<uint64_t, uint64_t> minMaxMachineTeamsOnMachine = calculateMinMaxMachineTeamsOnMachine();

	TraceEvent("TeamCollectionInfo", distributorId)
	    .detail("Primary", primary)
	    .detail("AddedTeams", addedTeams)
	    .detail("TeamsToBuild", teamsToBuild)
	    .detail("CurrentServerTeams", teams.size())
	    .detail("DesiredTeams", desiredTeams)
	    .detail("MaxTeams", maxTeams)
	    .detail("StorageTeamSize", configuration.storageTeamSize)
	    .detail("CurrentMachineTeams", machineTeams.size())
	    .detail("CurrentHealthyMachineTeams", healthyMachineTeamCount)
	    .detail("DesiredMachineTeams", desiredMachineTeams)
	    .detail("MaxMachineTeams", maxMachineTeams)
	    .detail("TotalHealthyMachines", totalHealthyMachineCount)
	    .detail("MinTeamsOnServer", minMaxTeamsOnServer.first)
	    .detail("MaxTeamsOnServer", minMaxTeamsOnServer.second)
	    .detail("MinMachineTeamsOnMachine", minMaxMachineTeamsOnMachine.first)
	    .detail("MaxMachineTeamsOnMachine", minMaxMachineTeamsOnMachine.second)
	    .detail("DoBuildTeams", doBuildTeams)
	    .trackLatest(teamCollectionInfoEventHolder->trackingKey);

	return addedTeams;
}

void DDTeamCollection::traceTeamCollectionInfo() const {
	int totalHealthyServerCount = calculateHealthyServerCount();
	int desiredServerTeams = SERVER_KNOBS->DESIRED_TEAMS_PER_SERVER * totalHealthyServerCount;
	int maxServerTeams = SERVER_KNOBS->MAX_TEAMS_PER_SERVER * totalHealthyServerCount;

	int totalHealthyMachineCount = calculateHealthyMachineCount();
	int desiredMachineTeams = SERVER_KNOBS->DESIRED_TEAMS_PER_SERVER * totalHealthyMachineCount;
	int maxMachineTeams = SERVER_KNOBS->MAX_TEAMS_PER_SERVER * totalHealthyMachineCount;
	int healthyMachineTeamCount = getHealthyMachineTeamCount();

	std::pair<uint64_t, uint64_t> minMaxTeamsOnServer = calculateMinMaxServerTeamsOnServer();
	std::pair<uint64_t, uint64_t> minMaxMachineTeamsOnMachine = calculateMinMaxMachineTeamsOnMachine();

	TraceEvent("TeamCollectionInfo", distributorId)
	    .detail("Primary", primary)
	    .detail("AddedTeams", 0)
	    .detail("TeamsToBuild", 0)
	    .detail("CurrentServerTeams", teams.size())
	    .detail("DesiredTeams", desiredServerTeams)
	    .detail("MaxTeams", maxServerTeams)
	    .detail("StorageTeamSize", configuration.storageTeamSize)
	    .detail("CurrentMachineTeams", machineTeams.size())
	    .detail("CurrentHealthyMachineTeams", healthyMachineTeamCount)
	    .detail("DesiredMachineTeams", desiredMachineTeams)
	    .detail("MaxMachineTeams", maxMachineTeams)
	    .detail("TotalHealthyMachines", totalHealthyMachineCount)
	    .detail("MinTeamsOnServer", minMaxTeamsOnServer.first)
	    .detail("MaxTeamsOnServer", minMaxTeamsOnServer.second)
	    .detail("MinMachineTeamsOnMachine", minMaxMachineTeamsOnMachine.first)
	    .detail("MaxMachineTeamsOnMachine", minMaxMachineTeamsOnMachine.second)
	    .detail("DoBuildTeams", doBuildTeams)
	    .trackLatest(teamCollectionInfoEventHolder->trackingKey);

	// Advance time so that we will not have multiple TeamCollectionInfo at the same time, otherwise
	// simulation test will randomly pick one TeamCollectionInfo trace, which could be the one before build teams
	// wait(delay(0.01));

	// Debug purpose
	// if (healthyMachineTeamCount > desiredMachineTeams || machineTeams.size() > maxMachineTeams) {
	// 	// When the number of machine teams is over the limit, print out the current team info.
	// 	traceAllInfo(true);
	// }
}

void DDTeamCollection::noHealthyTeams() const {
	std::set<UID> desiredServerSet;
	std::string desc;
	for (auto i = server_info.begin(); i != server_info.end(); ++i) {
		ASSERT(i->first == i->second->getId());
		if (!server_status.get(i->first).isFailed) {
			desiredServerSet.insert(i->first);
			desc += i->first.shortString() + " (" + i->second->lastKnownInterface.toString() + "), ";
		}
	}

	TraceEvent(SevWarn, "NoHealthyTeams", distributorId)
	    .detail("CurrentServerTeamCount", teams.size())
	    .detail("ServerCount", server_info.size())
	    .detail("NonFailedServerCount", desiredServerSet.size());
}

bool DDTeamCollection::shouldHandleServer(const StorageServerInterface& newServer) const {
	return (includedDCs.empty() ||
	        std::find(includedDCs.begin(), includedDCs.end(), newServer.locality.dcId()) != includedDCs.end() ||
	        (otherTrackedDCs.present() &&
	         std::find(otherTrackedDCs.get().begin(), otherTrackedDCs.get().end(), newServer.locality.dcId()) ==
	             otherTrackedDCs.get().end()));
}

void DDTeamCollection::addServer(StorageServerInterface newServer,
                                 ProcessClass processClass,
                                 Promise<Void> errorOut,
                                 Version addedVersion,
                                 DDEnabledState const& ddEnabledState) {
	if (!shouldHandleServer(newServer)) {
		return;
	}

	if (!newServer.isTss()) {
		allServers.push_back(newServer.id());
	}

	TraceEvent(newServer.isTss() ? "AddedTSS" : "AddedStorageServer", distributorId)
	    .detail("ServerID", newServer.id())
	    .detail("ProcessID", newServer.locality.processId())
	    .detail("ProcessClass", processClass.toString())
	    .detail("WaitFailureToken", newServer.waitFailure.getEndpoint().token)
	    .detail("Address", newServer.waitFailure.getEndpoint().getPrimaryAddress());

	auto& r = server_and_tss_info[newServer.id()] = makeReference<TCServerInfo>(
	    newServer,
	    this,
	    processClass,
	    includedDCs.empty() ||
	        std::find(includedDCs.begin(), includedDCs.end(), newServer.locality.dcId()) != includedDCs.end(),
	    storageServerSet,
	    addedVersion);

	if (newServer.isTss()) {
		tss_info_by_pair[newServer.tssPairID.get()] = r;

		if (server_info.count(newServer.tssPairID.get())) {
			r->onTSSPairRemoved = server_info[newServer.tssPairID.get()]->onRemoved;
		}
	} else {
		server_info[newServer.id()] = r;
		// Establish the relation between server and machine
		checkAndCreateMachine(r);
	}

	r->tracker = storageServerTracker(cx, r.getPtr(), errorOut, addedVersion, ddEnabledState, newServer.isTss());

	if (!newServer.isTss()) {
		// link and wake up tss' tracker so it knows when this server gets removed
		if (tss_info_by_pair.count(newServer.id())) {
			tss_info_by_pair[newServer.id()]->onTSSPairRemoved = r->onRemoved;
			if (tss_info_by_pair[newServer.id()]->wakeUpTracker.canBeSet()) {
				auto p = tss_info_by_pair[newServer.id()]->wakeUpTracker;
				// This callback could delete tss_info_by_pair[newServer.id()], so use a copy
				p.send(Void());
			}
		}

		doBuildTeams = true; // Adding a new server triggers to build new teams
		restartTeamBuilder.trigger();
	}
}

bool DDTeamCollection::removeTeam(Reference<TCTeamInfo> team) {
	TraceEvent("RemovedServerTeam", distributorId).detail("Team", team->getDesc());
	bool found = false;
	for (int t = 0; t < teams.size(); t++) {
		if (teams[t] == team) {
			teams[t--] = teams.back();
			teams.pop_back();
			found = true;
			break;
		}
	}

	for (const auto& server : team->getServers()) {
		for (int t = 0; t < server->teams.size(); t++) {
			if (server->teams[t] == team) {
				ASSERT(found);
				server->teams[t--] = server->teams.back();
				server->teams.pop_back();
				break; // The teams on a server should never duplicate
			}
		}
	}

	// Remove the team from its machine team
	bool foundInMachineTeam = false;
	for (int t = 0; t < team->machineTeam->serverTeams.size(); ++t) {
		if (team->machineTeam->serverTeams[t] == team) {
			team->machineTeam->serverTeams[t--] = team->machineTeam->serverTeams.back();
			team->machineTeam->serverTeams.pop_back();
			foundInMachineTeam = true;
			break; // The same team is added to the serverTeams only once
		}
	}

	ASSERT_WE_THINK(foundInMachineTeam);
	team->tracker.cancel();
	if (g_network->isSimulated()) {
		// Update server team information for consistency check in simulation
		traceTeamCollectionInfo();
	}
	return found;
}

Reference<TCMachineInfo> DDTeamCollection::checkAndCreateMachine(Reference<TCServerInfo> server) {
	ASSERT(server.isValid() && server_info.find(server->getId()) != server_info.end());
	auto& locality = server->lastKnownInterface.locality;
	Standalone<StringRef> machine_id = locality.zoneId().get(); // locality to machine_id with std::string type

	Reference<TCMachineInfo> machineInfo;
	if (machine_info.find(machine_id) == machine_info.end()) {
		// uid is the first storage server process on the machine
		TEST(true); // First storage server in process on the machine
		// For each machine, store the first server's localityEntry into machineInfo for later use.
		LocalityEntry localityEntry = machineLocalityMap.add(locality, &server->getId());
		machineInfo = makeReference<TCMachineInfo>(server, localityEntry);
		machine_info.insert(std::make_pair(machine_id, machineInfo));
	} else {
		machineInfo = machine_info.find(machine_id)->second;
		machineInfo->serversOnMachine.push_back(server);
	}
	server->machine = machineInfo;

	return machineInfo;
}

Reference<TCMachineTeamInfo> DDTeamCollection::checkAndCreateMachineTeam(Reference<TCTeamInfo> serverTeam) {
	std::vector<Standalone<StringRef>> machineIDs;
	for (auto& server : serverTeam->getServers()) {
		Reference<TCMachineInfo> machine = server->machine;
		machineIDs.push_back(machine->machineID);
	}

	std::sort(machineIDs.begin(), machineIDs.end());
	Reference<TCMachineTeamInfo> machineTeam = findMachineTeam(machineIDs);
	if (!machineTeam.isValid()) { // Create the machine team if it does not exist
		machineTeam = addMachineTeam(machineIDs.begin(), machineIDs.end());
	}

	machineTeam->serverTeams.push_back(serverTeam);

	return machineTeam;
}

void DDTeamCollection::removeMachine(Reference<TCMachineInfo> removedMachineInfo) {
	// Find machines that share teams with the removed machine
	std::set<Standalone<StringRef>> machinesWithAjoiningTeams;
	for (auto& machineTeam : removedMachineInfo->machineTeams) {
		machinesWithAjoiningTeams.insert(machineTeam->machineIDs.begin(), machineTeam->machineIDs.end());
	}
	machinesWithAjoiningTeams.erase(removedMachineInfo->machineID);
	// For each machine in a machine team with the removed machine,
	// erase shared machine teams from the list of teams.
	for (auto it = machinesWithAjoiningTeams.begin(); it != machinesWithAjoiningTeams.end(); ++it) {
		auto& machineTeams = machine_info[*it]->machineTeams;
		for (int t = 0; t < machineTeams.size(); t++) {
			auto& machineTeam = machineTeams[t];
			if (std::count(
			        machineTeam->machineIDs.begin(), machineTeam->machineIDs.end(), removedMachineInfo->machineID)) {
				machineTeams[t--] = machineTeams.back();
				machineTeams.pop_back();
			}
		}
	}
	removedMachineInfo->machineTeams.clear();

	// Remove global machine team that includes removedMachineInfo
	for (int t = 0; t < machineTeams.size(); t++) {
		auto& machineTeam = machineTeams[t];
		if (std::count(machineTeam->machineIDs.begin(), machineTeam->machineIDs.end(), removedMachineInfo->machineID)) {
			removeMachineTeam(machineTeam);
			// removeMachineTeam will swap the last team in machineTeams vector into [t];
			// t-- to avoid skipping the element
			t--;
		}
	}

	// Remove removedMachineInfo from machine's global info
	machine_info.erase(removedMachineInfo->machineID);
	TraceEvent("MachineLocalityMapUpdate").detail("MachineUIDRemoved", removedMachineInfo->machineID.toString());

	// We do not update macineLocalityMap when a machine is removed because we will do so when we use it in
	// addBestMachineTeams()
	// rebuildMachineLocalityMap();
}

bool DDTeamCollection::removeMachineTeam(Reference<TCMachineTeamInfo> targetMT) {
	bool foundMachineTeam = false;
	for (int i = 0; i < machineTeams.size(); i++) {
		Reference<TCMachineTeamInfo> mt = machineTeams[i];
		if (mt->machineIDs == targetMT->machineIDs) {
			machineTeams[i--] = machineTeams.back();
			machineTeams.pop_back();
			foundMachineTeam = true;
			break;
		}
	}
	// Remove machine team on each machine
	for (auto& machine : targetMT->machines) {
		for (int i = 0; i < machine->machineTeams.size(); ++i) {
			if (machine->machineTeams[i]->machineIDs == targetMT->machineIDs) {
				machine->machineTeams[i--] = machine->machineTeams.back();
				machine->machineTeams.pop_back();
				break; // The machineTeams on a machine should never duplicate
			}
		}
	}

	return foundMachineTeam;
}

void DDTeamCollection::removeTSS(UID removedServer) {
	// much simpler than remove server. tss isn't in any teams, so just remove it from data structures
	TraceEvent("RemovedTSS", distributorId).detail("ServerID", removedServer);
	Reference<TCServerInfo> removedServerInfo = server_and_tss_info[removedServer];

	tss_info_by_pair.erase(removedServerInfo->lastKnownInterface.tssPairID.get());
	server_and_tss_info.erase(removedServer);

	server_status.clear(removedServer);
}

void DDTeamCollection::removeServer(UID removedServer) {
	TraceEvent("RemovedStorageServer", distributorId).detail("ServerID", removedServer);

	// ASSERT( !shardsAffectedByTeamFailure->getServersForTeam( t ) for all t in teams that contain removedServer )
	Reference<TCServerInfo> removedServerInfo = server_info[removedServer];
	// Step: Remove TCServerInfo from storageWiggler
	storageWiggler->removeServer(removedServer);

	// Step: Remove server team that relate to removedServer
	// Find all servers with which the removedServer shares teams
	std::set<UID> serversWithAjoiningTeams;
	auto& sharedTeams = removedServerInfo->teams;
	for (int i = 0; i < sharedTeams.size(); ++i) {
		auto& teamIds = sharedTeams[i]->getServerIDs();
		serversWithAjoiningTeams.insert(teamIds.begin(), teamIds.end());
	}
	serversWithAjoiningTeams.erase(removedServer);

	// For each server in a team with the removedServer, erase shared teams from the list of teams in that other
	// server
	for (auto it = serversWithAjoiningTeams.begin(); it != serversWithAjoiningTeams.end(); ++it) {
		auto& serverTeams = server_info[*it]->teams;
		for (int t = 0; t < serverTeams.size(); t++) {
			auto& serverIds = serverTeams[t]->getServerIDs();
			if (std::count(serverIds.begin(), serverIds.end(), removedServer)) {
				serverTeams[t--] = serverTeams.back();
				serverTeams.pop_back();
			}
		}
	}

	// Step: Remove all teams that contain removedServer
	// SOMEDAY: can we avoid walking through all teams, since we have an index of teams in which removedServer
	// participated
	int removedCount = 0;
	for (int t = 0; t < teams.size(); t++) {
		if (std::count(teams[t]->getServerIDs().begin(), teams[t]->getServerIDs().end(), removedServer)) {
			TraceEvent("ServerTeamRemoved")
			    .detail("Primary", primary)
			    .detail("TeamServerIDs", teams[t]->getServerIDsStr())
			    .detail("TeamID", teams[t]->getTeamID());
			// removeTeam also needs to remove the team from the machine team info.
			removeTeam(teams[t]);
			t--;
			removedCount++;
		}
	}

	if (removedCount == 0) {
		TraceEvent(SevInfo, "NoTeamsRemovedWhenServerRemoved")
		    .detail("Primary", primary)
		    .detail("Debug", "ThisShouldRarelyHappen_CheckInfoBelow");
	}

	for (int t = 0; t < badTeams.size(); t++) {
		if (std::count(badTeams[t]->getServerIDs().begin(), badTeams[t]->getServerIDs().end(), removedServer)) {
			badTeams[t]->tracker.cancel();
			badTeams[t--] = badTeams.back();
			badTeams.pop_back();
		}
	}

	// Step: Remove machine info related to removedServer
	// Remove the server from its machine
	Reference<TCMachineInfo> removedMachineInfo = removedServerInfo->machine;
	for (int i = 0; i < removedMachineInfo->serversOnMachine.size(); ++i) {
		if (removedMachineInfo->serversOnMachine[i] == removedServerInfo) {
			// Safe even when removedServerInfo is the last one
			removedMachineInfo->serversOnMachine[i--] = removedMachineInfo->serversOnMachine.back();
			removedMachineInfo->serversOnMachine.pop_back();
			break;
		}
	}
	// Remove machine if no server on it
	// Note: Remove machine (and machine team) after server teams have been removed, because
	// we remove a machine team only when the server teams on it have been removed
	if (removedMachineInfo->serversOnMachine.size() == 0) {
		removeMachine(removedMachineInfo);
	}

	// If the machine uses removedServer's locality and the machine still has servers, the the machine's
	// representative server will be updated when it is used in addBestMachineTeams()
	// Note that since we do not rebuildMachineLocalityMap() here, the machineLocalityMap can be stale.
	// This is ok as long as we do not arbitrarily validate if machine team satisfies replication policy.

	if (server_info[removedServer]->wrongStoreTypeToRemove.get()) {
		if (wrongStoreTypeRemover.isReady()) {
			wrongStoreTypeRemover = removeWrongStoreType();
			addActor.send(wrongStoreTypeRemover);
		}
	}

	// Step: Remove removedServer from server's global data
	for (int s = 0; s < allServers.size(); s++) {
		if (allServers[s] == removedServer) {
			allServers[s--] = allServers.back();
			allServers.pop_back();
		}
	}
	server_info.erase(removedServer);
	server_and_tss_info.erase(removedServer);

	if (server_status.get(removedServer).initialized && server_status.get(removedServer).isUnhealthy()) {
		unhealthyServers--;
	}
	server_status.clear(removedServer);

	// FIXME: add remove support to localitySet so we do not have to recreate it
	resetLocalitySet();

	doBuildTeams = true;
	restartTeamBuilder.trigger();

	TraceEvent("DataDistributionTeamCollectionUpdate", distributorId)
	    .detail("ServerTeams", teams.size())
	    .detail("BadServerTeams", badTeams.size())
	    .detail("Servers", allServers.size())
	    .detail("Machines", machine_info.size())
	    .detail("MachineTeams", machineTeams.size())
	    .detail("DesiredTeamsPerServer", SERVER_KNOBS->DESIRED_TEAMS_PER_SERVER);
}

Future<Void> DDTeamCollection::excludeStorageServersForWiggle(const UID& id) {
	Future<Void> moveFuture = Void();
	if (this->server_info.count(id) != 0) {
		auto& info = server_info.at(id);
		AddressExclusion addr(info->lastKnownInterface.address().ip, info->lastKnownInterface.address().port);

		// don't overwrite the value set by actor trackExcludedServer
		bool abnormal =
		    this->excludedServers.count(addr) && this->excludedServers.get(addr) != DDTeamCollection::Status::NONE;

		if (info->lastKnownInterface.secondaryAddress().present()) {
			AddressExclusion addr2(info->lastKnownInterface.secondaryAddress().get().ip,
			                       info->lastKnownInterface.secondaryAddress().get().port);
			abnormal |= this->excludedServers.count(addr2) &&
			            this->excludedServers.get(addr2) != DDTeamCollection::Status::NONE;
		}

		if (!abnormal) {
			this->wiggleAddresses.push_back(addr);
			this->excludedServers.set(addr, DDTeamCollection::Status::WIGGLING);
			moveFuture = info->onRemoved;
			this->restartRecruiting.trigger();
		}
	}
	return moveFuture;
}

void DDTeamCollection::includeStorageServersForWiggle() {
	bool included = false;
	for (auto& address : this->wiggleAddresses) {
		if (!this->excludedServers.count(address) ||
		    this->excludedServers.get(address) != DDTeamCollection::Status::WIGGLING) {
			continue;
		}
		included = true;
		this->excludedServers.set(address, DDTeamCollection::Status::NONE);
	}
	this->wiggleAddresses.clear();
	if (included) {
		this->restartRecruiting.trigger();
	}
}

int DDTeamCollection::numExistingSSOnAddr(const AddressExclusion& addr) const {
	int numExistingSS = 0;
	for (auto& server : server_and_tss_info) {
		const NetworkAddress& netAddr = server.second->lastKnownInterface.stableAddress();
		AddressExclusion usedAddr(netAddr.ip, netAddr.port);
		if (usedAddr == addr) {
			++numExistingSS;
		}
	}

	return numExistingSS;
}

bool DDTeamCollection::exclusionSafetyCheck(std::vector<UID>& excludeServerIDs) {
	std::sort(excludeServerIDs.begin(), excludeServerIDs.end());
	for (const auto& team : teams) {
		std::vector<UID> teamServerIDs = team->getServerIDs();
		std::sort(teamServerIDs.begin(), teamServerIDs.end());
		TraceEvent(SevDebug, "DDExclusionSafetyCheck", distributorId)
		    .detail("Excluding", describe(excludeServerIDs))
		    .detail("Existing", team->getDesc());
		// Find size of set intersection of both vectors and see if the leftover team is valid
		std::vector<UID> intersectSet(teamServerIDs.size());
		auto it = std::set_intersection(excludeServerIDs.begin(),
		                                excludeServerIDs.end(),
		                                teamServerIDs.begin(),
		                                teamServerIDs.end(),
		                                intersectSet.begin());
		intersectSet.resize(it - intersectSet.begin());
		if (teamServerIDs.size() - intersectSet.size() < SERVER_KNOBS->DD_EXCLUDE_MIN_REPLICAS) {
			return false;
		}
	}
	return true;
}

<<<<<<< HEAD
std::unique_ptr<DDTeamCollection> testTeamCollection(int teamSize,
                                                     Reference<IReplicationPolicy> policy,
                                                     int processCount) {
	Database database = DatabaseContext::create(
	    makeReference<AsyncVar<ClientDBInfo>>(), Never(), LocalityData(), EnableLocalityLoadBalance::False);

	DatabaseConfiguration conf;
	conf.storageTeamSize = teamSize;
	conf.storagePolicy = policy;

	auto collection =
	    std::unique_ptr<DDTeamCollection>(new DDTeamCollection(database,
	                                                           UID(0, 0),
	                                                           MoveKeysLock(),
	                                                           PromiseStream<RelocateShard>(),
	                                                           makeReference<ShardsAffectedByTeamFailure>(),
	                                                           conf,
	                                                           {},
	                                                           {},
	                                                           Future<Void>(Void()),
	                                                           makeReference<AsyncVar<bool>>(true),
	                                                           IsPrimary::True,
	                                                           makeReference<AsyncVar<bool>>(false),
	                                                           makeReference<AsyncVar<bool>>(false),
	                                                           PromiseStream<GetMetricsRequest>(),
	                                                           Promise<UID>(),
	                                                           PromiseStream<Promise<int>>()));

	for (int id = 1; id <= processCount; ++id) {
		UID uid(id, 0);
		StorageServerInterface interface;
		interface.uniqueID = uid;
		interface.locality.set(LiteralStringRef("machineid"), Standalone<StringRef>(std::to_string(id)));
		interface.locality.set(LiteralStringRef("zoneid"), Standalone<StringRef>(std::to_string(id % 5)));
		interface.locality.set(LiteralStringRef("data_hall"), Standalone<StringRef>(std::to_string(id % 3)));
		collection->server_info[uid] = makeReference<TCServerInfo>(
		    interface, collection.get(), ProcessClass(), true, collection->storageServerSet);
		collection->server_status.set(uid, ServerStatus(false, false, false, interface.locality));
		collection->checkAndCreateMachine(collection->server_info[uid]);
	}

	return collection;
}

std::unique_ptr<DDTeamCollection> testMachineTeamCollection(int teamSize,
                                                            Reference<IReplicationPolicy> policy,
                                                            int processCount) {
	Database database = DatabaseContext::create(
	    makeReference<AsyncVar<ClientDBInfo>>(), Never(), LocalityData(), EnableLocalityLoadBalance::False);

	DatabaseConfiguration conf;
	conf.storageTeamSize = teamSize;
	conf.storagePolicy = policy;

	auto collection =
	    std::unique_ptr<DDTeamCollection>(new DDTeamCollection(database,
	                                                           UID(0, 0),
	                                                           MoveKeysLock(),
	                                                           PromiseStream<RelocateShard>(),
	                                                           makeReference<ShardsAffectedByTeamFailure>(),
	                                                           conf,
	                                                           {},
	                                                           {},
	                                                           Future<Void>(Void()),
	                                                           makeReference<AsyncVar<bool>>(true),
	                                                           IsPrimary::True,
	                                                           makeReference<AsyncVar<bool>>(false),
	                                                           makeReference<AsyncVar<bool>>(false),
	                                                           PromiseStream<GetMetricsRequest>(),
	                                                           Promise<UID>(),
	                                                           PromiseStream<Promise<int>>()));

	for (int id = 1; id <= processCount; id++) {
		UID uid(id, 0);
		StorageServerInterface interface;
		interface.uniqueID = uid;
		int process_id = id;
		int dc_id = process_id / 1000;
		int data_hall_id = process_id / 100;
		int zone_id = process_id / 10;
		int machine_id = process_id / 5;

		printf("testMachineTeamCollection: process_id:%d zone_id:%d machine_id:%d ip_addr:%s\n",
		       process_id,
		       zone_id,
		       machine_id,
		       interface.address().toString().c_str());
		interface.locality.set(LiteralStringRef("processid"), Standalone<StringRef>(std::to_string(process_id)));
		interface.locality.set(LiteralStringRef("machineid"), Standalone<StringRef>(std::to_string(machine_id)));
		interface.locality.set(LiteralStringRef("zoneid"), Standalone<StringRef>(std::to_string(zone_id)));
		interface.locality.set(LiteralStringRef("data_hall"), Standalone<StringRef>(std::to_string(data_hall_id)));
		interface.locality.set(LiteralStringRef("dcid"), Standalone<StringRef>(std::to_string(dc_id)));
		collection->server_info[uid] = makeReference<TCServerInfo>(
		    interface, collection.get(), ProcessClass(), true, collection->storageServerSet);

		collection->server_status.set(uid, ServerStatus(false, false, false, interface.locality));
	}

	int totalServerIndex = collection->constructMachinesFromServers();
	printf("testMachineTeamCollection: construct machines for %d servers\n", totalServerIndex);

	return collection;
}

TEST_CASE("DataDistribution/AddTeamsBestOf/UseMachineID") {
	wait(Future<Void>(Void()));

	int teamSize = 3; // replication size
	int processSize = 60;
	int desiredTeams = SERVER_KNOBS->DESIRED_TEAMS_PER_SERVER * processSize;
	int maxTeams = SERVER_KNOBS->MAX_TEAMS_PER_SERVER * processSize;

	Reference<IReplicationPolicy> policy = Reference<IReplicationPolicy>(
	    new PolicyAcross(teamSize, "zoneid", Reference<IReplicationPolicy>(new PolicyOne())));
	state std::unique_ptr<DDTeamCollection> collection = testMachineTeamCollection(teamSize, policy, processSize);

	collection->addTeamsBestOf(30, desiredTeams, maxTeams);

	ASSERT(collection->sanityCheckTeams() == true);

	return Void();
}

TEST_CASE("DataDistribution/AddTeamsBestOf/NotUseMachineID") {
	wait(Future<Void>(Void()));

	int teamSize = 3; // replication size
	int processSize = 60;
	int desiredTeams = SERVER_KNOBS->DESIRED_TEAMS_PER_SERVER * processSize;
	int maxTeams = SERVER_KNOBS->MAX_TEAMS_PER_SERVER * processSize;

	Reference<IReplicationPolicy> policy = Reference<IReplicationPolicy>(
	    new PolicyAcross(teamSize, "zoneid", Reference<IReplicationPolicy>(new PolicyOne())));
	state std::unique_ptr<DDTeamCollection> collection = testMachineTeamCollection(teamSize, policy, processSize);

	if (collection == nullptr) {
		fprintf(stderr, "collection is null\n");
		return Void();
	}

	collection->addBestMachineTeams(30); // Create machine teams to help debug
	collection->addTeamsBestOf(30, desiredTeams, maxTeams);
	collection->sanityCheckTeams(); // Server team may happen to be on the same machine team, although unlikely

	return Void();
}

TEST_CASE("DataDistribution/AddAllTeams/isExhaustive") {
	Reference<IReplicationPolicy> policy =
	    Reference<IReplicationPolicy>(new PolicyAcross(3, "zoneid", Reference<IReplicationPolicy>(new PolicyOne())));
	state int processSize = 10;
	state int desiredTeams = SERVER_KNOBS->DESIRED_TEAMS_PER_SERVER * processSize;
	state int maxTeams = SERVER_KNOBS->MAX_TEAMS_PER_SERVER * processSize;
	state std::unique_ptr<DDTeamCollection> collection = testTeamCollection(3, policy, processSize);

	int result = collection->addTeamsBestOf(200, desiredTeams, maxTeams);

	// The maximum number of available server teams without considering machine locality is 120
	// The maximum number of available server teams with machine locality constraint is 120 - 40, because
	// the 40 (5*4*2) server teams whose servers come from the same machine are invalid.
	ASSERT(result == 80);

	return Void();
}

TEST_CASE("/DataDistribution/AddAllTeams/withLimit") {
	Reference<IReplicationPolicy> policy =
	    Reference<IReplicationPolicy>(new PolicyAcross(3, "zoneid", Reference<IReplicationPolicy>(new PolicyOne())));
	state int processSize = 10;
	state int desiredTeams = SERVER_KNOBS->DESIRED_TEAMS_PER_SERVER * processSize;
	state int maxTeams = SERVER_KNOBS->MAX_TEAMS_PER_SERVER * processSize;

	state std::unique_ptr<DDTeamCollection> collection = testTeamCollection(3, policy, processSize);

	int result = collection->addTeamsBestOf(10, desiredTeams, maxTeams);

	ASSERT(result >= 10);

	return Void();
}

TEST_CASE("/DataDistribution/AddTeamsBestOf/SkippingBusyServers") {
	wait(Future<Void>(Void()));
	Reference<IReplicationPolicy> policy =
	    Reference<IReplicationPolicy>(new PolicyAcross(3, "zoneid", Reference<IReplicationPolicy>(new PolicyOne())));
	state int processSize = 10;
	state int desiredTeams = SERVER_KNOBS->DESIRED_TEAMS_PER_SERVER * processSize;
	state int maxTeams = SERVER_KNOBS->MAX_TEAMS_PER_SERVER * processSize;
	state int teamSize = 3;
	// state int targetTeamsPerServer = SERVER_KNOBS->DESIRED_TEAMS_PER_SERVER * (teamSize + 1) / 2;
	state std::unique_ptr<DDTeamCollection> collection = testTeamCollection(teamSize, policy, processSize);

	collection->addTeam(std::set<UID>({ UID(1, 0), UID(2, 0), UID(3, 0) }), true);
	collection->addTeam(std::set<UID>({ UID(1, 0), UID(3, 0), UID(4, 0) }), true);

	state int result = collection->addTeamsBestOf(8, desiredTeams, maxTeams);

	ASSERT(result >= 8);

	for (auto process = collection->server_info.begin(); process != collection->server_info.end(); process++) {
		auto teamCount = process->second->teams.size();
		ASSERT(teamCount >= 1);
		// ASSERT(teamCount <= targetTeamsPerServer);
	}

	return Void();
}

// Due to the randomness in choosing the machine team and the server team from the machine team, it is possible that
// we may not find the remaining several (e.g., 1 or 2) available teams.
// It is hard to conclude what is the minimum number of  teams the addTeamsBestOf() should create in this situation.
TEST_CASE("/DataDistribution/AddTeamsBestOf/NotEnoughServers") {
	wait(Future<Void>(Void()));

	Reference<IReplicationPolicy> policy =
	    Reference<IReplicationPolicy>(new PolicyAcross(3, "zoneid", Reference<IReplicationPolicy>(new PolicyOne())));
	state int processSize = 5;
	state int desiredTeams = SERVER_KNOBS->DESIRED_TEAMS_PER_SERVER * processSize;
	state int maxTeams = SERVER_KNOBS->MAX_TEAMS_PER_SERVER * processSize;
	state int teamSize = 3;
	state std::unique_ptr<DDTeamCollection> collection = testTeamCollection(teamSize, policy, processSize);

	collection->addTeam(std::set<UID>({ UID(1, 0), UID(2, 0), UID(3, 0) }), true);
	collection->addTeam(std::set<UID>({ UID(1, 0), UID(3, 0), UID(4, 0) }), true);

	collection->addBestMachineTeams(10);
	int result = collection->addTeamsBestOf(10, desiredTeams, maxTeams);

	if (collection->machineTeams.size() != 10 || result != 8) {
		collection->traceAllInfo(true); // Debug message
	}

	// NOTE: Due to the pure randomness in selecting a machine for a machine team,
	// we cannot guarantee that all machine teams are created.
	// When we chnage the selectReplicas function to achieve such guarantee, we can enable the following ASSERT
	ASSERT(collection->machineTeams.size() == 10); // Should create all machine teams

	// We need to guarantee a server always have at least a team so that the server can participate in data distribution
	for (auto process = collection->server_info.begin(); process != collection->server_info.end(); process++) {
		auto teamCount = process->second->teams.size();
		ASSERT(teamCount >= 1);
	}

	// If we find all available teams, result will be 8 because we prebuild 2 teams
	ASSERT(result == 8);

	return Void();
}

TEST_CASE("/DataDistribution/GetTeam/NewServersNotNeeded") {
	wait(Future<Void>(Void()));

	Reference<IReplicationPolicy> policy =
	    Reference<IReplicationPolicy>(new PolicyAcross(3, "zoneid", Reference<IReplicationPolicy>(new PolicyOne())));
	state int processSize = 5;
	state int teamSize = 3;
	state std::unique_ptr<DDTeamCollection> collection = testTeamCollection(teamSize, policy, processSize);

	GetStorageMetricsReply mid_avail;
	mid_avail.capacity.bytes = 1000 * 1024 * 1024;
	mid_avail.available.bytes = 400 * 1024 * 1024;
	mid_avail.load.bytes = 100 * 1024 * 1024;

	GetStorageMetricsReply high_avail;
	high_avail.capacity.bytes = 1000 * 1024 * 1024;
	high_avail.available.bytes = 800 * 1024 * 1024;
	high_avail.load.bytes = 90 * 1024 * 1024;

	collection->addTeam(std::set<UID>({ UID(1, 0), UID(2, 0), UID(3, 0) }), true);
	collection->addTeam(std::set<UID>({ UID(2, 0), UID(3, 0), UID(4, 0) }), true);
	collection->doBuildTeams = false;
	collection->checkTeamDelay = Void();

	collection->server_info[UID(1, 0)]->serverMetrics = mid_avail;
	collection->server_info[UID(2, 0)]->serverMetrics = high_avail;
	collection->server_info[UID(3, 0)]->serverMetrics = high_avail;
	collection->server_info[UID(4, 0)]->serverMetrics = high_avail;

	/*
	 * Suppose  1, 2 and 3 are complete sources, i.e., they have all shards in
	 * the key range being considered for movement. If the caller says that they
	 * don't strictly need new servers and all of these servers are healthy,
	 * maintain status quo.
	 */

	bool wantsNewServers = false;
	bool wantsTrueBest = true;
	bool preferLowerUtilization = true;
	bool teamMustHaveShards = false;
	std::vector<UID> completeSources{ UID(1, 0), UID(2, 0), UID(3, 0) };

	state GetTeamRequest req(wantsNewServers, wantsTrueBest, preferLowerUtilization, teamMustHaveShards);
	req.completeSources = completeSources;

	Future<Void> a = collection->getTeam(req);
	wait(a);

	std::pair<Optional<Reference<IDataDistributionTeam>>, bool> resTeam = req.reply.getFuture().get();

	std::set<UID> expectedServers{ UID(1, 0), UID(2, 0), UID(3, 0) };
	ASSERT(resTeam.first.present());
	auto servers = resTeam.first.get()->getServerIDs();
	const std::set<UID> selectedServers(servers.begin(), servers.end());
	ASSERT(expectedServers == selectedServers);

	return Void();
}

TEST_CASE("/DataDistribution/GetTeam/HealthyCompleteSource") {
	wait(Future<Void>(Void()));

	Reference<IReplicationPolicy> policy =
	    Reference<IReplicationPolicy>(new PolicyAcross(3, "zoneid", Reference<IReplicationPolicy>(new PolicyOne())));
	state int processSize = 5;
	state int teamSize = 3;
	state std::unique_ptr<DDTeamCollection> collection = testTeamCollection(teamSize, policy, processSize);

	GetStorageMetricsReply mid_avail;
	mid_avail.capacity.bytes = 1000 * 1024 * 1024;
	mid_avail.available.bytes = 400 * 1024 * 1024;
	mid_avail.load.bytes = 100 * 1024 * 1024;

	GetStorageMetricsReply high_avail;
	high_avail.capacity.bytes = 1000 * 1024 * 1024;
	high_avail.available.bytes = 800 * 1024 * 1024;
	high_avail.load.bytes = 90 * 1024 * 1024;

	collection->addTeam(std::set<UID>({ UID(1, 0), UID(2, 0), UID(3, 0) }), true);
	collection->addTeam(std::set<UID>({ UID(2, 0), UID(3, 0), UID(4, 0) }), true);
	collection->doBuildTeams = false;
	collection->checkTeamDelay = Void();

	collection->server_info[UID(1, 0)]->serverMetrics = mid_avail;
	collection->server_info[UID(2, 0)]->serverMetrics = high_avail;
	collection->server_info[UID(3, 0)]->serverMetrics = high_avail;
	collection->server_info[UID(4, 0)]->serverMetrics = high_avail;
	collection->server_info[UID(1, 0)]->teams[0]->setHealthy(false);

	/*
	 * Suppose  1, 2, 3 and 4 are complete sources, i.e., they have all shards in
	 * the key range being considered for movement. If the caller says that they don't
	 * strictly need new servers but '1' is not healthy, see that the other team of
	 * complete sources is selected.
	 */

	bool wantsNewServers = false;
	bool wantsTrueBest = true;
	bool preferLowerUtilization = true;
	bool teamMustHaveShards = false;
	std::vector<UID> completeSources{ UID(1, 0), UID(2, 0), UID(3, 0), UID(4, 0) };

	state GetTeamRequest req(wantsNewServers, wantsTrueBest, preferLowerUtilization, teamMustHaveShards);
	req.completeSources = completeSources;

	Future<Void> a = collection->getTeam(req);
	wait(a);

	std::pair<Optional<Reference<IDataDistributionTeam>>, bool> resTeam = req.reply.getFuture().get();

	std::set<UID> expectedServers{ UID(2, 0), UID(3, 0), UID(4, 0) };
	ASSERT(resTeam.first.present());
	auto servers = resTeam.first.get()->getServerIDs();
	const std::set<UID> selectedServers(servers.begin(), servers.end());

	ASSERT(expectedServers == selectedServers);
	return Void();
}

TEST_CASE("/DataDistribution/GetTeam/TrueBestLeastUtilized") {
	wait(Future<Void>(Void()));

	Reference<IReplicationPolicy> policy =
	    Reference<IReplicationPolicy>(new PolicyAcross(3, "zoneid", Reference<IReplicationPolicy>(new PolicyOne())));
	state int processSize = 5;
	state int teamSize = 3;
	state std::unique_ptr<DDTeamCollection> collection = testTeamCollection(teamSize, policy, processSize);

	GetStorageMetricsReply mid_avail;
	mid_avail.capacity.bytes = 1000 * 1024 * 1024;
	mid_avail.available.bytes = 400 * 1024 * 1024;
	mid_avail.load.bytes = 100 * 1024 * 1024;

	GetStorageMetricsReply high_avail;
	high_avail.capacity.bytes = 1000 * 1024 * 1024;
	high_avail.available.bytes = 800 * 1024 * 1024;
	high_avail.load.bytes = 90 * 1024 * 1024;

	collection->addTeam(std::set<UID>({ UID(1, 0), UID(2, 0), UID(3, 0) }), true);
	collection->addTeam(std::set<UID>({ UID(2, 0), UID(3, 0), UID(4, 0) }), true);
	collection->doBuildTeams = false;
	collection->checkTeamDelay = Void();

	/*
	 * Among server teams that have healthy space available, pick the team that is
	 * least utilized, if the caller says they preferLowerUtilization.
	 */

	collection->server_info[UID(1, 0)]->serverMetrics = mid_avail;
	collection->server_info[UID(2, 0)]->serverMetrics = high_avail;
	collection->server_info[UID(3, 0)]->serverMetrics = high_avail;
	collection->server_info[UID(4, 0)]->serverMetrics = high_avail;

	bool wantsNewServers = true;
	bool wantsTrueBest = true;
	bool preferLowerUtilization = true;
	bool teamMustHaveShards = false;
	std::vector<UID> completeSources{ UID(1, 0), UID(2, 0), UID(3, 0) };

	state GetTeamRequest req(wantsNewServers, wantsTrueBest, preferLowerUtilization, teamMustHaveShards);
	req.completeSources = completeSources;

	Future<Void> a = collection->getTeam(req);
	wait(a);

	std::pair<Optional<Reference<IDataDistributionTeam>>, bool> resTeam = req.reply.getFuture().get();

	std::set<UID> expectedServers{ UID(2, 0), UID(3, 0), UID(4, 0) };
	ASSERT(resTeam.first.present());
	auto servers = resTeam.first.get()->getServerIDs();
	const std::set<UID> selectedServers(servers.begin(), servers.end());
	ASSERT(expectedServers == selectedServers);

	return Void();
}

TEST_CASE("/DataDistribution/GetTeam/TrueBestMostUtilized") {
	wait(Future<Void>(Void()));

	Reference<IReplicationPolicy> policy =
	    Reference<IReplicationPolicy>(new PolicyAcross(3, "zoneid", Reference<IReplicationPolicy>(new PolicyOne())));
	state int processSize = 5;
	state int teamSize = 3;
	state std::unique_ptr<DDTeamCollection> collection = testTeamCollection(teamSize, policy, processSize);

	GetStorageMetricsReply mid_avail;
	mid_avail.capacity.bytes = 1000 * 1024 * 1024;
	mid_avail.available.bytes = 400 * 1024 * 1024;
	mid_avail.load.bytes = 100 * 1024 * 1024;

	GetStorageMetricsReply high_avail;
	high_avail.capacity.bytes = 1000 * 1024 * 1024;
	high_avail.available.bytes = 800 * 1024 * 1024;
	high_avail.load.bytes = 90 * 1024 * 1024;

	collection->addTeam(std::set<UID>({ UID(1, 0), UID(2, 0), UID(3, 0) }), true);
	collection->addTeam(std::set<UID>({ UID(2, 0), UID(3, 0), UID(4, 0) }), true);
	collection->doBuildTeams = false;
	collection->checkTeamDelay = Void();

	collection->server_info[UID(1, 0)]->serverMetrics = mid_avail;
	collection->server_info[UID(2, 0)]->serverMetrics = high_avail;
	collection->server_info[UID(3, 0)]->serverMetrics = high_avail;
	collection->server_info[UID(4, 0)]->serverMetrics = high_avail;

	/*
	 * Among server teams that have healthy space available, pick the team that is
	 * most utilized, if the caller says they don't preferLowerUtilization.
	 */

	bool wantsNewServers = true;
	bool wantsTrueBest = true;
	bool preferLowerUtilization = false;
	bool teamMustHaveShards = false;
	std::vector<UID> completeSources{ UID(1, 0), UID(2, 0), UID(3, 0) };

	state GetTeamRequest req(wantsNewServers, wantsTrueBest, preferLowerUtilization, teamMustHaveShards);
	req.completeSources = completeSources;

	Future<Void> a = collection->getTeam(req);
	wait(a);

	std::pair<Optional<Reference<IDataDistributionTeam>>, bool> resTeam = req.reply.getFuture().get();

	std::set<UID> expectedServers{ UID(1, 0), UID(2, 0), UID(3, 0) };
	ASSERT(resTeam.first.present());
	auto servers = resTeam.first.get()->getServerIDs();
	const std::set<UID> selectedServers(servers.begin(), servers.end());
	ASSERT(expectedServers == selectedServers);

	return Void();
}

TEST_CASE("/DataDistribution/GetTeam/ServerUtilizationBelowCutoff") {
	wait(Future<Void>(Void()));

	Reference<IReplicationPolicy> policy =
	    Reference<IReplicationPolicy>(new PolicyAcross(3, "zoneid", Reference<IReplicationPolicy>(new PolicyOne())));
	state int processSize = 5;
	state int teamSize = 3;
	state std::unique_ptr<DDTeamCollection> collection = testTeamCollection(teamSize, policy, processSize);

	GetStorageMetricsReply low_avail;
	low_avail.capacity.bytes = SERVER_KNOBS->MIN_AVAILABLE_SPACE * 20;
	low_avail.available.bytes = SERVER_KNOBS->MIN_AVAILABLE_SPACE / 2;
	low_avail.load.bytes = 90 * 1024 * 1024;

	GetStorageMetricsReply high_avail;
	high_avail.capacity.bytes = 2000 * 1024 * 1024;
	high_avail.available.bytes = 800 * 1024 * 1024;
	high_avail.load.bytes = 90 * 1024 * 1024;

	collection->addTeam(std::set<UID>({ UID(1, 0), UID(2, 0), UID(3, 0) }), true);
	collection->addTeam(std::set<UID>({ UID(2, 0), UID(3, 0), UID(4, 0) }), true);
	collection->doBuildTeams = false;
	collection->checkTeamDelay = Void();

	collection->server_info[UID(1, 0)]->serverMetrics = high_avail;
	collection->server_info[UID(2, 0)]->serverMetrics = low_avail;
	collection->server_info[UID(3, 0)]->serverMetrics = high_avail;
	collection->server_info[UID(4, 0)]->serverMetrics = low_avail;
	collection->server_info[UID(1, 0)]->teams[0]->setHealthy(false);

	/*
	 * If the only available team is one where at least one server is low on
	 * space, decline to pick that team. Every server must have some minimum
	 * free space defined by the MIN_AVAILABLE_SPACE server knob.
	 */

	bool wantsNewServers = true;
	bool wantsTrueBest = true;
	bool preferLowerUtilization = true;
	bool teamMustHaveShards = false;
	std::vector<UID> completeSources{ UID(1, 0), UID(2, 0), UID(3, 0) };

	state GetTeamRequest req(wantsNewServers, wantsTrueBest, preferLowerUtilization, teamMustHaveShards);
	req.completeSources = completeSources;

	Future<Void> a = collection->getTeam(req);
	wait(a);

	std::pair<Optional<Reference<IDataDistributionTeam>>, bool> resTeam = req.reply.getFuture().get();

	ASSERT(!resTeam.first.present());

	return Void();
}

TEST_CASE("/DataDistribution/GetTeam/ServerUtilizationNearCutoff") {
	wait(Future<Void>(Void()));

	Reference<IReplicationPolicy> policy =
	    Reference<IReplicationPolicy>(new PolicyAcross(3, "zoneid", Reference<IReplicationPolicy>(new PolicyOne())));
	state int processSize = 5;
	state int teamSize = 3;
	state std::unique_ptr<DDTeamCollection> collection = testTeamCollection(teamSize, policy, processSize);

	GetStorageMetricsReply low_avail;
	if (SERVER_KNOBS->MIN_AVAILABLE_SPACE_RATIO > 0) {
		/* Pick a capacity where MIN_AVAILABLE_SPACE_RATIO of the capacity would be higher than MIN_AVAILABLE_SPACE */
		low_avail.capacity.bytes = SERVER_KNOBS->MIN_AVAILABLE_SPACE * (2 / SERVER_KNOBS->MIN_AVAILABLE_SPACE_RATIO);
	} else {
		low_avail.capacity.bytes = 2000 * 1024 * 1024;
	}
	low_avail.available.bytes = (SERVER_KNOBS->MIN_AVAILABLE_SPACE_RATIO * 1.1) * low_avail.capacity.bytes;
	low_avail.load.bytes = 90 * 1024 * 1024;

	GetStorageMetricsReply high_avail;
	high_avail.capacity.bytes = 2000 * 1024 * 1024;
	high_avail.available.bytes = 800 * 1024 * 1024;
	high_avail.load.bytes = 90 * 1024 * 1024;

	collection->addTeam(std::set<UID>({ UID(1, 0), UID(2, 0), UID(3, 0) }), true);
	collection->addTeam(std::set<UID>({ UID(2, 0), UID(3, 0), UID(4, 0) }), true);
	collection->addTeam(std::set<UID>({ UID(3, 0), UID(4, 0), UID(5, 0) }), true);
	collection->doBuildTeams = false;
	collection->checkTeamDelay = Void();

	collection->server_info[UID(1, 0)]->serverMetrics = high_avail;
	collection->server_info[UID(2, 0)]->serverMetrics = low_avail;
	collection->server_info[UID(3, 0)]->serverMetrics = high_avail;
	collection->server_info[UID(4, 0)]->serverMetrics = low_avail;
	collection->server_info[UID(5, 0)]->serverMetrics = high_avail;
	collection->server_info[UID(1, 0)]->teams[0]->setHealthy(false);

	/*
	 * If the only available team is one where all servers are low on space,
	 * test that each server has at least MIN_AVAILABLE_SPACE_RATIO (server knob)
	 * percentage points of capacity free before picking that team.
	 */

	bool wantsNewServers = true;
	bool wantsTrueBest = true;
	bool preferLowerUtilization = true;
	bool teamMustHaveShards = false;
	std::vector<UID> completeSources{ UID(1, 0), UID(2, 0), UID(3, 0) };

	state GetTeamRequest req(wantsNewServers, wantsTrueBest, preferLowerUtilization, teamMustHaveShards);
	req.completeSources = completeSources;

	Future<Void> a = collection->getTeam(req);
	wait(a);

	std::pair<Optional<Reference<IDataDistributionTeam>>, bool> resTeam = req.reply.getFuture().get();

	std::set<UID> expectedServers{ UID(2, 0), UID(3, 0), UID(4, 0) };
	ASSERT(resTeam.first.present());
	auto servers = resTeam.first.get()->getServerIDs();
	const std::set<UID> selectedServers(servers.begin(), servers.end());
	ASSERT(expectedServers == selectedServers);

	return Void();
=======
Future<Void> DDTeamCollection::run(Reference<DDTeamCollection> teamCollection,
                                   Reference<InitialDataDistribution> initData,
                                   TeamCollectionInterface tci,
                                   Reference<IAsyncListener<RequestStream<RecruitStorageRequest>>> recruitStorage,
                                   DDEnabledState const& ddEnabledState) {
	return DDTeamCollectionImpl::run(teamCollection, initData, tci, recruitStorage, &ddEnabledState);
}

Future<Void> DDTeamCollection::printSnapshotTeamsInfo(Reference<DDTeamCollection> self) {
	return DDTeamCollectionImpl::printSnapshotTeamsInfo(self);
>>>>>>> b8d8eafd
}<|MERGE_RESOLUTION|>--- conflicted
+++ resolved
@@ -5077,7 +5077,18 @@
 	return true;
 }
 
-<<<<<<< HEAD
+Future<Void> DDTeamCollection::run(Reference<DDTeamCollection> teamCollection,
+                                   Reference<InitialDataDistribution> initData,
+                                   TeamCollectionInterface tci,
+                                   Reference<IAsyncListener<RequestStream<RecruitStorageRequest>>> recruitStorage,
+                                   DDEnabledState const& ddEnabledState) {
+	return DDTeamCollectionImpl::run(teamCollection, initData, tci, recruitStorage, &ddEnabledState);
+}
+
+Future<Void> DDTeamCollection::printSnapshotTeamsInfo(Reference<DDTeamCollection> self) {
+	return DDTeamCollectionImpl::printSnapshotTeamsInfo(self);
+}
+
 std::unique_ptr<DDTeamCollection> testTeamCollection(int teamSize,
                                                      Reference<IReplicationPolicy> policy,
                                                      int processCount) {
@@ -5679,16 +5690,4 @@
 	ASSERT(expectedServers == selectedServers);
 
 	return Void();
-=======
-Future<Void> DDTeamCollection::run(Reference<DDTeamCollection> teamCollection,
-                                   Reference<InitialDataDistribution> initData,
-                                   TeamCollectionInterface tci,
-                                   Reference<IAsyncListener<RequestStream<RecruitStorageRequest>>> recruitStorage,
-                                   DDEnabledState const& ddEnabledState) {
-	return DDTeamCollectionImpl::run(teamCollection, initData, tci, recruitStorage, &ddEnabledState);
-}
-
-Future<Void> DDTeamCollection::printSnapshotTeamsInfo(Reference<DDTeamCollection> self) {
-	return DDTeamCollectionImpl::printSnapshotTeamsInfo(self);
->>>>>>> b8d8eafd
 }