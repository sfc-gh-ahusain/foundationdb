/*
 * storageserver.actor.cpp
 *
 * This source file is part of the FoundationDB open source project
 *
 * Copyright 2013-2018 Apple Inc. and the FoundationDB project authors
 *
 * Licensed under the Apache License, Version 2.0 (the "License");
 * you may not use this file except in compliance with the License.
 * You may obtain a copy of the License at
 *
 *     http://www.apache.org/licenses/LICENSE-2.0
 *
 * Unless required by applicable law or agreed to in writing, software
 * distributed under the License is distributed on an "AS IS" BASIS,
 * WITHOUT WARRANTIES OR CONDITIONS OF ANY KIND, either express or implied.
 * See the License for the specific language governing permissions and
 * limitations under the License.
 */


#include "flow/actorcompiler.h"
#include "fdbrpc/fdbrpc.h"
#include "fdbrpc/LoadBalance.h"
#include "flow/IndexedSet.h"
#include "flow/Hash3.h"
#include "flow/ActorCollection.h"
#include "fdbclient/Atomic.h"
#include "fdbclient/KeyRangeMap.h"
#include "fdbclient/SystemData.h"
#include "fdbclient/NativeAPI.h"
#include "fdbclient/Notified.h"
#include "fdbclient/MasterProxyInterface.h"
#include "fdbclient/DatabaseContext.h"
#include "WorkerInterface.h"
#include "TLogInterface.h"
#include "MoveKeys.h"
#include "Knobs.h"
#include "WaitFailure.h"
#include "IKeyValueStore.h"
#include "fdbclient/VersionedMap.h"
#include "StorageMetrics.h"
#include "fdbrpc/sim_validation.h"
#include "ServerDBInfo.h"
#include "fdbrpc/Smoother.h"
#include "flow/Stats.h"
#include "LogSystem.h"
#include "RecoveryState.h"
#include "LogProtocolMessage.h"
#include "flow/TDMetric.actor.h"

using std::make_pair;

#pragma region Data Structures

#define SHORT_CIRCUT_ACTUAL_STORAGE 0

struct StorageServer;
class ValueOrClearToRef {
public:
	static ValueOrClearToRef value(ValueRef const& v) { return ValueOrClearToRef(v, false); }
	static ValueOrClearToRef clearTo(KeyRef const& k) { return ValueOrClearToRef(k, true); }

	bool isValue() const { return !isClear; };
	bool isClearTo() const { return isClear; }

	ValueRef const& getValue() const { ASSERT( isValue() ); return item; };
	KeyRef const&  getEndKey() const { ASSERT(isClearTo()); return item; };

private:
	ValueOrClearToRef( StringRef item, bool isClear ) : item(item), isClear(isClear) {}

	StringRef item;
	bool isClear;
};

struct AddingShard : NonCopyable {
	KeyRange keys;
	Future<Void> fetchClient;			// holds FetchKeys() actor
	Promise<Void> fetchComplete;
	Promise<Void> readWrite;

	std::deque< Standalone<VerUpdateRef> > updates;  // during the Fetching phase, mutations with key in keys and version>=(fetchClient's) fetchVersion;

	struct StorageServer* server;
	Version transferredVersion;

	enum Phase { WaitPrevious, Fetching, Waiting };
	Phase phase;

	AddingShard( StorageServer* server, KeyRangeRef const& keys );

	// When fetchKeys "partially completes" (splits an adding shard in two), this is used to construct the left half
	AddingShard( AddingShard* prev, KeyRange const& keys )
		: keys(keys), fetchClient(prev->fetchClient), server(prev->server), transferredVersion(prev->transferredVersion), phase(prev->phase)
	{
	}
	~AddingShard() {
		if( !fetchComplete.isSet() )
			fetchComplete.send(Void());
		if( !readWrite.isSet() )
			readWrite.send(Void());
	}

	void addMutation( Version version, MutationRef const& mutation );

	bool isTransferred() const { return phase == Waiting; }
};

struct ShardInfo : ReferenceCounted<ShardInfo>, NonCopyable {
	AddingShard* adding;
	struct StorageServer* readWrite;
	KeyRange keys;
	uint64_t changeCounter;

	ShardInfo(KeyRange keys, AddingShard* adding, StorageServer* readWrite)
		: adding(adding), readWrite(readWrite), keys(keys)
	{
	}

	~ShardInfo() {
		delete adding;
	}

	static ShardInfo* newNotAssigned(KeyRange keys) { return new ShardInfo(keys, NULL, NULL); }
	static ShardInfo* newReadWrite(KeyRange keys, StorageServer* data) { return new ShardInfo(keys, NULL, data); }
	static ShardInfo* newAdding(StorageServer* data, KeyRange keys) { return new ShardInfo(keys, new AddingShard(data, keys), NULL); }
	static ShardInfo* addingSplitLeft( KeyRange keys, AddingShard* oldShard) { return new ShardInfo(keys, new AddingShard(oldShard, keys), NULL); }

	bool isReadable() const { return readWrite!=NULL; }
	bool notAssigned() const { return !readWrite && !adding; }
	bool assigned() const { return readWrite || adding; }
	bool isInVersionedData() const { return readWrite || (adding && adding->isTransferred()); }
	void addMutation( Version version, MutationRef const& mutation );
	bool isFetched() const { return readWrite || ( adding && adding->fetchComplete.isSet() ); }

	const char* debugDescribeState() const {
		if (notAssigned()) return "NotAssigned";
		else if (adding && !adding->isTransferred()) return "AddingFetching";
		else if (adding) return "AddingTransferred";
		else return "ReadWrite";
	}
};

struct StorageServerDisk {
	explicit StorageServerDisk( struct StorageServer* data, IKeyValueStore* storage ) : data(data), storage(storage) {}

	void makeNewStorageServerDurable();
	bool makeVersionMutationsDurable( Version& prevStorageVersion, Version newStorageVersion, int64_t& bytesLeft );
	void makeVersionDurable( Version version );
	Future<bool> restoreDurableState();

	void changeLogProtocol(Version version, uint64_t protocol);

	void writeMutation( MutationRef mutation );
	void writeKeyValue( KeyValueRef kv );
	void clearRange( KeyRangeRef keys );

	Future<Void> init() { return storage->init(); }
	Future<Void> commit() { return storage->commit(); }

	// SOMEDAY: Put readNextKeyInclusive in IKeyValueStore
	Future<Key> readNextKeyInclusive( KeyRef key ) { return readFirstKey(storage, KeyRangeRef(key, allKeys.end)); }
	Future<Optional<Value>> readValue( KeyRef key, Optional<UID> debugID = Optional<UID>() ) { return storage->readValue(key, debugID); }
	Future<Optional<Value>> readValuePrefix( KeyRef key, int maxLength, Optional<UID> debugID = Optional<UID>() ) { return storage->readValuePrefix(key, maxLength, debugID); }
	Future<Standalone<VectorRef<KeyValueRef>>> readRange( KeyRangeRef keys, int rowLimit = 1<<30, int byteLimit = 1<<30 ) { return storage->readRange(keys, rowLimit, byteLimit); }

	KeyValueStoreType getKeyValueStoreType() { return storage->getType(); }
	StorageBytes getStorageBytes() { return storage->getStorageBytes(); }

private:
	struct StorageServer* data;
	IKeyValueStore* storage;

	void writeMutations( MutationListRef mutations, Version debugVersion, const char* debugContext );

	ACTOR static Future<Key> readFirstKey( IKeyValueStore* storage, KeyRangeRef range ) {
		Standalone<VectorRef<KeyValueRef>> r = wait( storage->readRange( range, 1 ) );
		if (r.size()) return r[0].key;
		else return range.end;
	}
};

struct UpdateEagerReadInfo {
	vector<KeyRef> keyBegin;
	vector<Key> keyEnd; // these are for ClearRange

	vector<pair<KeyRef, int>> keys;
	vector<Optional<Value>> value;

	void addMutations( VectorRef<MutationRef> const& mutations ) {
		for(auto& m : mutations)
			addMutation(m);
	}

	void addMutation( MutationRef const& m ) {
		// SOMEDAY: Theoretically we can avoid a read if there is an earlier overlapping ClearRange
		if (m.type == MutationRef::ClearRange && !m.param2.startsWith(systemKeys.end))
			keyBegin.push_back( m.param2 );
		else if ((m.type == MutationRef::AppendIfFits) || (m.type == MutationRef::ByteMin) || (m.type == MutationRef::ByteMax))
			keys.push_back(pair<KeyRef, int>(m.param1, CLIENT_KNOBS->VALUE_SIZE_LIMIT));
		else if (isAtomicOp((MutationRef::Type) m.type))
			keys.push_back(pair<KeyRef, int>(m.param1, m.param2.size()));
	}

	void finishKeyBegin() {
		std::sort(keyBegin.begin(), keyBegin.end());
		keyBegin.resize( std::unique(keyBegin.begin(), keyBegin.end()) - keyBegin.begin() );
		std::sort(keys.begin(), keys.end(), [](const pair<KeyRef, int>& lhs, const pair<KeyRef, int>& rhs) { return (lhs.first < rhs.first) || (lhs.first == rhs.first && lhs.second > rhs.second); } );
		keys.resize(std::unique(keys.begin(), keys.end(), [](const pair<KeyRef, int>& lhs, const pair<KeyRef, int>& rhs) { return lhs.first == rhs.first; } ) - keys.begin());
		//value gets populated in doEagerReads
	}

	Optional<Value>& getValue(KeyRef key) {
		int i = std::lower_bound(keys.begin(), keys.end(), pair<KeyRef, int>(key, 0), [](const pair<KeyRef, int>& lhs, const pair<KeyRef, int>& rhs) { return lhs.first < rhs.first; } ) - keys.begin();
		ASSERT( i < keys.size() && keys[i].first == key );
		return value[i];
	}

	KeyRef getKeyEnd( KeyRef key ) {
		int i = std::lower_bound(keyBegin.begin(), keyBegin.end(), key) - keyBegin.begin();
		ASSERT( i < keyBegin.size() && keyBegin[i] == key );
		return keyEnd[i];
	}
};

const int VERSION_OVERHEAD = 64 + sizeof(Version) + sizeof(Standalone<VersionUpdateRef>) + //mutationLog, 64b overhead for map
							 2 * (64 + sizeof(Version) + sizeof(Reference<VersionedMap<KeyRef, ValueOrClearToRef>::PTreeT>)); //versioned map [ x2 for createNewVersion(version+1) ], 64b overhead for map
static int mvccStorageBytes( MutationRef const& m ) { return VersionedMap<KeyRef, ValueOrClearToRef>::overheadPerItem * 2 + (MutationRef::OVERHEAD_BYTES + m.param1.size() + m.param2.size()) * 2; }

struct FetchInjectionInfo {
	Arena arena;
	vector<VerUpdateRef> changes;
};

struct StorageServer {
	typedef VersionedMap<KeyRef, ValueOrClearToRef> VersionedData;

private:
	// versionedData contains sets and clears.

	// * Nonoverlapping: No clear overlaps a set or another clear, or adjoins another clear.
	// ~ Clears are maximal: If versionedData.at(v) contains a clear [b,e) then
	//      there is a key data[e]@v, or e==allKeys.end, or a shard boundary or former boundary at e

	// * Reads are possible: When k is in a readable shard, for any v in [storageVersion, version.get()],
	//      storage[k] + versionedData.at(v)[k] = database[k] @ v    (storage[k] might be @ any version in [durableVersion, storageVersion])

	// * Transferred shards are partially readable: When k is in an adding, transferred shard, for any v in [transferredVersion, version.get()],
	//      storage[k] + versionedData.at(v)[k] = database[k] @ v

	// * versionedData contains versions [storageVersion(), version.get()].  It might also contain version (version.get()+1), in which changeDurableVersion may be deleting ghosts, and/or it might
	//      contain later versions if applyUpdate is on the stack.

	// * Old shards are erased: versionedData.atLatest() has entries (sets or intersecting clears) only for keys in readable or adding,transferred shards.
	//   Earlier versions may have extra entries for shards that *were* readable or adding,transferred when those versions were the latest, but they eventually are forgotten.

	// * Old mutations are erased: All items in versionedData.atLatest() have insertVersion() > durableVersion(), but views
	//   at older versions may contain older items which are also in storage (this is OK because of idempotency)

	VersionedData versionedData;
	std::map<Version, Standalone<VersionUpdateRef>> mutationLog; // versions (durableVersion, version]

public:
	Tag tag;
	vector<pair<Version,Tag>> history;
	vector<pair<Version,Tag>> allHistory;
	Version poppedAllAfter;
	std::map<Version, Arena> freeable;  // for each version, an Arena that must be held until that version is < oldestVersion
	Arena lastArena;

	std::map<Version, Standalone<VersionUpdateRef>> const & getMutationLog() { return mutationLog; }
	std::map<Version, Standalone<VersionUpdateRef>>& getMutableMutationLog() { return mutationLog; }
	VersionedData const& data() const { return versionedData; }
	VersionedData& mutableData() { return versionedData; }

	void addMutationToMutationLogOrStorage( Version ver, MutationRef m ); // Appends m to mutationLog@ver, or to storage if ver==invalidVersion

	// Update the byteSample, and write the updates to the mutation log@ver, or to storage if ver==invalidVersion
	void byteSampleApplyMutation( MutationRef const& m, Version ver );
	void byteSampleApplySet( KeyValueRef kv, Version ver );
	void byteSampleApplyClear( KeyRangeRef range, Version ver );

	void popVersion(Version v, bool popAllTags = false) {
		if(logSystem) {
			if(v > poppedAllAfter) {
				popAllTags = true;
				poppedAllAfter = std::numeric_limits<Version>::max();
			}

			vector<pair<Version,Tag>>* hist = &history;
			vector<pair<Version,Tag>> allHistoryCopy;
			if(popAllTags) {
				allHistoryCopy = allHistory;
				hist = &allHistoryCopy;
			}
			
			while(hist->size() && v > hist->back().first ) {
				logSystem->pop( v, hist->back().second );
				hist->pop_back();
			}
			if(hist->size()) {
				logSystem->pop( v, hist->back().second );
			} else {
				logSystem->pop( v, tag );
			}
		}
	}

	Standalone<VersionUpdateRef>& addVersionToMutationLog(Version v) {
		// return existing version...
		auto m = mutationLog.find(v);
		if (m != mutationLog.end())
			return m->second;

		// ...or create a new one
		auto& u = mutationLog[v];
		u.version = v;
		if (lastArena.getSize() >= 65536) lastArena = Arena(4096);
		u.arena() = lastArena;
		counters.bytesInput += VERSION_OVERHEAD;
		return u;
	}

	MutationRef addMutationToMutationLog(Standalone<VersionUpdateRef> &mLV, MutationRef const& m){
		byteSampleApplyMutation(m, mLV.version);
		counters.bytesInput += mvccStorageBytes(m);
		return mLV.mutations.push_back_deep( mLV.arena(), m );
	}

	StorageServerDisk storage;

	KeyRangeMap< Reference<ShardInfo> > shards;
	uint64_t shardChangeCounter;      // max( shards->changecounter )

	// newestAvailableVersion[k]
	//   == invalidVersion -> k is unavailable at all versions
	//   <= storageVersion -> k is unavailable at all versions (but might be read anyway from storage if we are in the process of committing makeShardDurable)
	//   == v              -> k is readable (from storage+versionedData) @ [storageVersion,v], and not being updated when version increases
	//   == latestVersion  -> k is readable (from storage+versionedData) @ [storageVersion,version.get()], and thus stays available when version increases
	CoalescedKeyRangeMap< Version > newestAvailableVersion;

	CoalescedKeyRangeMap< Version > newestDirtyVersion; // Similar to newestAvailableVersion, but includes (only) keys that were only partly available (due to cancelled fetchKeys)

	// The following are in rough order from newest to oldest
	Version lastTLogVersion, lastVersionWithData, restoredVersion;
	NotifiedVersion version;
	NotifiedVersion desiredOldestVersion;    // We can increase oldestVersion (and then durableVersion) to this version when the disk permits
	NotifiedVersion oldestVersion;           // See also storageVersion()
	NotifiedVersion durableVersion; 	     // At least this version will be readable from storage after a power failure

	uint64_t logProtocol;

	Reference<ILogSystem> logSystem;
	Reference<ILogSystem::IPeekCursor> logCursor;

	UID thisServerID;
	Key sk;
	Reference<AsyncVar<ServerDBInfo>> db;
	Database cx;

	StorageServerMetrics metrics;
	CoalescedKeyRangeMap<bool, int64_t, KeyBytesMetric<int64_t>> byteSampleClears;
	AsyncVar<bool> byteSampleClearsTooLarge;
	Future<Void> byteSampleRecovery;

	AsyncMap<Key,bool> watches;
	int64_t watchBytes;
	AsyncVar<bool> noRecentUpdates;
	double lastUpdate;

	Int64MetricHandle readQueueSizeMetric;

	std::string folder;

	// defined only during splitMutations()/addMutation()
	UpdateEagerReadInfo *updateEagerReads;

	FlowLock durableVersionLock;
	FlowLock fetchKeysParallelismLock;
	vector< Promise<FetchInjectionInfo*> > readyFetchKeys;

	int64_t instanceID;

	Promise<Void> otherError;
	Promise<Void> coreStarted;
	bool shuttingDown;

	bool behind;

	bool debug_inApplyUpdate;
	double debug_lastValidateTime;

	int maxQueryQueue;
	int getAndResetMaxQueryQueueSize() {
		int val = maxQueryQueue;
		maxQueryQueue = 0;
		return val;
	}

	struct Counters {
		CounterCollection cc;
		Counter allQueries, getKeyQueries, getValueQueries, getRangeQueries, finishedQueries, rowsQueried, bytesQueried;
		Counter bytesInput, bytesDurable, bytesFetched,
			mutationBytes;  // Like bytesInput but without MVCC accounting
		Counter updateBatches, updateVersions;
		Counter loops;

		Counters(StorageServer* self)
			: cc("StorageServer", self->thisServerID.toString()),
			getKeyQueries("GetKeyQueries", cc),
			getValueQueries("GetValueQueries",cc),
			getRangeQueries("GetRangeQueries", cc),
			allQueries("QueryQueue", cc),
			finishedQueries("FinishedQueries", cc),
			rowsQueried("RowsQueried", cc),
			bytesQueried("BytesQueried", cc),
			bytesInput("BytesInput", cc),
			bytesDurable("BytesDurable", cc),
			bytesFetched("BytesFetched", cc),
			mutationBytes("MutationBytes", cc),
			updateBatches("UpdateBatches", cc),
			updateVersions("UpdateVersions", cc),
			loops("Loops", cc)
		{
			specialCounter(cc, "LastTLogVersion", [self](){ return self->lastTLogVersion; });
			specialCounter(cc, "Version", [self](){ return self->version.get(); });
			specialCounter(cc, "StorageVersion", [self](){ return self->storageVersion(); });
			specialCounter(cc, "DurableVersion", [self](){ return self->durableVersion.get(); });
			specialCounter(cc, "DesiredOldestVersion", [self](){ return self->desiredOldestVersion.get(); });

			specialCounter(cc, "FetchKeysFetchActive", [self](){ return self->fetchKeysParallelismLock.activePermits(); });
			specialCounter(cc, "FetchKeysWaiting", [self](){ return self->fetchKeysParallelismLock.waiters(); });

			specialCounter(cc, "QueryQueueMax", [self](){ return self->getAndResetMaxQueryQueueSize(); });

			specialCounter(cc, "BytesStored", [self](){ return self->metrics.byteSample.getEstimate(allKeys); });

			specialCounter(cc, "KvstoreBytesUsed", [self](){ return self->storage.getStorageBytes().used; });
			specialCounter(cc, "KvstoreBytesFree", [self](){ return self->storage.getStorageBytes().free; });
			specialCounter(cc, "KvstoreBytesAvailable", [self](){ return self->storage.getStorageBytes().available; });
			specialCounter(cc, "KvstoreBytesTotal", [self](){ return self->storage.getStorageBytes().total; });
		}
	} counters;

	StorageServer(IKeyValueStore* storage, Reference<AsyncVar<ServerDBInfo>> const& db, StorageServerInterface const& ssi)
		:	instanceID(g_random->randomUniqueID().first()),
			storage(this, storage), db(db),
			lastTLogVersion(0), lastVersionWithData(0), restoredVersion(0),
			updateEagerReads(0),
			shardChangeCounter(0),
			fetchKeysParallelismLock(SERVER_KNOBS->FETCH_KEYS_PARALLELISM_BYTES),
			shuttingDown(false), debug_inApplyUpdate(false), debug_lastValidateTime(0), watchBytes(0),
			logProtocol(0), counters(this), tag(invalidTag), maxQueryQueue(0), thisServerID(ssi.id()),
			readQueueSizeMetric(LiteralStringRef("StorageServer.ReadQueueSize")),
			behind(false), byteSampleClears(false, LiteralStringRef("\xff\xff\xff")), noRecentUpdates(false), 
			lastUpdate(now()), poppedAllAfter(std::numeric_limits<Version>::max())
	{
		version.initMetric(LiteralStringRef("StorageServer.Version"), counters.cc.id);
		oldestVersion.initMetric(LiteralStringRef("StorageServer.OldestVersion"), counters.cc.id);
		durableVersion.initMetric(LiteralStringRef("StorageServer.DurableVersion"), counters.cc.id);
		desiredOldestVersion.initMetric(LiteralStringRef("StorageServer.DesiredOldestVersion"), counters.cc.id);

		newestAvailableVersion.insert(allKeys, invalidVersion);
		newestDirtyVersion.insert(allKeys, invalidVersion);
		addShard( ShardInfo::newNotAssigned( allKeys ) );

		cx = openDBOnServer(db, TaskDefaultEndpoint, true, true);
	}
	//~StorageServer() { fclose(log); }

	// Puts the given shard into shards.  The caller is responsible for adding shards
	//   for all ranges in shards.getAffectedRangesAfterInsertion(newShard->keys)), because these
	//   shards are invalidated by the call.
	void addShard( ShardInfo* newShard ) {
		ASSERT( !newShard->keys.empty() );
		newShard->changeCounter = ++shardChangeCounter;
		//TraceEvent("AddShard", this->thisServerID).detail("KeyBegin", printable(newShard->keys.begin)).detail("KeyEnd", printable(newShard->keys.end)).detail("State", newShard->isReadable() ? "Readable" : newShard->notAssigned() ? "NotAssigned" : "Adding").detail("Version", this->version.get());
		/*auto affected = shards.getAffectedRangesAfterInsertion( newShard->keys, Reference<ShardInfo>() );
		for(auto i = affected.begin(); i != affected.end(); ++i)
			shards.insert( *i, Reference<ShardInfo>() );*/
		shards.insert( newShard->keys, Reference<ShardInfo>(newShard) );
	}
	void addMutation(Version version, MutationRef const& mutation, KeyRangeRef const& shard, UpdateEagerReadInfo* eagerReads );
	void setInitialVersion(Version ver) {
		version = ver;
		desiredOldestVersion = ver;
		oldestVersion = ver;
		durableVersion = ver;
		lastVersionWithData = ver;
		restoredVersion = ver;

		mutableData().createNewVersion(ver);
		mutableData().forgetVersionsBefore(ver);
	}

	// This is the maximum version that might be read from storage (the minimum version is durableVersion)
	Version storageVersion() const { return oldestVersion.get(); }

	bool isReadable( KeyRangeRef const& keys ) {
		auto sh = shards.intersectingRanges(keys);
		for(auto i = sh.begin(); i != sh.end(); ++i)
			if (!i->value()->isReadable())
				return false;
		return true;
	}

	void checkChangeCounter( uint64_t oldShardChangeCounter, KeyRef const& key ) {
		if (oldShardChangeCounter != shardChangeCounter &&
			shards[key]->changeCounter > oldShardChangeCounter)
		{
			TEST(true); // shard change during getValueQ
			throw wrong_shard_server();
		}
	}

	void checkChangeCounter( uint64_t oldShardChangeCounter, KeyRangeRef const& keys ) {
		if (oldShardChangeCounter != shardChangeCounter) {
			auto sh = shards.intersectingRanges(keys);
			for(auto i = sh.begin(); i != sh.end(); ++i)
				if (i->value()->changeCounter > oldShardChangeCounter) {
					TEST(true); // shard change during range operation
					throw wrong_shard_server();
				}
		}
	}

	Counter::Value queueSize() {
		return counters.bytesInput.getValue() - counters.bytesDurable.getValue();
	}

	double getPenalty() {
		 return std::max(1.0, (queueSize() - (SERVER_KNOBS->TARGET_BYTES_PER_STORAGE_SERVER - 2*SERVER_KNOBS->SPRING_BYTES_STORAGE_SERVER)) / SERVER_KNOBS->SPRING_BYTES_STORAGE_SERVER);
	}
};

// If and only if key:=value is in (storage+versionedData),    // NOT ACTUALLY: and key < allKeys.end,
//   and H(key) < |key+value|/bytesPerSample,
//     let sampledSize = max(|key+value|,bytesPerSample)
//     persistByteSampleKeys.begin()+key := sampledSize is in storage
//     (key,sampledSize) is in byteSample

// So P(key is sampled) * sampledSize == |key+value|

void StorageServer::byteSampleApplyMutation( MutationRef const& m, Version ver ){
	if (m.type == MutationRef::ClearRange)
		byteSampleApplyClear( KeyRangeRef(m.param1, m.param2), ver );
	else if (m.type == MutationRef::SetValue)
		byteSampleApplySet( KeyValueRef(m.param1, m.param2), ver );
	else
		ASSERT(false); // Mutation of unknown type modfying byte sample
}

#pragma endregion

/////////////////////////////////// Validation ///////////////////////////////////////
#pragma region Validation
bool validateRange( StorageServer::VersionedData::ViewAtVersion const& view, KeyRangeRef range, Version version, UID id, Version minInsertVersion ) {
	// * Nonoverlapping: No clear overlaps a set or another clear, or adjoins another clear.
	// * Old mutations are erased: All items in versionedData.atLatest() have insertVersion() > durableVersion()

	TraceEvent("ValidateRange", id).detail("KeyBegin", printable(range.begin)).detail("KeyEnd", printable(range.end)).detail("Version", version);
	KeyRef k;
	bool ok = true;
	bool kIsClear = false;
	auto i = view.lower_bound(range.begin);
	if (i != view.begin()) --i;
	for(; i != view.end() && i.key() < range.end; ++i) {
		ASSERT( i.insertVersion() > minInsertVersion );
		if (kIsClear && i->isClearTo() ? i.key() <= k : i.key() < k) {
			TraceEvent(SevError,"InvalidRange",id).detail("Key1", printable(k)).detail("Key2", printable(i.key())).detail("Version", version);
			ok = false;
		}
		//ASSERT( i.key() >= k );
		kIsClear = i->isClearTo();
		k = kIsClear ? i->getEndKey() : i.key();
	}
	return ok;
}

void validate(StorageServer* data, bool force = false) {
	try {
		if (force || (EXPENSIVE_VALIDATION)) {
			data->newestAvailableVersion.validateCoalesced();
			data->newestDirtyVersion.validateCoalesced();

			for(auto s = data->shards.ranges().begin(); s != data->shards.ranges().end(); ++s) {
				ASSERT( s->value()->keys == s->range() );
				ASSERT( !s->value()->keys.empty() );
			}

			for(auto s = data->shards.ranges().begin(); s != data->shards.ranges().end(); ++s)
				if (s->value()->isReadable()) {
					auto ar = data->newestAvailableVersion.intersectingRanges(s->range());
					for(auto a = ar.begin(); a != ar.end(); ++a)
						ASSERT( a->value() == latestVersion );
				}

			// * versionedData contains versions [storageVersion(), version.get()].  It might also contain version (version.get()+1), in which changeDurableVersion may be deleting ghosts, and/or it might
			//      contain later versions if applyUpdate is on the stack.
			ASSERT( data->data().getOldestVersion() == data->storageVersion() );
			ASSERT( data->data().getLatestVersion() == data->version.get() || data->data().getLatestVersion() == data->version.get()+1 || (data->debug_inApplyUpdate && data->data().getLatestVersion() > data->version.get()) );

			auto latest = data->data().atLatest();

			// * Old shards are erased: versionedData.atLatest() has entries (sets or clear *begins*) only for keys in readable or adding,transferred shards.
			for(auto s = data->shards.ranges().begin(); s != data->shards.ranges().end(); ++s) {
				ShardInfo* shard = s->value().getPtr();
				if (!shard->isInVersionedData()) {
					if (latest.lower_bound(s->begin()) != latest.lower_bound(s->end())) {
						TraceEvent(SevError, "VF", data->thisServerID).detail("LastValidTime", data->debug_lastValidateTime).detail("KeyBegin", printable(s->begin())).detail("KeyEnd", printable(s->end()))
							.detail("FirstKey", printable(latest.lower_bound(s->begin()).key())).detail("FirstInsertV", latest.lower_bound(s->begin()).insertVersion());
					}
					ASSERT( latest.lower_bound(s->begin()) == latest.lower_bound(s->end()) );
				}
			}

			latest.validate();
			validateRange(latest, allKeys, data->version.get(), data->thisServerID, data->durableVersion.get());

			data->debug_lastValidateTime = now();
		}
	} catch (...) {
		TraceEvent(SevError, "ValidationFailure", data->thisServerID).detail("LastValidTime", data->debug_lastValidateTime);
		throw;
	}
}
#pragma endregion

///////////////////////////////////// Queries /////////////////////////////////
#pragma region Queries
ACTOR Future<Version> waitForVersion( StorageServer* data, Version version ) {
	// This could become an Actor transparently, but for now it just does the lookup
	if (version == latestVersion)
		version = std::max(Version(1), data->version.get());
	if (version < data->oldestVersion.get() || version <= 0) throw transaction_too_old();
	else if (version <= data->version.get())
		return version;

	if(data->behind && version > data->version.get()) {
		throw process_behind();
	}

	if(g_random->random01() < 0.001)
		TraceEvent("WaitForVersion1000x");
	choose {
		when ( Void _ = wait( data->version.whenAtLeast(version) ) ) {
			//FIXME: A bunch of these can block with or without the following delay 0.
			//Void _ = wait( delay(0) );  // don't do a whole bunch of these at once
			if (version < data->oldestVersion.get()) throw transaction_too_old();  // just in case
			return version;
		}
		when ( Void _ = wait( delay( SERVER_KNOBS->FUTURE_VERSION_DELAY ) ) ) {
			if(g_random->random01() < 0.001)
				TraceEvent(SevWarn, "ShardServerFutureVersion1000x", data->thisServerID)
					.detail("Version", version)
					.detail("MyVersion", data->version.get())
					.detail("ServerID", data->thisServerID);
			throw future_version();
		}
	}
}

ACTOR Future<Version> waitForVersionNoTooOld( StorageServer* data, Version version ) {
	// This could become an Actor transparently, but for now it just does the lookup
	if (version == latestVersion)
		version = std::max(Version(1), data->version.get());
	if (version <= data->version.get())
		return version;
	choose {
		when ( Void _ = wait( data->version.whenAtLeast(version) ) ) {
			return version;
		}
		when ( Void _ = wait( delay( SERVER_KNOBS->FUTURE_VERSION_DELAY ) ) ) {
			if(g_random->random01() < 0.001)
				TraceEvent(SevWarn, "ShardServerFutureVersion1000x", data->thisServerID)
					.detail("Version", version)
					.detail("MyVersion", data->version.get())
					.detail("ServerID", data->thisServerID);
			throw future_version();
		}
	}
}

ACTOR Future<Void> getValueQ( StorageServer* data, GetValueRequest req ) {
	state double startTime = timer();
	try {
		// Active load balancing runs at a very high priority (to obtain accurate queue lengths)
		// so we need to downgrade here
		++data->counters.getValueQueries;
		++data->counters.allQueries;
		++data->readQueueSizeMetric;
		data->maxQueryQueue = std::max<int>( data->maxQueryQueue, data->counters.allQueries.getValue() - data->counters.finishedQueries.getValue());

		Void _ = wait( delay(0, TaskDefaultEndpoint) );

		if( req.debugID.present() )
			g_traceBatch.addEvent("GetValueDebug", req.debugID.get().first(), "getValueQ.DoRead"); //.detail("TaskID", g_network->getCurrentTask());

		state Optional<Value> v;
		state Version version = wait( waitForVersion( data, req.version ) );
		if( req.debugID.present() )
			g_traceBatch.addEvent("GetValueDebug", req.debugID.get().first(), "getValueQ.AfterVersion"); //.detail("TaskID", g_network->getCurrentTask());

		state uint64_t changeCounter = data->shardChangeCounter;

		if (!data->shards[req.key]->isReadable()) {
			//TraceEvent("WrongShardServer", data->thisServerID).detail("Key", printable(req.key)).detail("Version", version).detail("In", "getValueQ");
			throw wrong_shard_server();
		}

		state int path = 0;
		auto i = data->data().at(version).lastLessOrEqual(req.key);
		if (i && i->isValue() && i.key() == req.key) {
			v = (Value)i->getValue();
			path = 1;
		} else if (!i || !i->isClearTo() || i->getEndKey() <= req.key) {
			path = 2;
			Optional<Value> vv = wait( data->storage.readValue( req.key, req.debugID ) );
			// Validate that while we were reading the data we didn't lose the version or shard
			if (version < data->storageVersion()) {
				TEST(true); // transaction_too_old after readValue
				throw transaction_too_old();
			}
			data->checkChangeCounter(changeCounter, req.key);
			v = vv;
		}

		debugMutation("ShardGetValue", version, MutationRef(MutationRef::DebugKey, req.key, v.present()?v.get():LiteralStringRef("<null>")));
		debugMutation("ShardGetPath", version, MutationRef(MutationRef::DebugKey, req.key, path==0?LiteralStringRef("0"):path==1?LiteralStringRef("1"):LiteralStringRef("2")));

		/*
		StorageMetrics m;
		m.bytesPerKSecond = req.key.size() + (v.present() ? v.get().size() : 0);
		m.iosPerKSecond = 1;
		data->metrics.notify(req.key, m);
		*/

		if (v.present()) {
			++data->counters.rowsQueried;
			data->counters.bytesQueried += v.get().size();
		}

		if( req.debugID.present() )
			g_traceBatch.addEvent("GetValueDebug", req.debugID.get().first(), "getValueQ.AfterRead"); //.detail("TaskID", g_network->getCurrentTask());

		GetValueReply reply(v);
		reply.penalty = data->getPenalty();
		req.reply.send(reply);
	} catch (Error& e) {
		if (e.code() == error_code_internal_error || e.code() == error_code_actor_cancelled) throw;
		req.reply.sendError(e);
	}

	++data->counters.finishedQueries;
	--data->readQueueSizeMetric;

	return Void();
};

ACTOR Future<Void> watchValue_impl( StorageServer* data, WatchValueRequest req ) {
	try {
		if( req.debugID.present() )
			g_traceBatch.addEvent("WatchValueDebug", req.debugID.get().first(), "watchValueQ.Before"); //.detail("TaskID", g_network->getCurrentTask());

		Version version = wait( waitForVersionNoTooOld( data, req.version ) );
		if( req.debugID.present() )
			g_traceBatch.addEvent("WatchValueDebug", req.debugID.get().first(), "watchValueQ.AfterVersion"); //.detail("TaskID", g_network->getCurrentTask());

		loop {
			try {
				state Version latest = data->data().latestVersion;
				state Future<Void> watchFuture = data->watches.onChange(req.key);
				GetValueRequest getReq( req.key, latest, req.debugID );
				state Future<Void> getValue = getValueQ( data, getReq ); //we are relying on the delay zero at the top of getValueQ, if removed we need one here
				GetValueReply reply = wait( getReq.reply.getFuture() );
				//TraceEvent("WatcherCheckValue").detail("Key", printable( req.key ) ).detail("Value", printable( req.value ) ).detail("CurrentValue", printable( v ) ).detail("Ver", latest);

				debugMutation("ShardWatchValue", latest, MutationRef(MutationRef::DebugKey, req.key, reply.value.present() ? StringRef( reply.value.get() ) : LiteralStringRef("<null>") ) );

				if( req.debugID.present() )
					g_traceBatch.addEvent("WatchValueDebug", req.debugID.get().first(), "watchValueQ.AfterRead"); //.detail("TaskID", g_network->getCurrentTask());

				if( reply.value != req.value ) {
					req.reply.send( latest );
					return Void();
				}

				if( data->watchBytes > SERVER_KNOBS->MAX_STORAGE_SERVER_WATCH_BYTES ) {
					TEST(true); //Too many watches, reverting to polling
					req.reply.sendError( watch_cancelled() );
					return Void();
				}

				data->watchBytes += ( req.key.expectedSize() + req.value.expectedSize() + 1000 );
				try {
					Void _ = wait( watchFuture );
					data->watchBytes -= ( req.key.expectedSize() + req.value.expectedSize() + 1000 );
				} catch( Error &e ) {
					data->watchBytes -= ( req.key.expectedSize() + req.value.expectedSize() + 1000 );
					throw;
				}
			} catch( Error &e ) {
				if( e.code() != error_code_transaction_too_old )
					throw;
			}
		}
	} catch (Error& e) {
		if( e.code() == error_code_internal_error || e.code() == error_code_actor_cancelled ) throw;
		req.reply.sendError(e);
	}
	return Void();
}

ACTOR Future<Void> watchValueQ( StorageServer* data, WatchValueRequest req ) {
	state Future<Void> watch = watchValue_impl( data, req );
	state double startTime = now();
	
	loop {
		double timeoutDelay = -1;
		if(data->noRecentUpdates.get()) {
			timeoutDelay = std::max(CLIENT_KNOBS->FAST_WATCH_TIMEOUT - (now() - startTime), 0.0);
		} else if(!BUGGIFY) {
			timeoutDelay = std::max(CLIENT_KNOBS->WATCH_TIMEOUT - (now() - startTime), 0.0);
		}
		choose {
			when( Void _ = wait( watch ) ) {
				return Void();
			}
			when( Void _ = wait( timeoutDelay < 0 ? Never() : delay(timeoutDelay) ) ) {
				req.reply.sendError( timed_out() );
				return Void();
			}
			when( Void _ = wait( data->noRecentUpdates.onChange()) ) {}
		}
	}
}

ACTOR Future<Void> getShardState_impl( StorageServer* data, GetShardStateRequest req ) {
	ASSERT( req.mode != GetShardStateRequest::NO_WAIT );

	loop {
		std::vector<Future<Void>> onChange;

		for( auto t : data->shards.intersectingRanges( req.keys ) ) {
			if( !t.value()->assigned() ) {
				onChange.push_back( delay( SERVER_KNOBS->SHARD_READY_DELAY ) );
				break;
			}

			if( req.mode == GetShardStateRequest::READABLE && !t.value()->isReadable() )
				onChange.push_back( t.value()->adding->readWrite.getFuture() );

			if( req.mode == GetShardStateRequest::FETCHING && !t.value()->isFetched() )
				onChange.push_back( t.value()->adding->fetchComplete.getFuture() );
		}

		if( !onChange.size() ) {
			req.reply.send(std::make_pair(data->version.get(), data->durableVersion.get()));
			return Void();
		}

		Void _ = wait( waitForAll( onChange ) );
		Void _ = wait( delay(0) ); //onChange could have been triggered by cancellation, let things settle before rechecking
	}
}

ACTOR Future<Void> getShardStateQ( StorageServer* data, GetShardStateRequest req ) {
	choose {
		when( Void _ = wait( getShardState_impl( data, req ) ) ) {}
		when( Void _ = wait( delay( g_network->isSimulated() ? 10 : 60 ) ) ) {
			req.reply.sendError( timed_out() );
		}
	}
	return Void();
}

void merge( Arena& arena, VectorRef<KeyValueRef>& output, VectorRef<KeyValueRef> const& base,
	        StorageServer::VersionedData::iterator& start, StorageServer::VersionedData::iterator const& end,
			int versionedDataCount, int limit, bool stopAtEndOfBase, int limitBytes = 1<<30 )
// Combines data from base (at an older version) with sets from newer versions in [start, end) and appends the first (up to) |limit| rows to output
// If limit<0, base and output are in descending order, and start->key()>end->key(), but start is still inclusive and end is exclusive
{
	if (limit==0) return;
	int originalLimit = abs(limit) + output.size();
	bool forward = limit>0;
	if (!forward) limit = -limit;
	int accumulatedBytes = 0;

	KeyValueRef const* baseStart = base.begin();
	KeyValueRef const* baseEnd = base.end();
	while (baseStart!=baseEnd && start!=end && --limit>=0 && accumulatedBytes < limitBytes) {
		if (forward ? baseStart->key < start.key() : baseStart->key > start.key())
			output.push_back_deep( arena, *baseStart++ );
		else {
			output.push_back_deep( arena, KeyValueRef(start.key(), start->getValue()) );
			if (baseStart->key == start.key()) ++baseStart;
			if (forward) ++start; else --start;
		}
		accumulatedBytes += sizeof(KeyValueRef) + output.end()[-1].expectedSize();
	}
	while (baseStart!=baseEnd && --limit>=0 && accumulatedBytes < limitBytes) {
		output.push_back_deep( arena, *baseStart++ );
		accumulatedBytes += sizeof(KeyValueRef) + output.end()[-1].expectedSize();
	}
	if( !stopAtEndOfBase ) {
		while (start!=end && --limit>=0 && accumulatedBytes < limitBytes) {
			output.push_back_deep( arena, KeyValueRef(start.key(), start->getValue()) );
			accumulatedBytes += sizeof(KeyValueRef) + output.end()[-1].expectedSize();
			if (forward) ++start; else --start;
		}
	}
	ASSERT( output.size() <= originalLimit );
}

// readRange reads up to |limit| rows from the given range and version, combining data->storage and data->versionedData.
// If limit>=0, it returns the first rows in the range (sorted ascending), otherwise the last rows (sorted descending).
// readRange has O(|result|) + O(log |data|) cost
ACTOR Future<GetKeyValuesReply> readRange( StorageServer* data, Version version, KeyRange range, int limit, int* pLimitBytes ) {
	state GetKeyValuesReply result;
	state StorageServer::VersionedData::ViewAtVersion view = data->data().at(version);
	state StorageServer::VersionedData::iterator vStart = view.end();
	state StorageServer::VersionedData::iterator vEnd = view.end();
	state KeyRef readBegin;
	state KeyRef readEnd;
	state Key readBeginTemp;
	state int vCount;
	//state UID rrid = g_random->randomUniqueID();
	//state int originalLimit = limit;
	//state int originalLimitBytes = *pLimitBytes;
	//state bool track = rrid.first() == 0x1bc134c2f752187cLL;

	// FIXME: Review pLimitBytes behavior
	// if (limit >= 0) we are reading forward, else backward

	if (limit >= 0) {
		// We might care about a clear beginning before start that
		//  runs into range
		vStart = view.lastLessOrEqual(range.begin);
		if (vStart && vStart->isClearTo() && vStart->getEndKey() > range.begin)
			readBegin = vStart->getEndKey();
		else
			readBegin = range.begin;

		vStart = view.lower_bound(readBegin);

		/*if (track) {
			printf("readRange(%llx, @%lld, '%s'-'%s')\n", data->thisServerID.first(), version, printable(range.begin).c_str(), printable(range.end).c_str());
			printf("mvcc:\n");
			vEnd = view.upper_bound(range.end);
			for(auto r=vStart; r != vEnd; ++r) {
				if (r->isClearTo())
					printf("  '%s'-'%s' cleared\n", printable(r.key()).c_str(), printable(r->getEndKey()).c_str());
				else
					printf("  '%s' := '%s'\n", printable(r.key()).c_str(), printable(r->getValue()).c_str());
			}
		}*/

		while (limit>0 && *pLimitBytes>0 && readBegin < range.end) {
			// ASSERT( vStart == view.lower_bound(readBegin) );
			ASSERT( !vStart || vStart.key() >= readBegin );
			if (vStart) { auto b = vStart; --b; ASSERT( !b || b.key() < readBegin ); }
			ASSERT( data->storageVersion() <= version );

			// Read up to limit items from the view, stopping at the next clear (or the end of the range)
			vEnd = vStart;
			vCount = 0;
			int vSize = 0;
			while (vEnd && vEnd.key() < range.end && !vEnd->isClearTo() && vCount < limit && vSize < *pLimitBytes){
				vSize += sizeof(KeyValueRef) + vEnd->getValue().expectedSize() + vEnd.key().expectedSize();
				++vCount;
				++vEnd;
			}

			// Read the data on disk up to vEnd (or the end of the range)
			readEnd = vEnd ? std::min( vEnd.key(), range.end ) : range.end;
			Standalone<VectorRef<KeyValueRef>> atStorageVersion = wait(
					data->storage.readRange( KeyRangeRef(readBegin, readEnd), limit, *pLimitBytes ) );

			/*if (track) {
				printf("read [%s,%s): %d rows\n", printable(readBegin).c_str(), printable(readEnd).c_str(), atStorageVersion.size());
				for(auto r=atStorageVersion.begin(); r != atStorageVersion.end(); ++r)
					printf("  '%s' := '%s'\n", printable(r->key).c_str(), printable(r->value).c_str());
			}*/

			ASSERT( atStorageVersion.size() <= limit );
			if (data->storageVersion() > version) throw transaction_too_old();

			bool more = atStorageVersion.size()!=0;

			// merge the sets in [vStart,vEnd) with the sets on disk, stopping at the last key from disk if there is 'more'
			int prevSize = result.data.size();
			merge( result.arena, result.data, atStorageVersion, vStart, vEnd, vCount, limit, more, *pLimitBytes );
			limit -= result.data.size() - prevSize;

			for (auto i = &result.data[prevSize]; i != result.data.end(); i++)
				*pLimitBytes -= sizeof(KeyValueRef) + i->expectedSize();

			// Setup for the next iteration
			if (more) { // if there might be more data, begin reading right after what we already found to find out
				//if (track) printf("more\n");
				if (!(limit<=0 || *pLimitBytes<=0 || result.data.end()[-1].key == atStorageVersion.end()[-1].key))
					TraceEvent(SevError, "ReadRangeIssue", data->thisServerID).detail("ReadBegin", printable(readBegin)).detail("ReadEnd", printable(readEnd))
						.detail("VStart", vStart ? printable(vStart.key()) : "nil").detail("VEnd", vEnd ? printable(vEnd.key()) : "nil")
						.detail("AtStorageVersionBack", printable(atStorageVersion.end()[-1].key)).detail("ResultBack", printable(result.data.end()[-1].key))
						.detail("Limit", limit).detail("LimitBytes", *pLimitBytes).detail("ResultSize", result.data.size()).detail("PrevSize", prevSize);
				readBegin = readBeginTemp = keyAfter( result.data.end()[-1].key );
				ASSERT( limit<=0 || *pLimitBytes<=0 || result.data.end()[-1].key == atStorageVersion.end()[-1].key );
			} else if (vStart && vStart->isClearTo()){ // if vStart is a clear, skip it.
				//if (track) printf("skip clear\n");
				readBegin = vStart->getEndKey();  // next disk read should start at the end of the clear
				++vStart;
			} else { // Otherwise, continue at readEnd
				//if (track) printf("continue\n");
				readBegin = readEnd;
			}
		}
		// all but the last item are less than *pLimitBytes
		ASSERT( result.data.size() == 0 || *pLimitBytes + result.data.end()[-1].expectedSize() + sizeof(KeyValueRef) > 0 );
		/*if (*pLimitBytes <= 0)
			TraceEvent(SevWarn, "ReadRangeLimitExceeded")
				.detail("Version", version)
				.detail("Begin", printable(range.begin) )
				.detail("End", printable(range.end) )
				.detail("LimitReamin", limit)
				.detail("LimitBytesRemain", *pLimitBytes); */

		/*GetKeyValuesReply correct = wait( readRangeOld(data, version, range, originalLimit, originalLimitBytes) );
		bool prefix_equal = true;
		int totalsize = 0;
		int first_difference = -1;
		for(int i=0; i<result.data.size() && i<correct.data.size(); i++) {
			if (result.data[i] != correct.data[i]) {
				first_difference = i;
				prefix_equal = false;
				break;
			}
			totalsize += result.data[i].expectedSize() + sizeof(KeyValueRef);
		}

		// for the following check
		result.more = limit == 0 || *pLimitBytes<=0;  // FIXME: Does this have to be exact?
		result.version = version;
		if ( !(totalsize>originalLimitBytes ? prefix_equal : result.data==correct.data) || correct.more != result.more ) {
			TraceEvent(SevError, "IncorrectResult", rrid).detail("Server", data->thisServerID).detail("CorrectRows", correct.data.size())
				.detail("FirstDifference", first_difference).detail("OriginalLimit", originalLimit)
				.detail("ResultRows", result.data.size()).detail("Result0", printable(result.data[0].key)).detail("Correct0", printable(correct.data[0].key))
				.detail("ResultN", result.data.size() ? printable(result.data[std::min(correct.data.size(),result.data.size())-1].key) : "nil")
				.detail("CorrectN", correct.data.size() ? printable(correct.data[std::min(correct.data.size(),result.data.size())-1].key) : "nil");
		}*/
	} else {
		// Reverse read - abandon hope alle ye who enter here
		readEnd = range.end;

		vStart = view.lastLess(readEnd);

		// A clear might extend all the way to range.end
		if (vStart && vStart->isClearTo() && vStart->getEndKey() >= readEnd) {
			readEnd = vStart.key();
			--vStart;
		}

		while (limit < 0 && *pLimitBytes > 0 && readEnd > range.begin) {
			vEnd = vStart;
			vCount = 0;
			int vSize=0;
			while (vEnd && vEnd.key() >= range.begin && !vEnd->isClearTo() && vCount < -limit && vSize < *pLimitBytes){
				vSize += sizeof(KeyValueRef) + vEnd->getValue().expectedSize() + vEnd.key().expectedSize();
				++vCount;
				--vEnd;
			}

			readBegin = range.begin;
			if (vEnd)
				readBegin = std::max( readBegin, vEnd->isClearTo() ? vEnd->getEndKey() : vEnd.key() );

			Standalone<VectorRef<KeyValueRef>> atStorageVersion = wait( data->storage.readRange( KeyRangeRef(readBegin, readEnd), limit ) );
			if (data->storageVersion() > version) throw transaction_too_old();

			int prevSize = result.data.size();
			merge( result.arena, result.data, atStorageVersion, vStart, vEnd, vCount, limit, false, *pLimitBytes );
			limit += result.data.size() - prevSize;

			for (auto i = &result.data[prevSize]; i != result.data.end(); i++)
				*pLimitBytes -= sizeof(KeyValueRef) + i->expectedSize();

			vStart = vEnd;
			readEnd = readBegin;

			if (vStart && vStart->isClearTo()) {
				ASSERT( vStart.key() < readEnd );
				readEnd = vStart.key();
				--vStart;
			}
		}
	}
	result.more = limit == 0 || *pLimitBytes<=0;  // FIXME: Does this have to be exact?
	result.version = version;
	return result;
}

bool selectorInRange( KeySelectorRef const& sel, KeyRangeRef const& range ) {
	// Returns true if the given range suffices to at least begin to resolve the given KeySelectorRef
	return sel.getKey() >= range.begin && (sel.isBackward() ? sel.getKey() <= range.end : sel.getKey() < range.end);
}

ACTOR Future<Key> findKey( StorageServer* data, KeySelectorRef sel, Version version, KeyRange range, int* pOffset)
// Attempts to find the key indicated by sel in the data at version, within range.
// Precondition: selectorInRange(sel, range)
// If it is found, offset is set to 0 and a key is returned which falls inside range.
// If the search would depend on any key outside range OR if the key selector offset is too large (range read returns too many bytes), it returns either
//   a negative offset and a key in [range.begin, sel.getKey()], indicating the key is (the first key <= returned key) + offset, or
//   a positive offset and a key in (sel.getKey(), range.end], indicating the key is (the first key >= returned key) + offset-1
// The range passed in to this function should specify a shard.  If range.begin is repeatedly not the beginning of a shard, then it is possible to get stuck looping here
{
	ASSERT( version != latestVersion );
	ASSERT( selectorInRange(sel, range) && version >= data->oldestVersion.get() );

	// Count forward or backward distance items, skipping the first one if it == key and skipEqualKey
	state bool forward = sel.offset > 0;                  // If forward, result >= sel.getKey(); else result <= sel.getKey()
	state int sign = forward ? +1 : -1;
	state bool skipEqualKey = sel.orEqual == forward;
	state int distance = forward ? sel.offset : 1-sel.offset;

	//Don't limit the number of bytes if this is a trivial key selector (there will be at most two items returned from the read range in this case)
	state int maxBytes;
	if (sel.offset <= 1 && sel.offset >= 0)
		maxBytes = std::numeric_limits<int>::max();
	else
		maxBytes = BUGGIFY ? SERVER_KNOBS->BUGGIFY_LIMIT_BYTES : SERVER_KNOBS->STORAGE_LIMIT_BYTES;

	state GetKeyValuesReply rep = wait( readRange( data, version, forward ? KeyRangeRef(sel.getKey(), range.end) : KeyRangeRef(range.begin, keyAfter(sel.getKey())), (distance + skipEqualKey)*sign, &maxBytes ) );
	state bool more = rep.more && rep.data.size() != distance + skipEqualKey;

	//If we get only one result in the reverse direction as a result of the data being too large, we could get stuck in a loop
	if(more && !forward && rep.data.size() == 1) {
		TEST(true); //Reverse key selector returned only one result in range read
		maxBytes = std::numeric_limits<int>::max();
		GetKeyValuesReply rep2 = wait( readRange( data, version, KeyRangeRef(range.begin, keyAfter(sel.getKey())), -2, &maxBytes ) );
		rep = rep2;
		more = rep.more && rep.data.size() != distance + skipEqualKey;
		ASSERT(rep.data.size() == 2 || !more);
	}

	int index = distance-1;
	if (skipEqualKey && rep.data.size() && rep.data[0].key == sel.getKey() )
		++index;

	if (index < rep.data.size()) {
		*pOffset = 0;
		return rep.data[ index ].key;
	} else {
		// FIXME: If range.begin=="" && !forward, return success?
		*pOffset = index - rep.data.size() + 1;
		if (!forward) *pOffset = -*pOffset;

		if (more) {
			TEST(true); // Key selector read range had more results

			ASSERT(rep.data.size());
			Key returnKey = forward ? keyAfter(rep.data.back().key) : rep.data.back().key;

			//This is possible if key/value pairs are very large and only one result is returned on a last less than query
			//SOMEDAY: graceful handling of exceptionally sized values
			ASSERT(returnKey != sel.getKey());

			return returnKey;
		}
		else
			return forward ? range.end : range.begin;
	}
}

KeyRange getShardKeyRange( StorageServer* data, const KeySelectorRef& sel )
// Returns largest range such that the shard state isReadable and selectorInRange(sel, range) or wrong_shard_server if no such range exists
{
	auto i = sel.isBackward() ? data->shards.rangeContainingKeyBefore( sel.getKey() ) : data->shards.rangeContaining( sel.getKey() );
	if (!i->value()->isReadable()) throw wrong_shard_server();
	ASSERT( selectorInRange(sel, i->range()) );
	return i->range();
}

ACTOR Future<Void> getKeyValues( StorageServer* data, GetKeyValuesRequest req )
// Throws a wrong_shard_server if the keys in the request or result depend on data outside this server OR if a large selector offset prevents
// all data from being read in one range read
{
	++data->counters.getRangeQueries;
	++data->counters.allQueries;
	++data->readQueueSizeMetric;
	data->maxQueryQueue = std::max<int>( data->maxQueryQueue, data->counters.allQueries.getValue() - data->counters.finishedQueries.getValue());

	// Active load balancing runs at a very high priority (to obtain accurate queue lengths)
	// so we need to downgrade here
	Void _ = wait( delay(0, TaskDefaultEndpoint) );

	try {
		if( req.debugID.present() )
			g_traceBatch.addEvent("TransactionDebug", req.debugID.get().first(), "storageserver.getKeyValues.Before");
		state Version version = wait( waitForVersion( data, req.version ) );

		state uint64_t changeCounter = data->shardChangeCounter;
//		try {
		state KeyRange shard = getShardKeyRange( data, req.begin );

		if( req.debugID.present() )
			g_traceBatch.addEvent("TransactionDebug", req.debugID.get().first(), "storageserver.getKeyValues.AfterVersion");
			//.detail("ShardBegin", printable(shard.begin)).detail("ShardEnd", printable(shard.end));
		//} catch (Error& e) { TraceEvent("WrongShardServer", data->thisServerID).detail("Begin", req.begin.toString()).detail("End", req.end.toString()).detail("Version", version).detail("Shard", "None").detail("In", "getKeyValues>getShardKeyRange"); throw e; }

		if ( !selectorInRange(req.end, shard) && !(req.end.isFirstGreaterOrEqual() && req.end.getKey() == shard.end) ) {
//			TraceEvent("WrongShardServer1", data->thisServerID).detail("Begin", req.begin.toString()).detail("End", req.end.toString()).detail("Version", version).detail("ShardBegin", printable(shard.begin)).detail("ShardEnd", printable(shard.end)).detail("In", "getKeyValues>checkShardExtents");
			throw wrong_shard_server();
		}

		state int offset1;
		state int offset2;
		state Future<Key> fBegin = req.begin.isFirstGreaterOrEqual() ? Future<Key>(req.begin.getKey()) : findKey( data, req.begin, version, shard, &offset1 );
		state Future<Key> fEnd = req.end.isFirstGreaterOrEqual() ? Future<Key>(req.end.getKey()) : findKey( data, req.end, version, shard, &offset2 );
		state Key begin = wait(fBegin);
		state Key end = wait(fEnd);
		if( req.debugID.present() )
			g_traceBatch.addEvent("TransactionDebug", req.debugID.get().first(), "storageserver.getKeyValues.AfterKeys");
			//.detail("Off1",offset1).detail("Off2",offset2).detail("ReqBegin",printable(req.begin.getKey())).detail("ReqEnd",printable(req.end.getKey()));

		// Offsets of zero indicate begin/end keys in this shard, which obviously means we can answer the query
		// An end offset of 1 is also OK because the end key is exclusive, so if the first key of the next shard is the end the last actual key returned must be from this shard.
		// A begin offset of 1 is also OK because then either begin is past end or equal to end (so the result is definitely empty)
		if ((offset1 && offset1!=1) || (offset2 && offset2!=1)) {
			TEST(true);  // wrong_shard_server due to offset
			// We could detect when offset1 takes us off the beginning of the database or offset2 takes us off the end, and return a clipped range rather
			// than an error (since that is what the NativeAPI.getRange will do anyway via its "slow path"), but we would have to add some flags to the response
			// to encode whether we went off the beginning and the end, since it needs that information.
			//TraceEvent("WrongShardServer2", data->thisServerID).detail("Begin", req.begin.toString()).detail("End", req.end.toString()).detail("Version", version).detail("ShardBegin", printable(shard.begin)).detail("ShardEnd", printable(shard.end)).detail("In", "getKeyValues>checkOffsets").detail("BeginKey", printable(begin)).detail("EndKey", printable(end)).detail("BeginOffset", offset1).detail("EndOffset", offset2);
			throw wrong_shard_server();
		}

		if (begin >= end) {
			if( req.debugID.present() )
				g_traceBatch.addEvent("TransactionDebug", req.debugID.get().first(), "storageserver.getKeyValues.Send");
				//.detail("Begin",printable(begin)).detail("End",printable(end));

			GetKeyValuesReply none;
			none.version = version;
			none.more = false;
			none.penalty = data->getPenalty();

			data->checkChangeCounter( changeCounter, KeyRangeRef( std::min<KeyRef>(req.begin.getKey(), req.end.getKey()), std::max<KeyRef>(req.begin.getKey(), req.end.getKey()) ) );
			req.reply.send( none );
		} else {
			state int remainingLimitBytes = req.limitBytes;

			GetKeyValuesReply _r = wait( readRange(data, version, KeyRangeRef(begin, end), req.limit, &remainingLimitBytes) );
			GetKeyValuesReply r = _r;

			if( req.debugID.present() )
				g_traceBatch.addEvent("TransactionDebug", req.debugID.get().first(), "storageserver.getKeyValues.AfterReadRange");
				//.detail("Begin",printable(begin)).detail("End",printable(end)).detail("SizeOf",r.data.size());
			data->checkChangeCounter( changeCounter, KeyRangeRef( std::min<KeyRef>(begin, std::min<KeyRef>(req.begin.getKey(), req.end.getKey())), std::max<KeyRef>(end, std::max<KeyRef>(req.begin.getKey(), req.end.getKey())) ) );
			if (EXPENSIVE_VALIDATION) {
				for (int i = 0; i < r.data.size(); i++)
					ASSERT(r.data[i].key >= begin && r.data[i].key < end);
				ASSERT(r.data.size() <= std::abs(req.limit));
			}

			/*for( int i = 0; i < r.data.size(); i++ ) {
				StorageMetrics m;
				m.bytesPerKSecond = r.data[i].expectedSize();
				m.iosPerKSecond = 1; //FIXME: this should be 1/r.data.size(), but we cannot do that because it is an int
				data->metrics.notify(r.data[i].key, m);
			}*/

			r.penalty = data->getPenalty();
			req.reply.send( r );

			data->counters.rowsQueried += r.data.size();
			data->counters.bytesQueried += req.limitBytes - remainingLimitBytes;
		}
	} catch (Error& e) {
		if (e.code() == error_code_internal_error || e.code() == error_code_actor_cancelled) throw;
		req.reply.sendError(e);
	}

	++data->counters.finishedQueries;
	--data->readQueueSizeMetric;

	return Void();
}

ACTOR Future<Void> getKey( StorageServer* data, GetKeyRequest req ) {
	++data->counters.getKeyQueries;
	++data->counters.allQueries;
	++data->readQueueSizeMetric;
	data->maxQueryQueue = std::max<int>( data->maxQueryQueue, data->counters.allQueries.getValue() - data->counters.finishedQueries.getValue());

	// Active load balancing runs at a very high priority (to obtain accurate queue lengths)
	// so we need to downgrade here
	Void _ = wait( delay(0, TaskDefaultEndpoint) );

	try {
		state Version version = wait( waitForVersion( data, req.version ) );
		state uint64_t changeCounter = data->shardChangeCounter;
		state KeyRange shard = getShardKeyRange( data, req.sel );

		state int offset;
		Key k = wait( findKey( data, req.sel, version, shard, &offset ) );

		data->checkChangeCounter( changeCounter, KeyRangeRef( std::min<KeyRef>(req.sel.getKey(), k), std::max<KeyRef>(req.sel.getKey(), k) ) );

		KeySelector updated;
		if (offset < 0)
			updated = firstGreaterOrEqual(k)+offset;  // first thing on this shard OR (large offset case) smallest key retrieved in range read
		else if (offset > 0)
			updated = firstGreaterOrEqual(k)+offset-1;	// first thing on next shard OR (large offset case) keyAfter largest key retrieved in range read
		else
			updated = KeySelectorRef(k,true,0); //found
		++data->counters.rowsQueried;
		data->counters.bytesQueried += k.size();

		GetKeyReply reply(updated);
		reply.penalty = data->getPenalty();
		req.reply.send(reply);
	}
	catch (Error& e) {
		//if (e.code() == error_code_wrong_shard_server) TraceEvent("WrongShardServer").detail("In","getKey");
		if (e.code() == error_code_internal_error || e.code() == error_code_actor_cancelled) throw;
		req.reply.sendError(e);
	}

	++data->counters.finishedQueries;
	--data->readQueueSizeMetric;

	return Void();
}

void getQueuingMetrics( StorageServer* self, StorageQueuingMetricsRequest const& req ) {
	StorageQueuingMetricsReply reply;
	reply.localTime = now();
	reply.instanceID = self->instanceID;
	reply.bytesInput = self->counters.bytesInput.getValue();
	reply.bytesDurable = self->counters.bytesDurable.getValue();

	reply.storageBytes = self->storage.getStorageBytes();

	reply.v = self->version.get();
	req.reply.send( reply );
}

#pragma endregion

/////////////////////////// Updates ////////////////////////////////
#pragma region Updates

ACTOR Future<Void> doEagerReads( StorageServer* data, UpdateEagerReadInfo* eager ) {
	eager->finishKeyBegin();

	vector<Future<Key>> keyEnd( eager->keyBegin.size() );
	for(int i=0; i<keyEnd.size(); i++)
		keyEnd[i] = data->storage.readNextKeyInclusive( eager->keyBegin[i] );

	state Future<vector<Key>> futureKeyEnds = getAll(keyEnd);

	vector<Future<Optional<Value>>> value( eager->keys.size() );
	for(int i=0; i<value.size(); i++)
		value[i] = data->storage.readValuePrefix( eager->keys[i].first, eager->keys[i].second );

	state Future<vector<Optional<Value>>> futureValues = getAll(value);
	state vector<Key> keyEndVal = wait( futureKeyEnds );
	vector<Optional<Value>> optionalValues = wait ( futureValues);

	eager->keyEnd = keyEndVal;
	eager->value = optionalValues;

	return Void();
}

void singleEagerReadFromVector( UpdateEagerReadInfo& eager, KeyRef const& key, VectorRef<KeyValueRef> data ) {
	eager.keyBegin.clear(); eager.keyEnd.clear();
	eager.keyBegin.push_back( key );
	auto e = std::lower_bound( data.begin(), data.end(), key, KeyValueRef::OrderByKey() );
	eager.keyEnd.push_back( e != data.end() ? e->key : allKeys.end );
}

bool changeDurableVersion( StorageServer* data, Version desiredDurableVersion ) {
	// Remove entries from the latest version of data->versionedData that haven't changed since they were inserted
	//   before or at desiredDurableVersion, to maintain the invariants for versionedData.
	// Such entries remain in older versions of versionedData until they are forgotten, because it is expensive to dig them out.
	// We also remove everything up to and including newDurableVersion from mutationLog, and everything
	//   up to but excluding desiredDurableVersion from freeable
	// May return false if only part of the work has been done, in which case the caller must call again with the same parameters

	auto& verData = data->mutableData();
	ASSERT( verData.getLatestVersion() == data->version.get() || verData.getLatestVersion() == data->version.get()+1 );

	Version nextDurableVersion = desiredDurableVersion;

	auto mlv = data->getMutationLog().begin();
	if (mlv != data->getMutationLog().end() && mlv->second.version <= desiredDurableVersion) {
		auto& v = mlv->second;
		nextDurableVersion = v.version;
		data->freeable[ data->version.get() ].dependsOn( v.arena() );

		if (verData.getLatestVersion() <= data->version.get())
			verData.createNewVersion( data->version.get()+1 );

		int64_t bytesDurable = VERSION_OVERHEAD;
		for(auto m = v.mutations.begin(); m; ++m) {
			bytesDurable += mvccStorageBytes(*m);
			auto i = verData.atLatest().find(m->param1);
			if (i) {
				ASSERT( i.key() == m->param1 );
				ASSERT( i.insertVersion() >= nextDurableVersion );
				if (i.insertVersion() == nextDurableVersion)
					verData.erase(i);
			}
			if (m->type == MutationRef::SetValue) {
				// A set can split a clear, so there might be another entry immediately after this one that should also be cleaned up
				i = verData.atLatest().upper_bound(m->param1);
				if (i) {
					ASSERT( i.insertVersion() >= nextDurableVersion );
					if (i.insertVersion() == nextDurableVersion)
						verData.erase(i);
				}
			}
		}
		data->counters.bytesDurable += bytesDurable;
	}

	if (EXPENSIVE_VALIDATION) {
		// Check that the above loop did its job
		auto view = data->data().atLatest();
		for(auto i = view.begin(); i != view.end(); ++i)
			ASSERT( i.insertVersion() > nextDurableVersion );
	}
	data->getMutableMutationLog().erase(data->getMutationLog().begin(), data->getMutationLog().upper_bound(nextDurableVersion));
	data->freeable.erase( data->freeable.begin(), data->freeable.lower_bound(nextDurableVersion) );

	Future<Void> checkFatalError = data->otherError.getFuture();
	data->durableVersion.set( nextDurableVersion );
	if (checkFatalError.isReady()) checkFatalError.get();

	TraceEvent("ForgotVersionsBefore", data->thisServerID).detail("Version", nextDurableVersion);
	validate(data);

	return nextDurableVersion == desiredDurableVersion;
}

Optional<MutationRef> clipMutation( MutationRef const& m, KeyRangeRef range ) {
	if (isSingleKeyMutation((MutationRef::Type) m.type)) {
		if (range.contains(m.param1)) return m;
	}
	else if (m.type == MutationRef::ClearRange) {
		KeyRangeRef i = range & KeyRangeRef(m.param1, m.param2);
		if (!i.empty())
			return MutationRef( (MutationRef::Type)m.type, i.begin, i.end );
	}
	else
		ASSERT(false);
	return Optional<MutationRef>();
}

bool expandMutation( MutationRef& m, StorageServer::VersionedData const& data, UpdateEagerReadInfo* eager, KeyRef eagerTrustedEnd, Arena& ar ) {
	// After this function call, m should be copied into an arena immediately (before modifying data, shards, or eager)
	if (m.type == MutationRef::ClearRange) {
		// Expand the clear
		const auto& d = data.atLatest();

		// Up through 2.0.3, when a clear of a single key is
		// translated to a single key range, if the key exceeded the
		// key size limit the begin and end of the range will be
		// equal. We need to be able to recover from a database that
		// was left in this state as long as we're supporting upgrades
		// from 2.0.3 or earlier.
		if ( (m.param1.size() == CLIENT_KNOBS->KEY_SIZE_LIMIT + 1) && (m.param2 == m.param1) ) {
			return false;
		}
		ASSERT( m.param2 > m.param1 );

		// If another clear overlaps the beginning of this one, engulf it
		auto i = d.lastLess(m.param1);
		if (i && i->isClearTo() && i->getEndKey() >= m.param1)
			m.param1 = i.key();

		// If another clear overlaps the end of this one, engulf it; otherwise expand
		i = d.lastLessOrEqual(m.param2);
		if (i && i->isClearTo() && i->getEndKey() >= m.param2) {
			m.param2 = i->getEndKey();
		} else {
			// Expand to the next set or clear (from storage or latestVersion), and if it
			// is a clear, engulf it as well
			i = d.lower_bound(m.param2);
			KeyRef endKeyAtStorageVersion = m.param2 == eagerTrustedEnd ? eagerTrustedEnd : std::min( eager->getKeyEnd( m.param2 ), eagerTrustedEnd );
			if (!i || endKeyAtStorageVersion < i.key())
				m.param2 = endKeyAtStorageVersion;
			else if (i->isClearTo())
				m.param2 = i->getEndKey();
			else
				m.param2 = i.key();
		}
		ASSERT( m.param2 > m.param1 );
	}
	else if (m.type != MutationRef::SetValue && (m.type)) {

		Optional<StringRef> oldVal;
		auto it = data.atLatest().lastLessOrEqual(m.param1);
		if (it != data.atLatest().end() && it->isValue() && it.key() == m.param1)
			oldVal = it->getValue();
		else if (it != data.atLatest().end() && it->isClearTo() && it->getEndKey() > m.param1) {
			TEST(true); // Atomic op right after a clear.
		}
		else {
			Optional<Value>& oldThing = eager->getValue(m.param1);
			if (oldThing.present())
				oldVal = oldThing.get();
		}

		switch(m.type) {
			case MutationRef::AddValue:
				m.param2 = doLittleEndianAdd(oldVal, m.param2, ar);
				break;
			case MutationRef::And:
				m.param2 = doAnd(oldVal, m.param2, ar);
				break;
			case MutationRef::Or:
				m.param2 = doOr(oldVal, m.param2, ar);
				break;
			case MutationRef::Xor:
				m.param2 = doXor(oldVal, m.param2, ar);
				break;
			case MutationRef::AppendIfFits:
				m.param2 = doAppendIfFits(oldVal, m.param2, ar);
				break;
			case MutationRef::Max:
				m.param2 = doMax(oldVal, m.param2, ar);
				break;
			case MutationRef::Min:
				m.param2 = doMin(oldVal, m.param2, ar);
				break;
			case MutationRef::ByteMin:
				m.param2 = doByteMin(oldVal, m.param2, ar);
				break;
			case MutationRef::ByteMax:
				m.param2 = doByteMax(oldVal, m.param2, ar);
				break;
			case MutationRef::MinV2:
				m.param2 = doMinV2(oldVal, m.param2, ar);
				break;
			case MutationRef::AndV2:
				m.param2 = doAndV2(oldVal, m.param2, ar);
				break;
		}
		m.type = MutationRef::SetValue;
	}

	return true;
}

bool isClearContaining( StorageServer::VersionedData::ViewAtVersion const& view, KeyRef key ) {
	auto i = view.lastLessOrEqual(key);
	return i && i->isClearTo() && i->getEndKey() > key;
}

void applyMutation( StorageServer *self, MutationRef const& m, Arena& arena, StorageServer::VersionedData &data ) {
	// m is expected to be in arena already
	// Clear split keys are added to arena
	StorageMetrics metrics;
	metrics.bytesPerKSecond = mvccStorageBytes( m ) / 2;
	metrics.iosPerKSecond = 1;
	self->metrics.notify(m.param1, metrics);

	if (m.type == MutationRef::SetValue) {
		auto prev = data.atLatest().lastLessOrEqual(m.param1);
		if (prev && prev->isClearTo() && prev->getEndKey() > m.param1) {
			ASSERT( prev.key() <= m.param1 );
			KeyRef end = prev->getEndKey();
			// the insert version of the previous clear is preserved for the "left half", because in changeDurableVersion() the previous clear is still responsible for removing it
			// insert() invalidates prev, so prev.key() is not safe to pass to it by reference
			data.insert( KeyRef(prev.key()), ValueOrClearToRef::clearTo( m.param1 ), prev.insertVersion() );  // overwritten by below insert if empty
			KeyRef nextKey = keyAfter(m.param1, arena);
			if ( end != nextKey ) {
				ASSERT( end > nextKey );
				// the insert version of the "right half" is not preserved, because in changeDurableVersion() this set is responsible for removing it
				// FIXME: This copy is technically an asymptotic problem, definitely a waste of memory (copy of keyAfter is a waste, but not asymptotic)
				data.insert( nextKey, ValueOrClearToRef::clearTo( KeyRef(arena, end) ) );
			}
		}
		data.insert( m.param1, ValueOrClearToRef::value(m.param2) );
		self->watches.trigger( m.param1 );
	} else if (m.type == MutationRef::ClearRange) {
		data.erase( m.param1, m.param2 );
		ASSERT( m.param2 > m.param1 );
		ASSERT( !isClearContaining( data.atLatest(), m.param1 ) );
		data.insert( m.param1, ValueOrClearToRef::clearTo(m.param2) );
		self->watches.triggerRange( m.param1, m.param2 );
	}

}

void removeDataRange( StorageServer *ss, Standalone<VersionUpdateRef> &mLV, KeyRangeMap<Reference<ShardInfo>>& shards, KeyRangeRef range ) {
	// modify the latest version of data to remove all sets and trim all clears to exclude range.
	// Add a clear to mLV (mutationLog[data.getLatestVersion()]) that ensures all keys in range are removed from the disk when this latest version becomes durable
	// mLV is also modified if necessary to ensure that split clears can be forgotten

	MutationRef clearRange( MutationRef::ClearRange, range.begin, range.end );
	clearRange = ss->addMutationToMutationLog( mLV, clearRange );

	auto& data = ss->mutableData();

	// Expand the range to the right to include other shards not in versionedData
	for( auto r = shards.rangeContaining(range.end); r != shards.ranges().end() && !r->value()->isInVersionedData(); ++r )
		range = KeyRangeRef(range.begin, r->end());

	auto endClear = data.atLatest().lastLess( range.end );
	if (endClear && endClear->isClearTo() && endClear->getEndKey() > range.end ) {
		// This clear has been bumped up to insertVersion==data.getLatestVersion and needs a corresponding mutation log entry to forget
		MutationRef m( MutationRef::ClearRange, range.end, endClear->getEndKey() );
		m = ss->addMutationToMutationLog( mLV, m );
		data.insert( m.param1, ValueOrClearToRef::clearTo( m.param2 ) );
	}

	auto beginClear = data.atLatest().lastLess( range.begin );
	if (beginClear && beginClear->isClearTo() && beginClear->getEndKey() > range.begin ) {
		// We don't need any special mutationLog entry - because the begin key and insert version are unchanged the original clear
		//   mutation works to forget this one - but we need range.begin in the right arena
		KeyRef rb(  mLV.arena(), range.begin );
		// insert() invalidates beginClear, so beginClear.key() is not safe to pass to it by reference
		data.insert( KeyRef(beginClear.key()), ValueOrClearToRef::clearTo( rb ), beginClear.insertVersion() );
	}

	data.erase( range.begin, range.end );
}

void setAvailableStatus( StorageServer* self, KeyRangeRef keys, bool available );
void setAssignedStatus( StorageServer* self, KeyRangeRef keys, bool nowAssigned );

void coalesceShards(StorageServer *data, KeyRangeRef keys) {
	auto shardRanges = data->shards.intersectingRanges(keys);
	auto fullRange = data->shards.ranges();

	auto iter = shardRanges.begin();
	if( iter != fullRange.begin() ) --iter;
	auto iterEnd = shardRanges.end();
	if( iterEnd != fullRange.end() ) ++iterEnd;

	bool lastReadable = false;
	bool lastNotAssigned = false;
	KeyRangeMap<Reference<ShardInfo>>::Iterator lastRange;

	for( ; iter != iterEnd; ++iter) {
		if( lastReadable && iter->value()->isReadable() ) {
			KeyRange range = KeyRangeRef( lastRange->begin(), iter->end() );
			data->addShard( ShardInfo::newReadWrite( range, data) );
			iter = data->shards.rangeContaining(range.begin);
		} else if( lastNotAssigned && iter->value()->notAssigned() ) {
			KeyRange range = KeyRangeRef( lastRange->begin(), iter->end() );
			data->addShard( ShardInfo::newNotAssigned( range) );
			iter = data->shards.rangeContaining(range.begin);
		}

		lastReadable = iter->value()->isReadable();
		lastNotAssigned = iter->value()->notAssigned();
		lastRange = iter;
	}
}

ACTOR Future<Standalone<RangeResultRef>> tryGetRange( Database cx, Version version, KeyRangeRef keys, GetRangeLimits limits, bool* isTooOld ) {
	state Transaction tr( cx );
	state Standalone<RangeResultRef> output;
	state KeySelectorRef begin = firstGreaterOrEqual( keys.begin );
	state KeySelectorRef end = firstGreaterOrEqual( keys.end );

	if( *isTooOld )
		throw transaction_too_old();

	tr.setVersion( version );
	limits.minRows = 0;

	try {
		loop {
			Standalone<RangeResultRef> rep = wait( tr.getRange( begin, end, limits, true ) );
			limits.decrement( rep );

			if( limits.isReached() || !rep.more ) {
				if( output.size() ) {
					output.arena().dependsOn( rep.arena() );
					output.append( output.arena(), rep.begin(), rep.size() );
					if( limits.isReached() && rep.readThrough.present() )
						output.readThrough = rep.readThrough.get();
				} else {
					output = rep;
				}

				output.more = limits.isReached();

				return output;
			} else if( rep.readThrough.present() ) {
				output.arena().dependsOn( rep.arena() );
				if( rep.size() ) {
					output.append( output.arena(), rep.begin(), rep.size() );
					ASSERT( rep.readThrough.get() > rep.end()[-1].key );
				} else {
					ASSERT( rep.readThrough.get() > keys.begin );
				}
				begin = firstGreaterOrEqual( rep.readThrough.get() );
			} else {
				output.arena().dependsOn( rep.arena() );
				output.append( output.arena(), rep.begin(), rep.size() );
				begin = firstGreaterThan( output.end()[-1].key );
			}
		}
	} catch( Error &e ) {
		if( begin.getKey() != keys.begin && ( e.code() == error_code_transaction_too_old || e.code() == error_code_future_version ) ) {
			if( e.code() == error_code_transaction_too_old )
				*isTooOld = true;
			output.more = true;
			if( begin.isFirstGreaterOrEqual() )
				output.readThrough = begin.getKey();
			return output;
		}
		throw;
	}
}

template <class T>
void addMutation( T& target, Version version, MutationRef const& mutation ) {
	target.addMutation( version, mutation );
}

template <class T>
void addMutation( Reference<T>& target, Version version, MutationRef const& mutation ) {
	addMutation(*target, version, mutation);
}

template <class T>
void splitMutations( KeyRangeMap<T>& map, VerUpdateRef const& update ) {
	for(auto& m : update.mutations) {
		splitMutation(map, m, update.version);
	}
}

template <class T>
void splitMutation( KeyRangeMap<T>& map, MutationRef const& m, Version ver ) {
	if(isSingleKeyMutation((MutationRef::Type) m.type)) {
		if ( !SHORT_CIRCUT_ACTUAL_STORAGE || !normalKeys.contains(m.param1) )
			addMutation( map.rangeContaining(m.param1)->value(), ver, m );
	}
	else if (m.type == MutationRef::ClearRange) {
		KeyRangeRef mKeys( m.param1, m.param2 );
		if ( !SHORT_CIRCUT_ACTUAL_STORAGE || !normalKeys.contains(mKeys) ){
			auto r = map.intersectingRanges( mKeys );
			for(auto i = r.begin(); i != r.end(); ++i) {
				KeyRangeRef k = mKeys & i->range();
				addMutation( i->value(), ver, MutationRef((MutationRef::Type)m.type, k.begin, k.end) );
			}
		}
	}
	else
		ASSERT(false);  // Unknown mutation type in splitMutations
}

ACTOR Future<Void> fetchKeys( StorageServer *data, AddingShard* shard ) {
	state TraceInterval interval("FetchKeys");
	state KeyRange keys = shard->keys;
	state double startt = now();
	state int fetchBlockBytes = BUGGIFY ? SERVER_KNOBS->BUGGIFY_BLOCK_BYTES : SERVER_KNOBS->FETCH_BLOCK_BYTES;

	// delay(0) to force a return to the run loop before the work of fetchKeys is started.
	//  This allows adding->start() to be called inline with CSK.
	Void _ = wait( data->coreStarted.getFuture() && delay( 0 ) );

	try {
		debugKeyRange("fetchKeysBegin", data->version.get(), shard->keys);

		TraceEvent(SevDebug, interval.begin(), data->thisServerID)
			.detail("KeyBegin", printable(shard->keys.begin))
			.detail("KeyEnd",printable(shard->keys.end));

		validate(data);

		// Wait (if necessary) for the latest version at which any key in keys was previously available (+1) to be durable
		auto navr = data->newestAvailableVersion.intersectingRanges( keys );
		Version lastAvailable = invalidVersion;
		for(auto r=navr.begin(); r!=navr.end(); ++r) {
			ASSERT( r->value() != latestVersion );
			lastAvailable = std::max(lastAvailable, r->value());
		}
		auto ndvr = data->newestDirtyVersion.intersectingRanges( keys );
		for(auto r=ndvr.begin(); r!=ndvr.end(); ++r)
			lastAvailable = std::max(lastAvailable, r->value());

		if (lastAvailable != invalidVersion && lastAvailable >= data->durableVersion.get()) {
			TEST(true);  // FetchKeys waits for previous available version to be durable
			Void _ = wait( data->durableVersion.whenAtLeast(lastAvailable+1) );
		}

		TraceEvent(SevDebug, "FetchKeysVersionSatisfied", data->thisServerID).detail("FKID", interval.pairID);

		Void _ = wait( data->fetchKeysParallelismLock.take( TaskDefaultYield, fetchBlockBytes ) );
		state FlowLock::Releaser holdingFKPL( data->fetchKeysParallelismLock, fetchBlockBytes );

		Void _ = wait(delay(0));

		shard->phase = AddingShard::Fetching;
		state Version fetchVersion = data->version.get();

		TraceEvent(SevDebug, "FetchKeysUnblocked", data->thisServerID).detail("FKID", interval.pairID).detail("Version", fetchVersion);

		// Get the history
		state int debug_getRangeRetries = 0;
		state int debug_nextRetryToLog = 1;
		state bool isTooOld = false;

		loop {
			try {
				TEST(true);		// Fetching keys for transferred shard

				state Standalone<RangeResultRef> this_block = wait( tryGetRange( data->cx, fetchVersion, keys, GetRangeLimits( CLIENT_KNOBS->ROW_LIMIT_UNLIMITED, fetchBlockBytes ), &isTooOld ) );

				int expectedSize = (int)this_block.expectedSize() + (8-(int)sizeof(KeyValueRef))*this_block.size();

				TraceEvent(SevDebug, "FetchKeysBlock", data->thisServerID).detail("FKID", interval.pairID)
					.detail("BlockRows", this_block.size()).detail("BlockBytes", expectedSize)
					.detail("KeyBegin", printable(keys.begin)).detail("KeyEnd", printable(keys.end))
					.detail("Last", this_block.size() ? printable(this_block.end()[-1].key) : std::string())
					.detail("Version", fetchVersion).detail("More", this_block.more);
				debugKeyRange("fetchRange", fetchVersion, keys);
				for(auto k = this_block.begin(); k != this_block.end(); ++k) debugMutation("fetch", fetchVersion, MutationRef(MutationRef::SetValue, k->key, k->value));

				data->counters.bytesFetched += expectedSize;
				if( fetchBlockBytes > expectedSize ) {
					holdingFKPL.release( fetchBlockBytes - expectedSize );
				}

				// Wait for permission to proceed
				//Void _ = wait( data->fetchKeysStorageWriteLock.take() );
				//state FlowLock::Releaser holdingFKSWL( data->fetchKeysStorageWriteLock );

				// Write this_block to storage
				state KeyValueRef *kvItr = this_block.begin();
				for(; kvItr != this_block.end(); ++kvItr) {
					data->storage.writeKeyValue( *kvItr );
					Void _ = wait(yield());
				}

				kvItr = this_block.begin();
				for(; kvItr != this_block.end(); ++kvItr) {
					data->byteSampleApplySet( *kvItr, invalidVersion );
					Void _ = wait(yield());
				}

				if (this_block.more) {
					Key nfk = this_block.readThrough.present() ? this_block.readThrough.get() : keyAfter( this_block.end()[-1].key );
					if (nfk != keys.end) {
						std::deque< Standalone<VerUpdateRef> > updatesToSplit = std::move( shard->updates );

						// This actor finishes committing the keys [keys.begin,nfk) that we already fetched.
						// The remaining unfetched keys [nfk,keys.end) will become a separate AddingShard with its own fetchKeys.
						shard->server->addShard( ShardInfo::addingSplitLeft( KeyRangeRef(keys.begin, nfk), shard ) );
						shard->server->addShard( ShardInfo::newAdding( data, KeyRangeRef(nfk, keys.end) ) );
						shard = data->shards.rangeContaining( keys.begin ).value()->adding;
						auto otherShard = data->shards.rangeContaining( nfk ).value()->adding;
						keys = shard->keys;

						// Split our prior updates.  The ones that apply to our new, restricted key range will go back into shard->updates,
						// and the ones delivered to the new shard will be discarded because it is in WaitPrevious phase (hasn't chosen a fetchVersion yet).
						// What we are doing here is expensive and could get more expensive if we started having many more blocks per shard. May need optimization in the future.
						for(auto u = updatesToSplit.begin(); u != updatesToSplit.end(); ++u)
							splitMutations( data->shards, *u );

						TEST( true );
						TEST( shard->updates.size() );
						ASSERT( otherShard->updates.empty() );
					}
				}

				this_block = Standalone<RangeResultRef>();

				if (BUGGIFY) Void _ = wait( delay( 1 ) );

				break;
			} catch (Error& e) {
				TraceEvent("FKBlockFail", data->thisServerID).detail("FKID", interval.pairID).error(e,true).suppressFor(1.0);
				if (e.code() == error_code_transaction_too_old){
					TEST(true); // A storage server has forgotten the history data we are fetching
					Version lastFV = fetchVersion;
					fetchVersion = data->version.get();
					isTooOld = false;

					// Throw away deferred updates from before fetchVersion, since we don't need them to use blocks fetched at that version
					while (!shard->updates.empty() && shard->updates[0].version <= fetchVersion) shard->updates.pop_front();

					debug_getRangeRetries++;
					if (debug_nextRetryToLog==debug_getRangeRetries){
						debug_nextRetryToLog += std::min(debug_nextRetryToLog, 1024);
						TraceEvent(SevWarn, "FetchPast", data->thisServerID).detail("TotalAttempts", debug_getRangeRetries).detail("FKID", interval.pairID).detail("V", lastFV).detail("N", fetchVersion).detail("E", data->version.get());
					}
				} else if (e.code() == error_code_future_version) {
					TEST(true); // fetchKeys got future_version, so there must be a huge storage lag somewhere.  Keep trying.
				} else {
					throw;
				}
				Void _ = wait( delayJittered( FLOW_KNOBS->PREVENT_FAST_SPIN_DELAY ) );
			}
		}

		// We have completed the fetch and write of the data, now we wait for MVCC window to pass.
		//  As we have finished this work, we will allow more work to start...
		shard->fetchComplete.send(Void());

		TraceEvent(SevDebug, "FKBeforeFinalCommit", data->thisServerID).detail("FKID", interval.pairID).detail("SV", data->storageVersion()).detail("DV", data->durableVersion.get());
		// Directly commit()ing the IKVS would interfere with updateStorage, possibly resulting in an incomplete version being recovered.
		// Instead we wait for the updateStorage loop to commit something (and consequently also what we have written)

		Void _ = wait( data->durableVersion.whenAtLeast( data->storageVersion()+1 ) );
		holdingFKPL.release();

		TraceEvent(SevDebug, "FKAfterFinalCommit", data->thisServerID).detail("FKID", interval.pairID).detail("SV", data->storageVersion()).detail("DV", data->durableVersion.get());

		// Wait to run during update(), after a new batch of versions is received from the tlog but before eager reads take place.
		Promise<FetchInjectionInfo*> p;
		data->readyFetchKeys.push_back( p );

		FetchInjectionInfo* batch = wait( p.getFuture() );
		TraceEvent(SevDebug, "FKUpdateBatch", data->thisServerID).detail("FKID", interval.pairID);

		shard->phase = AddingShard::Waiting;

		// Choose a transferredVersion.  This choice and timing ensure that
		//   * The transferredVersion can be mutated in versionedData
		//   * The transferredVersion isn't yet committed to storage (so we can write the availability status change)
		//   * The transferredVersion is <= the version of any of the updates in batch, and if there is an equal version
		//     its mutations haven't been processed yet
		shard->transferredVersion = data->version.get() + 1;
		//shard->transferredVersion = batch->changes[0].version;  //< FIXME: This obeys the documented properties, and seems "safer" because it never introduces extra versions into the data structure, but violates some ASSERTs currently
		data->mutableData().createNewVersion( shard->transferredVersion );
		ASSERT( shard->transferredVersion > data->storageVersion() );
		ASSERT( shard->transferredVersion == data->data().getLatestVersion() );

		TraceEvent(SevDebug, "FetchKeysHaveData", data->thisServerID).detail("FKID", interval.pairID)
			.detail("Version", shard->transferredVersion).detail("StorageVersion", data->storageVersion());
		validate(data);

		// Put the updates that were collected during the FinalCommit phase into the batch at the transferredVersion.  Eager reads will be done
		// for them by update(), and the mutations will come back through AddingShard::addMutations and be applied to versionedMap and mutationLog as normal.
		// The lie about their version is acceptable because this shard will never be read at versions < transferredVersion
		for(auto i=shard->updates.begin(); i!=shard->updates.end(); ++i) {
			i->version = shard->transferredVersion;
			batch->arena.dependsOn(i->arena());
		}

		int startSize = batch->changes.size();
		TEST(startSize); //Adding fetch data to a batch which already has changes
		batch->changes.resize( batch->changes.size()+shard->updates.size() );

		//FIXME: pass the deque back rather than copy the data
		std::copy( shard->updates.begin(), shard->updates.end(), batch->changes.begin()+startSize );
		Version checkv = shard->transferredVersion;

		for(auto b = batch->changes.begin()+startSize; b != batch->changes.end(); ++b ) {
			ASSERT( b->version >= checkv );
			checkv = b->version;
			for(auto& m : b->mutations)
				debugMutation("fetchKeysFinalCommitInject", batch->changes[0].version, m);
		}

		shard->updates.clear();

		setAvailableStatus(data, keys, true); // keys will be available when getLatestVersion()==transferredVersion is durable

		// Wait for the transferredVersion (and therefore the shard data) to be committed and durable.
		Void _ = wait( data->durableVersion.whenAtLeast( shard->transferredVersion ) );

		ASSERT( data->shards[shard->keys.begin]->assigned() && data->shards[shard->keys.begin]->keys == shard->keys );  // We aren't changing whether the shard is assigned
		data->newestAvailableVersion.insert(shard->keys, latestVersion);
		shard->readWrite.send(Void());
		data->addShard( ShardInfo::newReadWrite(shard->keys, data) );   // invalidates shard!
		coalesceShards(data, keys);

		validate(data);

		TraceEvent(SevDebug, interval.end(), data->thisServerID);
	} catch (Error &e){
		TraceEvent(SevDebug, interval.end(), data->thisServerID).error(e, true).detail("Version", data->version.get());

		if (e.code() == error_code_actor_cancelled && !data->shuttingDown && shard->phase >= AddingShard::Fetching) {
			if (shard->phase < AddingShard::Waiting) {
				data->storage.clearRange( keys );
				data->byteSampleApplyClear( keys, invalidVersion );
			} else {
				ASSERT( data->data().getLatestVersion() > data->version.get() );
				removeDataRange( data, data->addVersionToMutationLog(data->data().getLatestVersion()), data->shards, keys );
				setAvailableStatus(data, keys, false);
				// Prevent another, overlapping fetchKeys from entering the Fetching phase until data->data().getLatestVersion() is durable
				data->newestDirtyVersion.insert( keys, data->data().getLatestVersion() );
			}
		}

		TraceEvent(SevError, "FetchKeysError", data->thisServerID)
			.error(e)
			.detail("Elapsed", now()-startt)
			.detail("KeyBegin", printable(keys.begin))
			.detail("KeyEnd",printable(keys.end));
		if (e.code() != error_code_actor_cancelled)
			data->otherError.sendError(e);  // Kill the storage server.  Are there any recoverable errors?
		throw; // goes nowhere
	}

	return Void();
};

AddingShard::AddingShard( StorageServer* server, KeyRangeRef const& keys )
	: server(server), keys(keys), transferredVersion(invalidVersion), phase(WaitPrevious)
{
	fetchClient = fetchKeys(server, this);
}

void AddingShard::addMutation( Version version, MutationRef const& mutation ){
	if (mutation.type == mutation.ClearRange) {
		ASSERT( keys.begin<=mutation.param1 && mutation.param2<=keys.end );
	}
	else if (isSingleKeyMutation((MutationRef::Type) mutation.type)) {
		ASSERT( keys.contains(mutation.param1) );
	}

	if (phase == WaitPrevious) {
		// Updates can be discarded
	} else if (phase == Fetching) {
		if (!updates.size() || version > updates.end()[-1].version) {
			VerUpdateRef v;
			v.version = version;
			v.isPrivateData = false;
			updates.push_back(v);
		} else {
			ASSERT( version == updates.end()[-1].version );
		}
		updates.back().mutations.push_back_deep( updates.back().arena(), mutation );
	} else if (phase == Waiting) {
		server->addMutation(version, mutation, keys, server->updateEagerReads);
	} else ASSERT(false);
}

void ShardInfo::addMutation(Version version, MutationRef const& mutation) {
	ASSERT( (void *)this);
	ASSERT( keys.contains( mutation.param1 ) );
	if (adding)
		adding->addMutation(version, mutation);
	else if (readWrite)
		readWrite->addMutation(version, mutation, this->keys, readWrite->updateEagerReads);
	else if (mutation.type != MutationRef::ClearRange) {
		TraceEvent(SevError, "DeliveredToNotAssigned").detail("Version", version).detail("Mutation", mutation.toString());
		ASSERT(false);  // Mutation delivered to notAssigned shard!
	}
}

enum ChangeServerKeysContext { CSK_UPDATE, CSK_RESTORE };
const char* changeServerKeysContextName[] = { "Update", "Restore" };

void changeServerKeys( StorageServer* data, const KeyRangeRef& keys, bool nowAssigned, Version version, ChangeServerKeysContext context ) {
	ASSERT( !keys.empty() );

	//TraceEvent("ChangeServerKeys", data->thisServerID)
	//	.detail("KeyBegin", printable(keys.begin))
	//	.detail("KeyEnd", printable(keys.end))
	//	.detail("NowAssigned", nowAssigned)
	//	.detail("Version", version)
	//	.detail("Context", changeServerKeysContextName[(int)context]);
	validate(data);

	debugKeyRange( nowAssigned ? "KeysAssigned" : "KeysUnassigned", version, keys );

	bool isDifferent = false;
	auto existingShards = data->shards.intersectingRanges(keys);
	for( auto it = existingShards.begin(); it != existingShards.end(); ++it ) {
		if( nowAssigned != it->value()->assigned() ) {
			isDifferent = true;
			/*TraceEvent("CSKRangeDifferent", data->thisServerID)
				.detail("KeyBegin", printable(it->range().begin))
				.detail("KeyEnd", printable(it->range().end));*/
			break;
		}
	}
	if( !isDifferent ) {
		//TraceEvent("CSKShortCircuit", data->thisServerID)
		//	.detail("KeyBegin", printable(keys.begin))
		//	.detail("KeyEnd", printable(keys.end));
		return;
	}

	// Save a backup of the ShardInfo references before we start messing with shards, in order to defer fetchKeys cancellation (and
	// its potential call to removeDataRange()) until shards is again valid
	vector< Reference<ShardInfo> > oldShards;
	auto os = data->shards.intersectingRanges(keys);
	for(auto r = os.begin(); r != os.end(); ++r)
		oldShards.push_back( r->value() );

	// As addShard (called below)'s documentation requires, reinitialize any overlapping range(s)
	auto ranges = data->shards.getAffectedRangesAfterInsertion( keys, Reference<ShardInfo>() );  // null reference indicates the range being changed
	for(int i=0; i<ranges.size(); i++) {
		if (!ranges[i].value) {
			ASSERT( (KeyRangeRef&)ranges[i] == keys ); // there shouldn't be any nulls except for the range being inserted
		} else if (ranges[i].value->notAssigned())
			data->addShard( ShardInfo::newNotAssigned(ranges[i]) );
		else if (ranges[i].value->isReadable())
			data->addShard( ShardInfo::newReadWrite(ranges[i], data) );
		else {
			ASSERT( ranges[i].value->adding );
			data->addShard( ShardInfo::newAdding( data, ranges[i] ) );
			TEST( true );	// ChangeServerKeys reFetchKeys
		}
	}

	// Shard state depends on nowAssigned and whether the data is available (actually assigned in memory or on the disk) up to the given
	// version.  The latter depends on data->newestAvailableVersion, so loop over the ranges of that.
	// SOMEDAY: Could this just use shards?  Then we could explicitly do the removeDataRange here when an adding/transferred shard is cancelled
	auto vr = data->newestAvailableVersion.intersectingRanges(keys);
	vector<std::pair<KeyRange,Version>> changeNewestAvailable;
	vector<KeyRange> removeRanges;
	for (auto r = vr.begin(); r != vr.end(); ++r) {
		KeyRangeRef range = keys & r->range();
		bool dataAvailable = r->value()==latestVersion || r->value() >= version;
		/*TraceEvent("CSKRange", data->thisServerID)
			.detail("KeyBegin", printable(range.begin))
			.detail("KeyEnd", printable(range.end))
			.detail("Available", dataAvailable)
			.detail("NowAssigned", nowAssigned)
			.detail("NewestAvailable", r->value())
			.detail("ShardState0", data->shards[range.begin]->debugDescribeState());*/
		if (!nowAssigned) {
			if (dataAvailable) {
				ASSERT( r->value() == latestVersion);  // Not that we care, but this used to be checked instead of dataAvailable
				ASSERT( data->mutableData().getLatestVersion() > version || context == CSK_RESTORE );
				changeNewestAvailable.push_back(make_pair(range, version));
				removeRanges.push_back( range );
			}
			data->addShard( ShardInfo::newNotAssigned(range) );
			data->watches.triggerRange( range.begin, range.end );
		} else if (!dataAvailable) {
			// SOMEDAY: Avoid restarting adding/transferred shards
			if (version==0){ // bypass fetchkeys; shard is known empty at version 0
				changeNewestAvailable.push_back(make_pair(range, latestVersion));
				data->addShard( ShardInfo::newReadWrite(range, data) );
				setAvailableStatus(data, range, true);
			} else {
				auto& shard = data->shards[range.begin];
				if( !shard->assigned() || shard->keys != range )
					data->addShard( ShardInfo::newAdding(data, range) );
			}
		} else {
			changeNewestAvailable.push_back(make_pair(range, latestVersion));
			data->addShard( ShardInfo::newReadWrite(range, data) );
		}
	}
	// Update newestAvailableVersion when a shard becomes (un)available (in a separate loop to avoid invalidating vr above)
	for(auto r = changeNewestAvailable.begin(); r != changeNewestAvailable.end(); ++r)
		data->newestAvailableVersion.insert( r->first, r->second );

	if (!nowAssigned)
		data->metrics.notifyNotReadable( keys );

	coalesceShards( data, KeyRangeRef(ranges[0].begin, ranges[ranges.size()-1].end) );

	// Now it is OK to do removeDataRanges, directly and through fetchKeys cancellation (and we have to do so before validate())
	oldShards.clear();
	ranges.clear();
	for(auto r=removeRanges.begin(); r!=removeRanges.end(); ++r) {
		removeDataRange( data, data->addVersionToMutationLog(data->data().getLatestVersion()), data->shards, *r );
		setAvailableStatus(data, *r, false);
	}
	validate(data);
}

void rollback( StorageServer* data, Version rollbackVersion, Version nextVersion ) {
	TEST(true); // call to shard rollback
	debugKeyRange("Rollback", rollbackVersion, allKeys);

	// We used to do a complicated dance to roll back in MVCC history.  It's much simpler, and more testable,
	// to simply restart the storage server actor and restore from the persistent disk state, and then roll
	// forward from the TLog's history.  It's not quite as efficient, but we rarely have to do this in practice.

	// FIXME: This code is relying for liveness on an undocumented property of the log system implementation: that after a rollback the rolled back versions will
	// eventually be missing from the peeked log.  A more sophisticated approach would be to make the rollback range durable and, after reboot, skip over
	// those versions if they appear in peek results.

	throw please_reboot();
}

void StorageServer::addMutation(Version version, MutationRef const& mutation, KeyRangeRef const& shard, UpdateEagerReadInfo* eagerReads ) {
	MutationRef expanded = mutation;
	auto& mLog = addVersionToMutationLog(version);

	if ( !expandMutation( expanded, data(), eagerReads, shard.end, mLog.arena()) ) {
		return;
	}
	expanded = addMutationToMutationLog(mLog, expanded);
	if (debugMutation("expandedMutation", version, expanded)) {
		const char* type =
			mutation.type == MutationRef::SetValue ? "SetValue" :
			mutation.type == MutationRef::ClearRange ? "ClearRange" :
			mutation.type == MutationRef::DebugKeyRange ? "DebugKeyRange" :
			mutation.type == MutationRef::DebugKey ? "DebugKey" :
			"UnknownMutation";
		printf("DEBUGMUTATION:\t%.6f\t%s\t%s\t%lld\t%s\t%s\t%s\n", now(), g_network->getLocalAddress().toString().c_str(), "originalMutation", version, type, printable(mutation.param1).c_str(), printable(mutation.param2).c_str());
		printf("  shard: %s - %s\n", printable(shard.begin).c_str(), printable(shard.end).c_str());
		if (mutation.type == MutationRef::ClearRange && mutation.param2 != shard.end)
			printf("  eager: %s\n", printable( eagerReads->getKeyEnd( mutation.param2 ) ).c_str() );
	}
	applyMutation( this, expanded, mLog.arena(), mutableData() );
}

struct OrderByVersion {
	bool operator()( const VersionUpdateRef& a, const VersionUpdateRef& b ) {
		if (a.version != b.version) return a.version < b.version;
		if (a.isPrivateData != b.isPrivateData) return a.isPrivateData;
		return false;
	}
};

bool containsRollback( VersionUpdateRef const& changes, Version& rollbackVersion ) {
	for(auto it = changes.mutations.begin(); it; ++it)
		if (it->type == it->SetValue && it->param1 == lastEpochEndKey) {
			BinaryReader br(it->param2, Unversioned());
			br >> rollbackVersion;
			return true;
		}
	return false;
}

class StorageUpdater {
public:
	StorageUpdater(Version fromVersion, Version newOldestVersion, Version restoredVersion) : fromVersion(fromVersion), newOldestVersion(newOldestVersion), currentVersion(fromVersion), restoredVersion(restoredVersion), processedStartKey(false) {}

	void applyMutation(StorageServer* data, MutationRef const& m, Version ver) {
		//TraceEvent("SSNewVersion", data->thisServerID).detail("VerWas", data->mutableData().latestVersion).detail("ChVer", ver);

		if(currentVersion != ver) {
			fromVersion = currentVersion;
			currentVersion = ver;
			data->mutableData().createNewVersion(ver);
		}

		if (m.param1.startsWith( systemKeys.end )) {
			//TraceEvent("PrivateData", data->thisServerID).detail("Mutation", m.toString()).detail("Version", ver);
			applyPrivateData( data, m );
		} else {
			// FIXME: enable when debugMutation is active
			//for(auto m = changes[c].mutations.begin(); m; ++m) {
			//	debugMutation("SSUpdateMutation", changes[c].version, *m);
			//}

			splitMutation( data->shards, m, ver );
		}

		if (data->otherError.getFuture().isReady()) data->otherError.getFuture().get();
	}

	Version newOldestVersion;
	Version currentVersion;
private:
	Version fromVersion;
	Version restoredVersion;

	KeyRef startKey;
	bool nowAssigned;
	bool processedStartKey;

	void applyPrivateData( StorageServer* data, MutationRef const& m ) {
		TraceEvent(SevDebug, "SSPrivateMutation", data->thisServerID).detail("Mutation", m.toString());

		if (processedStartKey) {
			// Because of the implementation of the krm* functions, we expect changes in pairs, [begin,end)
			// We can also ignore clearRanges, because they are always accompanied by such a pair of sets with the same keys
			ASSERT (m.type == MutationRef::SetValue && m.param1.startsWith(data->sk));
			KeyRangeRef keys( startKey.removePrefix( data->sk ), m.param1.removePrefix( data->sk ));

			// add changes in shard assignment to the mutation log
			setAssignedStatus( data, keys, nowAssigned );

			// The changes for version have already been received (and are being processed now).  We need
			// to fetch the data for change.version-1 (changes from versions < change.version)
			changeServerKeys( data, keys, nowAssigned, currentVersion-1, CSK_UPDATE );
			processedStartKey = false;
		} else if (m.type == MutationRef::SetValue && m.param1.startsWith( data->sk )) {
			// Because of the implementation of the krm* functions, we expect changes in pairs, [begin,end)
			// We can also ignore clearRanges, because they are always accompanied by such a pair of sets with the same keys
			startKey = m.param1;
			nowAssigned = m.param2 != serverKeysFalse;
			processedStartKey = true;
		} else if (m.type == MutationRef::SetValue && m.param1 == lastEpochEndPrivateKey) {
			// lastEpochEnd transactions are guaranteed by the master to be alone in their own batch (version)
			// That means we don't have to worry about the impact on changeServerKeys
			//ASSERT( /*isFirstVersionUpdateFromTLog && */!std::next(it) );

			Version rollbackVersion;
			BinaryReader br(m.param2, Unversioned());
			br >> rollbackVersion;

			if ( rollbackVersion < fromVersion && rollbackVersion > restoredVersion) {
				TEST( true );  // ShardApplyPrivateData shard rollback
				TraceEvent(SevWarn, "Rollback", data->thisServerID)
					.detail("FromVersion", fromVersion)
					.detail("ToVersion", rollbackVersion)
					.detail("AtVersion", currentVersion)
					.detail("StorageVersion", data->storageVersion());
				ASSERT( rollbackVersion >= data->storageVersion() );
			}
			// Don't let oldestVersion (and thus storageVersion) go into the rolled back range of versions
			// Since we currently don't read from uncommitted log systems, seeing the lastEpochEnd implies that currentVersion is fully committed, so we can safely make it durable
			newOldestVersion = currentVersion;
			if ( rollbackVersion < fromVersion )
				rollback( data, rollbackVersion, currentVersion );
		} else if ((m.type == MutationRef::SetValue || m.type == MutationRef::ClearRange) && m.param1.substr(1).startsWith(serverTagPrefix)) {
			bool matchesThisServer = decodeServerTagKey(m.param1.substr(1)) == data->thisServerID;
			if( (m.type == MutationRef::SetValue && !matchesThisServer) || (m.type == MutationRef::ClearRange && matchesThisServer) )
				throw worker_removed();
		} else {
			ASSERT(false);  // Unknown private mutation
		}
	}
};

ACTOR Future<Void> update( StorageServer* data, bool* pReceivedUpdate )
{
	state double start;
	try {
		// If we are disk bound and durableVersion is very old, we need to block updates or we could run out of memory
		// This is often referred to as the storage server e-brake (emergency brake)
		state double waitStartT = 0;
		while ( data->queueSize() >= SERVER_KNOBS->STORAGE_HARD_LIMIT_BYTES && data->durableVersion.get() < data->desiredOldestVersion.get() )
		{
			if (now() - waitStartT >= .1) {
				TraceEvent(SevWarn, "StorageServerUpdateLag", data->thisServerID)
					.detail("Version", data->version.get())
					.detail("DurableVersion", data->durableVersion.get()).suppressFor(1.0);
				waitStartT = now();
			}

			data->behind = true;
			Void _ = wait( delayJittered(.005, TaskTLogPeekReply) );
		}

		while( data->byteSampleClearsTooLarge.get() ) {
			Void _ = wait( data->byteSampleClearsTooLarge.onChange() );
		}

		state Reference<ILogSystem::IPeekCursor> cursor = data->logCursor;
		//TraceEvent("SSUpdatePeeking", data->thisServerID).detail("MyVer", data->version.get()).detail("Epoch", data->updateEpoch).detail("Seq", data->updateSequence);
		
		loop {
			Void _ = wait( cursor->getMore() );
			if(!cursor->isExhausted()) {
				break;
			}
		}
		if(cursor->popped() > 0)
			throw worker_removed();

		++data->counters.updateBatches;
		data->lastTLogVersion = cursor->getMaxKnownVersion();

		ASSERT(*pReceivedUpdate == false);
		*pReceivedUpdate = true;

		start = now();
		Void _ = wait( data->durableVersionLock.take(TaskTLogPeekReply,1) );
		state FlowLock::Releaser holdingDVL( data->durableVersionLock );
		if(now() - start > 0.1)
			TraceEvent("SSSlowTakeLock1", data->thisServerID).detailf("From", "%016llx", debug_lastLoadBalanceResultEndpointToken).detail("Duration", now() - start).detail("Version", data->version.get());

		start = now();
		state UpdateEagerReadInfo eager;
		state FetchInjectionInfo fii;
		state Reference<ILogSystem::IPeekCursor> cloneCursor2;

		loop{
			state uint64_t changeCounter = data->shardChangeCounter;
			bool epochEnd = false;
			bool hasPrivateData = false;
			bool firstMutation = true;
			bool dbgLastMessageWasProtocol = false;

			Reference<ILogSystem::IPeekCursor> cloneCursor1 = cursor->cloneNoMore();
			cloneCursor2 = cursor->cloneNoMore();

			cloneCursor1->setProtocolVersion(data->logProtocol);

			for (; cloneCursor1->hasMessage(); cloneCursor1->nextMessage()) {
				ArenaReader& cloneReader = *cloneCursor1->reader();

				if (LogProtocolMessage::isNextIn(cloneReader)) {
					LogProtocolMessage lpm;
					cloneReader >> lpm;
					dbgLastMessageWasProtocol = true;
					cloneCursor1->setProtocolVersion(cloneReader.protocolVersion());
				}
				else {
					MutationRef msg;
					cloneReader >> msg;

					if (firstMutation && msg.param1.startsWith(systemKeys.end))
						hasPrivateData = true;
					firstMutation = false;

					if (msg.param1 == lastEpochEndPrivateKey) {
						epochEnd = true;
						ASSERT(dbgLastMessageWasProtocol);
					}

					eager.addMutation(msg);
					dbgLastMessageWasProtocol = false;
				}
			}

			// Any fetchKeys which are ready to transition their shards to the adding,transferred state do so now.
			// If there is an epoch end we skip this step, to increase testability and to prevent inserting a version in the middle of a rolled back version range.
			while(!hasPrivateData && !epochEnd && !data->readyFetchKeys.empty()) {
				auto fk = data->readyFetchKeys.back();
				data->readyFetchKeys.pop_back();
				fk.send( &fii );
			}

			for(auto& c : fii.changes)
				eager.addMutations(c.mutations);

			Void _ = wait( doEagerReads( data, &eager ) );
			if (data->shardChangeCounter == changeCounter) break;
			TEST(true); // A fetchKeys completed while we were doing this, so eager might be outdated.  Read it again.
			// SOMEDAY: Theoretically we could check the change counters of individual shards and retry the reads only selectively
			eager = UpdateEagerReadInfo();
		}

		if(now() - start > 0.1)
			TraceEvent("SSSlowTakeLock2", data->thisServerID).detailf("From", "%016llx", debug_lastLoadBalanceResultEndpointToken).detail("Duration", now() - start).detail("Version", data->version.get());

		data->updateEagerReads = &eager;
		data->debug_inApplyUpdate = true;

		StorageUpdater updater(data->lastVersionWithData, std::max(data->desiredOldestVersion.get(), data->oldestVersion.get()), data->restoredVersion);

		if (EXPENSIVE_VALIDATION) data->data().atLatest().validate();
		validate(data);

		state bool injectedChanges = false;
		for(auto& c : fii.changes) {
			for(auto& m : c.mutations) {
				updater.applyMutation(data, m, c.version);
				injectedChanges = true;
			}
		}

		Version ver = invalidVersion;
		cloneCursor2->setProtocolVersion(data->logProtocol);
		//TraceEvent("SSUpdatePeeked", data->thisServerID).detail("FromEpoch", data->updateEpoch).detail("FromSeq", data->updateSequence).detail("ToEpoch", results.end_epoch).detail("ToSeq", results.end_seq).detail("MsgSize", results.messages.size());
		for (;cloneCursor2->hasMessage(); cloneCursor2->nextMessage()) {
			auto &rd = *cloneCursor2->reader();

			if (cloneCursor2->version().version > ver) ASSERT(cloneCursor2->version().version > data->version.get());

			if (cloneCursor2->version().version > ver && cloneCursor2->version().version > data->version.get()) {
				++data->counters.updateVersions;
				ver = cloneCursor2->version().version;
			}

			if (LogProtocolMessage::isNextIn(rd)) {
				LogProtocolMessage lpm;
				rd >> lpm;

				data->logProtocol = rd.protocolVersion();
				data->storage.changeLogProtocol(ver, data->logProtocol);
				cloneCursor2->setProtocolVersion(rd.protocolVersion());
			}
			else {
				MutationRef msg;
				rd >> msg;

				if (ver != invalidVersion) {  // This change belongs to a version < minVersion
					if (debugMutation("SSPeek", ver, msg) || ver == 1)
						TraceEvent("SSPeekMutation", data->thisServerID).detail("Mutation", msg.toString()).detail("Version", cloneCursor2->version().toString());

					updater.applyMutation(data, msg, ver);

					data->counters.mutationBytes += msg.totalSize();
				}
				else
					TraceEvent(SevError, "DiscardingPeekedData", data->thisServerID).detail("Mutation", msg.toString()).detail("Version", cloneCursor2->version().toString());
			}
		}

		if(ver != invalidVersion) {
			data->lastVersionWithData = ver;
		} else {
			ver = cloneCursor2->version().version - 1;
		}
		if(injectedChanges) data->lastVersionWithData = ver;

		data->updateEagerReads = NULL;
		data->debug_inApplyUpdate = false;

		if(ver == invalidVersion && !fii.changes.empty() ) {
			ver = updater.currentVersion;
		}

		if(ver != invalidVersion) {
			debugKeyRange("SSUpdate", ver, allKeys);

			data->mutableData().createNewVersion(ver);
			if (data->otherError.getFuture().isReady()) data->otherError.getFuture().get();

			data->noRecentUpdates.set(false);
			data->lastUpdate = now();
			data->version.set( ver );		// Triggers replies to waiting gets for new version(s)
			if (data->otherError.getFuture().isReady()) data->otherError.getFuture().get();

			//TraceEvent("StorageServerUpdated", data->thisServerID).detail("Ver", ver).detail("DataVersion", data->version.get())
			//	.detail("LastTLogVersion", data->lastTLogVersion).detail("NewOldest", updater.newOldestVersion).detail("DesiredOldest",data->desiredOldestVersion.get())
			//	.detail("MaxReadTransactionLifeVersions", SERVER_KNOBS->MAX_READ_TRANSACTION_LIFE_VERSIONS);

			// Trigger updateStorage if necessary
			ASSERT(updater.newOldestVersion <= data->version.get());
			Version proposedOldestVersion = std::max(data->version.get(), data->lastTLogVersion) - SERVER_KNOBS->MAX_READ_TRANSACTION_LIFE_VERSIONS;
			proposedOldestVersion = std::min(proposedOldestVersion, data->version.get()-1);
			proposedOldestVersion = std::max(proposedOldestVersion, updater.newOldestVersion);
			proposedOldestVersion = std::max(proposedOldestVersion, data->desiredOldestVersion.get());
			data->desiredOldestVersion.set(proposedOldestVersion);
		}

		validate(data);

		data->logCursor->advanceTo( cloneCursor2->version() );
		if(cursor->version().version >= data->lastTLogVersion) {
			if(data->behind) {
				TraceEvent("StorageServerNoLongerBehind", data->thisServerID).detail("CursorVersion", cursor->version().version).detail("TLogVersion", data->lastTLogVersion);
			}
			data->behind = false;
		}

		return Void();  // update will get called again ASAP
	} catch (Error& e) {
		if (e.code() != error_code_worker_removed && e.code() != error_code_please_reboot)
			TraceEvent(SevError, "SSUpdateError", data->thisServerID).error(e).backtrace();
		throw;
	}
}

ACTOR Future<Void> updateStorage(StorageServer* data) {
	loop {
		ASSERT( data->durableVersion.get() == data->storageVersion() );
		Void _ = wait( data->desiredOldestVersion.whenAtLeast( data->storageVersion()+1 ) );
		Void _ = wait( delay(0, TaskUpdateStorage) );

		state Version startOldestVersion = data->storageVersion();
		state Version newOldestVersion = data->storageVersion();
		state Version desiredVersion = data->desiredOldestVersion.get();
		state int64_t bytesLeft = SERVER_KNOBS->STORAGE_COMMIT_BYTES;
		loop {
			state bool done = data->storage.makeVersionMutationsDurable(newOldestVersion, desiredVersion, bytesLeft);
			// We want to forget things from these data structures atomically with changing oldestVersion (and "before", since oldestVersion.set() may trigger waiting actors)
			// forgetVersionsBeforeAsync visibly forgets immediately (without waiting) but asynchronously frees memory.
			Future<Void> finishedForgetting = data->mutableData().forgetVersionsBeforeAsync( newOldestVersion, TaskUpdateStorage );
			data->oldestVersion.set( newOldestVersion );
			Void _ = wait( finishedForgetting );
			Void _ = wait( yield(TaskUpdateStorage) );
			if (done) break;
		}

		if (startOldestVersion != newOldestVersion)
			data->storage.makeVersionDurable( newOldestVersion );

		debug_advanceMaxCommittedVersion( data->thisServerID, newOldestVersion );
		state Future<Void> durable = data->storage.commit();
		state Future<Void> durableDelay = Void();

		if (bytesLeft > 0)
			durableDelay = delay(SERVER_KNOBS->STORAGE_COMMIT_INTERVAL);

		Void _ = wait( durable );

		debug_advanceMinCommittedVersion( data->thisServerID, newOldestVersion );

		// Taking and releasing the durableVersionLock ensures that no eager reads both begin before the commit was effective and
		// are applied after we change the durable version.
		Void _ = wait( data->durableVersionLock.take() );
		data->durableVersionLock.release();

		Void _ = wait( delay(0, TaskUpdateStorage) );

		data->popVersion( data->durableVersion.get() + 1 );

		while (!changeDurableVersion( data, newOldestVersion )) {
			Void _ = wait( yield(TaskUpdateStorage) );
		}

		TraceEvent("StorageServerDurable", data->thisServerID).detail("Version", newOldestVersion);

		Void _ = wait( durableDelay );
	}
}

#pragma endregion

////////////////////////////////// StorageServerDisk ///////////////////////////////////////
#pragma region StorageServerDisk

#define PERSIST_PREFIX "\xff\xff"

// Immutable
static const KeyValueRef persistFormat( LiteralStringRef( PERSIST_PREFIX "Format" ), LiteralStringRef("FoundationDB/StorageServer/1/4") );
static const KeyRangeRef persistFormatReadableRange( LiteralStringRef("FoundationDB/StorageServer/1/2"), LiteralStringRef("FoundationDB/StorageServer/1/5") );
static const KeyRef persistID = LiteralStringRef( PERSIST_PREFIX "ID" );

// (Potentially) change with the durable version or when fetchKeys completes
static const KeyRef persistVersion = LiteralStringRef( PERSIST_PREFIX "Version" );
static const KeyRangeRef persistShardAssignedKeys = KeyRangeRef( LiteralStringRef( PERSIST_PREFIX "ShardAssigned/" ), LiteralStringRef( PERSIST_PREFIX "ShardAssigned0" ) );
static const KeyRangeRef persistShardAvailableKeys = KeyRangeRef( LiteralStringRef( PERSIST_PREFIX "ShardAvailable/" ), LiteralStringRef( PERSIST_PREFIX "ShardAvailable0" ) );
static const KeyRangeRef persistByteSampleKeys = KeyRangeRef( LiteralStringRef( PERSIST_PREFIX "BS/" ), LiteralStringRef( PERSIST_PREFIX "BS0" ) );
static const KeyRangeRef persistByteSampleSampleKeys = KeyRangeRef( LiteralStringRef( PERSIST_PREFIX "BS/" PERSIST_PREFIX "BS/" ), LiteralStringRef( PERSIST_PREFIX "BS/" PERSIST_PREFIX "BS0" ) );
static const KeyRef persistLogProtocol = LiteralStringRef(PERSIST_PREFIX "LogProtocol");
// data keys are unmangled (but never start with PERSIST_PREFIX because they are always in allKeys)

void StorageServerDisk::makeNewStorageServerDurable() {
	storage->set( persistFormat );
	storage->set( KeyValueRef(persistID, BinaryWriter::toValue(data->thisServerID, Unversioned())) );
	storage->set( KeyValueRef(persistVersion, BinaryWriter::toValue(data->version.get(), Unversioned())) );
	storage->set( KeyValueRef(persistShardAssignedKeys.begin.toString(), LiteralStringRef("0")) );
	storage->set( KeyValueRef(persistShardAvailableKeys.begin.toString(), LiteralStringRef("0")) );
}

void setAvailableStatus( StorageServer* self, KeyRangeRef keys, bool available ) {
	//ASSERT( self->debug_inApplyUpdate );
	ASSERT( !keys.empty() );

	auto& mLV = self->addVersionToMutationLog( self->data().getLatestVersion() );

	KeyRange availableKeys = KeyRangeRef( persistShardAvailableKeys.begin.toString() + keys.begin.toString(), persistShardAvailableKeys.begin.toString() + keys.end.toString() );
	//TraceEvent("SetAvailableStatus", self->thisServerID).detail("Version", mLV.version).detail("RangeBegin", printable(availableKeys.begin)).detail("RangeEnd", printable(availableKeys.end));

	self->addMutationToMutationLog( mLV, MutationRef( MutationRef::ClearRange, availableKeys.begin, availableKeys.end ) );
	self->addMutationToMutationLog( mLV, MutationRef( MutationRef::SetValue, availableKeys.begin, available ? LiteralStringRef("1") : LiteralStringRef("0") ) );
	if (keys.end != allKeys.end) {
		bool endAvailable = self->shards.rangeContaining( keys.end )->value()->isInVersionedData();
		self->addMutationToMutationLog( mLV, MutationRef( MutationRef::SetValue, availableKeys.end, endAvailable ? LiteralStringRef("1") : LiteralStringRef("0") ) );
	}

}

void setAssignedStatus( StorageServer* self, KeyRangeRef keys, bool nowAssigned ) {
	ASSERT( !keys.empty() );
	auto& mLV = self->addVersionToMutationLog( self->data().getLatestVersion() );
	KeyRange assignedKeys = KeyRangeRef(
		persistShardAssignedKeys.begin.toString() + keys.begin.toString(),
		persistShardAssignedKeys.begin.toString() + keys.end.toString() );
	//TraceEvent("SetAssignedStatus", self->thisServerID).detail("Version", mLV.version).detail("RangeBegin", printable(assignedKeys.begin)).detail("RangeEnd", printable(assignedKeys.end));
	self->addMutationToMutationLog( mLV, MutationRef( MutationRef::ClearRange, assignedKeys.begin, assignedKeys.end ) );
	self->addMutationToMutationLog( mLV, MutationRef( MutationRef::SetValue, assignedKeys.begin,
			nowAssigned ? LiteralStringRef("1") : LiteralStringRef("0") ) );
	if (keys.end != allKeys.end) {
		bool endAssigned = self->shards.rangeContaining( keys.end )->value()->assigned();
		self->addMutationToMutationLog( mLV, MutationRef( MutationRef::SetValue, assignedKeys.end, endAssigned ? LiteralStringRef("1") : LiteralStringRef("0") ) );
	}
}

void StorageServerDisk::clearRange( KeyRangeRef keys ) {
	storage->clear(keys);
}

void StorageServerDisk::writeKeyValue( KeyValueRef kv ) {
	storage->set( kv );
}

void StorageServerDisk::writeMutation( MutationRef mutation ) {
	// FIXME: debugMutation(debugContext, debugVersion, *m);
	if (mutation.type == MutationRef::SetValue) {
		storage->set( KeyValueRef(mutation.param1, mutation.param2) );
	} else if (mutation.type == MutationRef::ClearRange) {
		storage->clear( KeyRangeRef(mutation.param1, mutation.param2) );
	} else
		ASSERT(false);
}

void StorageServerDisk::writeMutations( MutationListRef mutations, Version debugVersion, const char* debugContext ) {
	for(auto m = mutations.begin(); m; ++m) {
		debugMutation(debugContext, debugVersion, *m);
		if (m->type == MutationRef::SetValue) {
			storage->set( KeyValueRef(m->param1, m->param2) );
		} else if (m->type == MutationRef::ClearRange) {
			storage->clear( KeyRangeRef(m->param1, m->param2) );
		}
	}
}

bool StorageServerDisk::makeVersionMutationsDurable( Version& prevStorageVersion, Version newStorageVersion, int64_t& bytesLeft ) {
	if (bytesLeft <= 0) return true;

	// Apply mutations from the mutationLog
	auto u = data->getMutationLog().upper_bound(prevStorageVersion);
	if (u != data->getMutationLog().end() && u->first <= newStorageVersion) {
		VersionUpdateRef const& v = u->second;
		ASSERT( v.version > prevStorageVersion && v.version <= newStorageVersion );
		debugKeyRange("makeVersionMutationsDurable", v.version, allKeys);
		writeMutations(v.mutations, v.version, "makeVersionDurable");
		for(auto m=v.mutations.begin(); m; ++m)
			bytesLeft -= mvccStorageBytes(*m);
		prevStorageVersion = v.version;
		return false;
	} else {
		prevStorageVersion = newStorageVersion;
		return true;
	}
}

// Update data->storage to persist the changes from (data->storageVersion(),version]
void StorageServerDisk::makeVersionDurable( Version version ) {
	storage->set( KeyValueRef(persistVersion, BinaryWriter::toValue(version, Unversioned())) );

	//TraceEvent("MakeDurable", data->thisServerID).detail("FromVersion", prevStorageVersion).detail("ToVersion", version);
}

void StorageServerDisk::changeLogProtocol(Version version, uint64_t protocol) {
	data->addMutationToMutationLogOrStorage(version, MutationRef(MutationRef::SetValue, persistLogProtocol, BinaryWriter::toValue(protocol, Unversioned())));
}

ACTOR Future<Void> applyByteSampleResult( StorageServer* data, KeyRange range, Future<Standalone<VectorRef<KeyValueRef>>> result) {
	Standalone<VectorRef<KeyValueRef>> bs = wait( result );
	for( int j = 0; j < bs.size(); j++ ) {
		KeyRef key = bs[j].key.removePrefix(persistByteSampleKeys.begin);
		if(!data->byteSampleClears.rangeContaining(key).value()) {
			data->metrics.byteSample.sample.insert( key, BinaryReader::fromStringRef<int32_t>(bs[j].value, Unversioned()), false );
		}
	}
	data->byteSampleClears.insert(range, true);
	data->byteSampleClearsTooLarge.set(data->byteSampleClears.size() > SERVER_KNOBS->MAX_BYTE_SAMPLE_CLEAR_MAP_SIZE);

	return Void();
}

ACTOR Future<Void> restoreByteSample(StorageServer* data, IKeyValueStore* storage, Standalone<VectorRef<KeyValueRef>> bsSample) {
	Void _ = wait( delay( BUGGIFY ? g_random->random01() * 2.0 : 0.0001 ) );

	TraceEvent("RecoveredByteSampleSample", data->thisServerID).detail("Keys", bsSample.size()).detail("ReadBytes", bsSample.expectedSize());

	size_t bytes_per_fetch = 0;
	// Since the expected size also includes (as of now) the space overhead of the container, we calculate our own number here
	for( int i = 0; i < bsSample.size(); i++ )
		bytes_per_fetch += BinaryReader::fromStringRef<int32_t>(bsSample[i].value, Unversioned());
	bytes_per_fetch /= 32;

	state std::vector<Future<Void>> sampleRanges;
	int accumulatedSize = 0;
	std::string prefix = PERSIST_PREFIX "BS/";
	Key lastStart = LiteralStringRef( PERSIST_PREFIX "BS/" ); // make sure the first range starts at the absolute beginning of the byte sample
	for( auto it = bsSample.begin(); it != bsSample.end(); ++it ) {
		if( accumulatedSize >= bytes_per_fetch ) {
			accumulatedSize = 0;
			Key realKey = it->key.removePrefix( prefix );
			KeyRange sampleRange = KeyRangeRef( lastStart, realKey );
			sampleRanges.push_back( applyByteSampleResult(data, sampleRange.removePrefix(persistByteSampleKeys.begin), storage->readRange( sampleRange )) );
			lastStart = realKey;
		}
		accumulatedSize += BinaryReader::fromStringRef<int32_t>(it->value, Unversioned());
	}
	// make sure that the last range goes all the way to the end of the byte sample
	KeyRange sampleRange = KeyRangeRef( lastStart, LiteralStringRef( PERSIST_PREFIX "BS0" ));
	sampleRanges.push_back( applyByteSampleResult(data, KeyRangeRef(lastStart.removePrefix(persistByteSampleKeys.begin), LiteralStringRef("\xff\xff\xff")), storage->readRange( sampleRange )) );

	Void _ = wait( waitForAll( sampleRanges ) );
	TraceEvent("RecoveredByteSampleChunkedRead", data->thisServerID).detail("Ranges",sampleRanges.size());

	if( BUGGIFY )
		Void _ = wait( delay( g_random->random01() * 10.0 ) );

	return Void();
}

ACTOR Future<bool> restoreDurableState( StorageServer* data, IKeyValueStore* storage ) {
	state Future<Optional<Value>> fFormat = storage->readValue(persistFormat.key);
	state Future<Optional<Value>> fID = storage->readValue(persistID);
	state Future<Optional<Value>> fVersion = storage->readValue(persistVersion);
	state Future<Optional<Value>> fLogProtocol = storage->readValue(persistLogProtocol);
	state Future<Standalone<VectorRef<KeyValueRef>>> fShardAssigned = storage->readRange(persistShardAssignedKeys);
	state Future<Standalone<VectorRef<KeyValueRef>>> fShardAvailable = storage->readRange(persistShardAvailableKeys);
	state Future<Standalone<VectorRef<KeyValueRef>>> fByteSampleSample = storage->readRange(persistByteSampleSampleKeys);

	TraceEvent("ReadingDurableState", data->thisServerID);
	Void _ = wait( waitForAll( (vector<Future<Optional<Value>>>(), fFormat, fID, fVersion, fLogProtocol) ) );
	Void _ = wait( waitForAll( (vector<Future<Standalone<VectorRef<KeyValueRef>>>>(), fShardAssigned, fShardAvailable, fByteSampleSample) ) );
	TraceEvent("RestoringDurableState", data->thisServerID);

	if (!fFormat.get().present()) {
		// The DB was never initialized
		TraceEvent("DBNeverInitialized", data->thisServerID);
		storage->dispose();
		data->thisServerID = UID();
		data->sk = Key();
		return false;
	}
	if (!persistFormatReadableRange.contains( fFormat.get().get() )) {
		TraceEvent(SevError, "UnsupportedDBFormat").detail("Format", fFormat.get().get().toString()).detail("Expected", persistFormat.value.toString());
		throw worker_recovery_failed();
	}
	data->thisServerID = BinaryReader::fromStringRef<UID>(fID.get().get(), Unversioned());
	data->sk = serverKeysPrefixFor( data->thisServerID ).withPrefix(systemKeys.begin);  // FFFF/serverKeys/[this server]/

	if (fLogProtocol.get().present())
		data->logProtocol = BinaryReader::fromStringRef<uint64_t>(fLogProtocol.get().get(), Unversioned());

	state Version version = BinaryReader::fromStringRef<Version>( fVersion.get().get(), Unversioned() );
	debug_checkRestoredVersion( data->thisServerID, version, "StorageServer" );
	data->setInitialVersion( version );

	state Standalone<VectorRef<KeyValueRef>> available = fShardAvailable.get();
	state int availableLoc;
	for(availableLoc=0; availableLoc<available.size(); availableLoc++) {
		KeyRangeRef keys(
			available[availableLoc].key.removePrefix(persistShardAvailableKeys.begin),
			availableLoc+1==available.size() ? allKeys.end : available[availableLoc+1].key.removePrefix(persistShardAvailableKeys.begin));
		ASSERT( !keys.empty() );
		bool nowAvailable = available[availableLoc].value!=LiteralStringRef("0");
		/*if(nowAvailable)
			TraceEvent("AvailableShard", data->thisServerID).detail("RangeBegin", printable(keys.begin)).detail("RangeEnd", printable(keys.end));*/
		data->newestAvailableVersion.insert( keys, nowAvailable ? latestVersion : invalidVersion );
		Void _ = wait(yield());
	}

	state Standalone<VectorRef<KeyValueRef>> assigned = fShardAssigned.get();
	state int assignedLoc;
	for(assignedLoc=0; assignedLoc<assigned.size(); assignedLoc++) {
		KeyRangeRef keys(
			assigned[assignedLoc].key.removePrefix(persistShardAssignedKeys.begin),
			assignedLoc+1==assigned.size() ? allKeys.end : assigned[assignedLoc+1].key.removePrefix(persistShardAssignedKeys.begin));
		ASSERT( !keys.empty() );
		bool nowAssigned = assigned[assignedLoc].value!=LiteralStringRef("0");
		/*if(nowAssigned)
			TraceEvent("AssignedShard", data->thisServerID).detail("RangeBegin", printable(keys.begin)).detail("RangeEnd", printable(keys.end));*/
		changeServerKeys(data, keys, nowAssigned, version, CSK_RESTORE);

		if (!nowAssigned) ASSERT( data->newestAvailableVersion.allEqual(keys, invalidVersion) );
		Void _ = wait(yield());
	}

	Void _ = wait( applyByteSampleResult(data, persistByteSampleSampleKeys.removePrefix(persistByteSampleKeys.begin), fByteSampleSample) );
	data->byteSampleRecovery = restoreByteSample(data, storage, fByteSampleSample.get());

	Void _ = wait( delay( 0.0001 ) );

	{
		// Erase data which isn't available (it is from some fetch at a later version)
		// SOMEDAY: Keep track of keys that might be fetching, make sure we don't have any data elsewhere?
		for(auto it = data->newestAvailableVersion.ranges().begin(); it != data->newestAvailableVersion.ranges().end(); ++it) {
			if (it->value() == invalidVersion) {
				KeyRangeRef clearRange(it->begin(), it->end());
				debugKeyRange("clearInvalidVersion", invalidVersion, clearRange);
				storage->clear( clearRange );
				data->byteSampleApplyClear( clearRange, invalidVersion );
			}
		}
	}

	validate(data, true);

	return true;
}

Future<bool> StorageServerDisk::restoreDurableState() {
	return ::restoreDurableState(data, storage);
}

//Determines whether a key-value pair should be included in a byte sample
//Also returns size information about the sample
ByteSampleInfo isKeyValueInSample(KeyValueRef keyValue) {
	ByteSampleInfo info;

	const KeyRef key = keyValue.key;
	info.size = key.size() + keyValue.value.size();

	uint32_t a = 0;
	uint32_t b = 0;
	hashlittle2( key.begin(), key.size(), &a, &b );

	double probability = (double)info.size / (key.size() + SERVER_KNOBS->BYTE_SAMPLING_OVERHEAD) / SERVER_KNOBS->BYTE_SAMPLING_FACTOR;
	info.inSample = a / ((1 << 30) * 4.0) < probability;
	info.sampledSize = info.size / std::min(1.0, probability);

	return info;
}

void StorageServer::addMutationToMutationLogOrStorage( Version ver, MutationRef m ) {
	if (ver != invalidVersion) {
		addMutationToMutationLog( addVersionToMutationLog(ver), m );
	} else {
		storage.writeMutation( m );
		byteSampleApplyMutation( m, ver );
	}
}

void StorageServer::byteSampleApplySet( KeyValueRef kv, Version ver ) {
	// Update byteSample in memory and (eventually) on disk and notify waiting metrics

	ByteSampleInfo sampleInfo = isKeyValueInSample(kv);
	auto& byteSample = metrics.byteSample.sample;

	int64_t delta = 0;
	const KeyRef key = kv.key;

	auto old = byteSample.find(key);
	if (old != byteSample.end()) delta = -byteSample.getMetric(old);
	if (sampleInfo.inSample) {
		delta += sampleInfo.sampledSize;
		byteSample.insert( key, sampleInfo.sampledSize );
		addMutationToMutationLogOrStorage( ver, MutationRef(MutationRef::SetValue, key.withPrefix(persistByteSampleKeys.begin), BinaryWriter::toValue( sampleInfo.sampledSize, Unversioned() )) );
	} else {
		bool any = old != byteSample.end();
		if(!byteSampleRecovery.isReady() ) {
			if(!byteSampleClears.rangeContaining(key).value()) {
				byteSampleClears.insert(key, true);
				byteSampleClearsTooLarge.set(byteSampleClears.size() > SERVER_KNOBS->MAX_BYTE_SAMPLE_CLEAR_MAP_SIZE);
				any = true;
			}
		}
		if (any) {
			byteSample.erase(old);
			auto diskRange = singleKeyRange(key.withPrefix(persistByteSampleKeys.begin));
			addMutationToMutationLogOrStorage( ver, MutationRef(MutationRef::ClearRange, diskRange.begin, diskRange.end) );
		}
	}

	if (delta) metrics.notifyBytes( key, delta );
}

void StorageServer::byteSampleApplyClear( KeyRangeRef range, Version ver ) {
	// Update byteSample in memory and (eventually) on disk via the mutationLog and notify waiting metrics

	auto& byteSample = metrics.byteSample.sample;
	bool any = false;

	if(range.begin < allKeys.end) {
		//NotifyBytes should not be called for keys past allKeys.end
		KeyRangeRef searchRange = KeyRangeRef(range.begin, std::min(range.end, allKeys.end));
		auto r = metrics.waitMetricsMap.intersectingRanges(searchRange);
		for(auto shard = r.begin(); shard != r.end(); ++shard) {
			KeyRangeRef intersectingRange = shard.range() & range;
			int64_t bytes = byteSample.sumRange(intersectingRange.begin, intersectingRange.end);
			metrics.notifyBytes(shard, -bytes);
			any = any || bytes > 0;
		}
	}

	if(range.end > allKeys.end && byteSample.sumRange(std::max(allKeys.end, range.begin), range.end) > 0)
		any = true;

	if(!byteSampleRecovery.isReady()) {
		auto clearRanges = byteSampleClears.intersectingRanges(range);
		for(auto it : clearRanges) {
			if(!it.value()) {
				byteSampleClears.insert(range, true);
				byteSampleClearsTooLarge.set(byteSampleClears.size() > SERVER_KNOBS->MAX_BYTE_SAMPLE_CLEAR_MAP_SIZE);
				any = true;
				break;
			}
		}
	}

	if (any) {
		byteSample.eraseAsync( range.begin, range.end );
		auto diskRange = range.withPrefix( persistByteSampleKeys.begin );
		addMutationToMutationLogOrStorage( ver, MutationRef(MutationRef::ClearRange, diskRange.begin, diskRange.end) );
	}
}

ACTOR Future<Void> waitMetrics( StorageServerMetrics* self, WaitMetricsRequest req, Future<Void> timeout ) {
	state PromiseStream< StorageMetrics > change;
	state StorageMetrics metrics = self->getMetrics( req.keys );
	state Error error = success();
	state bool timedout = false;

	if ( !req.min.allLessOrEqual( metrics ) || !metrics.allLessOrEqual( req.max ) ) {
		TEST( true ); // ShardWaitMetrics return case 1 (quickly)
		req.reply.send( metrics );
		return Void();
	}

	auto rs = self->waitMetricsMap.modify( req.keys );
	for(auto r = rs.begin(); r != rs.end(); ++r)
		r->value().push_back( change );
	loop {
		try {
			choose {
				when( StorageMetrics c = waitNext( change.getFuture() ) ) {
					metrics += c;

					// SOMEDAY: validation! The changes here are possibly partial changes (we recieve multiple messages per
					//  update to our requested range). This means that the validation would have to occur after all
					//  the messages for one clear or set have been dispatched.

					/*StorageMetrics m = getMetrics( data, req.keys );
					bool b = ( m.bytes != metrics.bytes || m.bytesPerKSecond != metrics.bytesPerKSecond || m.iosPerKSecond != metrics.iosPerKSecond );
					if (b) {
						printf("keys: '%s' - '%s' @%p\n", printable(req.keys.begin).c_str(), printable(req.keys.end).c_str(), this);
						printf("waitMetrics: desync %d (%lld %lld %lld) != (%lld %lld %lld); +(%lld %lld %lld)\n", b, m.bytes, m.bytesPerKSecond, m.iosPerKSecond, metrics.bytes, metrics.bytesPerKSecond, metrics.iosPerKSecond, c.bytes, c.bytesPerKSecond, c.iosPerKSecond);

					}*/
				}
				when( Void _ = wait( timeout ) ) {
					timedout = true;
				}
			}
		} catch (Error& e) {
			if( e.code() == error_code_actor_cancelled ) throw; // This is only cancelled when the main loop had exited...no need in this case to clean up self
			error = e;
			break;
		}

		if ( timedout || !req.min.allLessOrEqual( metrics ) || !metrics.allLessOrEqual( req.max ) ) {
			TEST( !timedout ); // ShardWaitMetrics return case 2 (delayed)
			TEST( timedout ); // ShardWaitMetrics return on timeout
			req.reply.send( metrics );
			break;
		}
	}

	Void _ = wait( delay(0) ); //prevent iterator invalidation of functions sending changes

	auto rs = self->waitMetricsMap.modify( req.keys );
	for(auto i = rs.begin(); i != rs.end(); ++i) {
		auto &x = i->value();
		for( int j = 0; j < x.size(); j++ ) {
			if( x[j] == change ) {
				std::swap( x[j], x.back() );
				x.pop_back();
				break;
			}
		}
	}
	self->waitMetricsMap.coalesce( req.keys );

	if (error.code() != error_code_success ) {
		if (error.code() != error_code_wrong_shard_server) throw error;
		TEST( true );	// ShardWaitMetrics delayed wrong_shard_server()
		req.reply.sendError(error);
	}

	return Void();
}

Future<Void> StorageServerMetrics::waitMetrics(WaitMetricsRequest req, Future<Void> delay) {
	return ::waitMetrics(this, req, delay);
}

#pragma endregion

/////////////////////////////// Core //////////////////////////////////////
#pragma region Core

ACTOR Future<Void> metricsCore( StorageServer* self, StorageServerInterface ssi ) {
	state Future<Void> doPollMetrics = Void();
	state ActorCollection actors(false);

	Void _ = wait( self->byteSampleRecovery );

	actors.add(traceCounters("StorageMetrics", self->thisServerID, SERVER_KNOBS->STORAGE_LOGGING_DELAY, &self->counters.cc, self->thisServerID.toString() + "/StorageMetrics"));

	loop {
		choose {
			when (WaitMetricsRequest req = waitNext(ssi.waitMetrics.getFuture())) {
				if (!self->isReadable( req.keys )) {
					TEST( true );	// waitMetrics immediate wrong_shard_server()
					req.reply.sendError(wrong_shard_server());
				} else {
					actors.add( self->metrics.waitMetrics( req, delayJittered( SERVER_KNOBS->STORAGE_METRIC_TIMEOUT ) ) );
				}
			}
			when (SplitMetricsRequest req = waitNext(ssi.splitMetrics.getFuture())) {
				if (!self->isReadable( req.keys )) {
					TEST( true );	// splitMetrics immediate wrong_shard_server()
					req.reply.sendError(wrong_shard_server());
				} else {
					self->metrics.splitMetrics( req );
				}
			}
			when (GetPhysicalMetricsRequest req = waitNext(ssi.getPhysicalMetrics.getFuture())) {
				StorageBytes sb = self->storage.getStorageBytes();
				self->metrics.getPhysicalMetrics( req, sb );
			}
			when (Void _ = wait(doPollMetrics) ) {
				self->metrics.poll();
				doPollMetrics = delay(SERVER_KNOBS->STORAGE_SERVER_POLL_METRICS_DELAY);
			}
			when(Void _ = wait(actors.getResult())) {}
		}
	}
}

ACTOR Future<Void> logLongByteSampleRecovery(Future<Void> recovery) {
	choose {
		when(Void _ = wait(recovery)) {}
		when(Void _ = wait(delay(SERVER_KNOBS->LONG_BYTE_SAMPLE_RECOVERY_DELAY))) {
			TraceEvent(g_network->isSimulated() ? SevWarn : SevWarnAlways, "LongByteSampleRecovery");
		}
	}

	return Void();
}

ACTOR Future<Void> storageServerCore( StorageServer* self, StorageServerInterface ssi )
{
	state Future<Void> doUpdate = Void();
	state bool updateReceived = false;  // true iff the current update() actor assigned to doUpdate has already received an update from the tlog
	state ActorCollection actors(false);
	state double lastLoopTopTime = now();
	state Future<Void> dbInfoChange = Void();
	state Future<Void> checkLastUpdate = Void();

	actors.add(updateStorage(self));
	actors.add(waitFailureServer(ssi.waitFailure.getFuture()));
	actors.add(self->otherError.getFuture());
	actors.add(metricsCore(self, ssi));
	actors.add(logLongByteSampleRecovery(self->byteSampleRecovery));

	self->coreStarted.send( Void() );

	loop {
		++self->counters.loops;

		double loopTopTime = now();
		double elapsedTime = loopTopTime - lastLoopTopTime;
		if( elapsedTime > 0.050 ) {
			if (g_random->random01() < 0.01)
				TraceEvent(SevWarn, "SlowSSLoopx100", self->thisServerID).detail("Elapsed", elapsedTime);
		}
		lastLoopTopTime = loopTopTime;

		choose {
			when( Void _ = wait( checkLastUpdate ) ) {
				if(now() - self->lastUpdate >= CLIENT_KNOBS->NO_RECENT_UPDATES_DURATION) {
					self->noRecentUpdates.set(true);
					checkLastUpdate = delay(CLIENT_KNOBS->NO_RECENT_UPDATES_DURATION);
				} else {
					checkLastUpdate = delay( std::max(CLIENT_KNOBS->NO_RECENT_UPDATES_DURATION-(now()-self->lastUpdate), 0.1) );
				}
			}
			when( Void _ = wait( dbInfoChange ) ) {
				TEST( self->logSystem );  // shardServer dbInfo changed
				dbInfoChange = self->db->onChange();
				if( self->db->get().recoveryState >= RecoveryState::FULLY_RECOVERED ) {
					self->logSystem = ILogSystem::fromServerDBInfo( self->thisServerID, self->db->get() );
					if (self->logSystem) {
						if(self->logSystem->getLogSystemConfig().oldTLogs.size()) {
							self->poppedAllAfter = self->logSystem->getLogSystemConfig().oldTLogs[0].epochEnd;
						}
						self->logCursor = self->logSystem->peekSingle( self->thisServerID, self->version.get() + 1, self->tag, self->history );
						self->popVersion( self->durableVersion.get() + 1, true );
					}
					// If update() is waiting for results from the tlog, it might never get them, so needs to be cancelled.  But if it is waiting later,
					// cancelling it could cause problems (e.g. fetchKeys that already committed to transitioning to waiting state)
					if (!updateReceived) {
						doUpdate = Void();
					}
				}
			}
			when( GetValueRequest req = waitNext(ssi.getValue.getFuture()) ) {
				// Warning: This code is executed at extremely high priority (TaskLoadBalancedEndpoint), so downgrade before doing real work
				if( req.debugID.present() )
					g_traceBatch.addEvent("GetValueDebug", req.debugID.get().first(), "storageServer.recieved"); //.detail("TaskID", g_network->getCurrentTask());

				if (SHORT_CIRCUT_ACTUAL_STORAGE && normalKeys.contains(req.key))
					req.reply.send(GetValueReply());
				else
					actors.add( getValueQ( self, req ) );
			}
			when( WatchValueRequest req = waitNext(ssi.watchValue.getFuture()) ) {
				// TODO: fast load balancing?
				// SOMEDAY: combine watches for the same key/value into a single watch
				actors.add( watchValueQ( self, req ) );
			}
			when (GetKeyRequest req = waitNext(ssi.getKey.getFuture())) {
				// Warning: This code is executed at extremely high priority (TaskLoadBalancedEndpoint), so downgrade before doing real work
				actors.add( getKey( self, req ) );
			}
			when (GetKeyValuesRequest req = waitNext(ssi.getKeyValues.getFuture()) ) {
				// Warning: This code is executed at extremely high priority (TaskLoadBalancedEndpoint), so downgrade before doing real work
				actors.add( getKeyValues( self, req ) );
			}
			when (GetShardStateRequest req = waitNext(ssi.getShardState.getFuture()) ) {
				if (req.mode == GetShardStateRequest::NO_WAIT ) {
					if( self->isReadable( req.keys ) )
						req.reply.send(std::make_pair(self->version.get(),self->durableVersion.get()));
					else
						req.reply.sendError(wrong_shard_server());
				} else {
					actors.add( getShardStateQ( self, req ) );
				}
			}
			when (StorageQueuingMetricsRequest req = waitNext(ssi.getQueuingMetrics.getFuture())) {
				getQueuingMetrics(self, req);
			}
			when( ReplyPromise<Version> reply = waitNext(ssi.getVersion.getFuture()) ) {
				reply.send( self->version.get() );
			}
			when( ReplyPromise<KeyValueStoreType> reply = waitNext(ssi.getKeyValueStoreType.getFuture()) ) {
				reply.send( self->storage.getKeyValueStoreType() );
			}
			when( Void _ = wait(doUpdate) ) {
				updateReceived = false;
				if (!self->logSystem)
					doUpdate = Never();
				else
					doUpdate = update( self, &updateReceived );
			}
			when(Void _ = wait(actors.getResult())) {}
		}
	}
}

bool storageServerTerminated(StorageServer& self, IKeyValueStore* persistentData, Error const& e) {
	self.shuttingDown = true;

	// Clearing shards shuts down any fetchKeys actors; these may do things on cancellation that are best done with self still valid
	self.shards.insert( allKeys, Reference<ShardInfo>() );

	// Dispose the IKVS (destroying its data permanently) only if this shutdown is definitely permanent.  Otherwise just close it.
	if (e.code() == error_code_worker_removed || e.code() == error_code_recruitment_failed)
		persistentData->dispose();
	else
		persistentData->close();

	if ( e.code() == error_code_worker_removed ||
		 e.code() == error_code_recruitment_failed ||
		 e.code() == error_code_file_not_found ||
		 e.code() == error_code_actor_cancelled )
	{
		TraceEvent("StorageServerTerminated", self.thisServerID).error(e, true);
		return true;
	} else
		return false;
}

ACTOR Future<Void> storageServer( IKeyValueStore* persistentData, StorageServerInterface ssi, Tag seedTag, ReplyPromise<InitializeStorageReply> recruitReply,
	Reference<AsyncVar<ServerDBInfo>> db, std::string folder )
{
	state StorageServer self(persistentData, db, ssi);

	self.sk = serverKeysPrefixFor( self.thisServerID ).withPrefix(systemKeys.begin);  // FFFF/serverKeys/[this server]/
	self.folder = folder;

	try {
<<<<<<< HEAD
		Void _ = wait( self.storage.init() );
		self.storage.makeNewStorageServerDurable();
		Void _ = wait( self.storage.commit() );

=======
>>>>>>> 731c3b38
		if (seedTag == invalidTag) {
			std::pair<Version, Tag> verAndTag = wait( addStorageServer(self.cx, ssi) ); // Might throw recruitment_failed in case of simultaneous master failure
			self.tag = verAndTag.second;
			self.setInitialVersion( verAndTag.first-1 );
		} else {
			self.tag = seedTag;
		}

		self.storage.makeNewStorageServerDurable();
		Void _ = wait( self.storage.commit() );

		TraceEvent("StorageServerInit", ssi.id()).detail("Version", self.version.get()).detail("SeedTag", seedTag.toString());
		InitializeStorageReply rep;
		rep.interf = ssi;
		rep.addedVersion = self.version.get();
		recruitReply.send(rep);
		self.byteSampleRecovery = Void();
		Void _ = wait( storageServerCore(&self, ssi) );

		throw internal_error();
	} catch (Error& e) {
		// If we die with an error before replying to the recruitment request, send the error to the recruiter (ClusterController, and from there to the DataDistributionTeamCollection)
		if (!recruitReply.isSet())
			recruitReply.sendError( recruitment_failed() );
		if (storageServerTerminated(self, persistentData, e))
			return Void();
		throw e;
	}
}

ACTOR Future<Void> replaceInterface( StorageServer* self, StorageServerInterface ssi )
{
	state Transaction tr(self->cx);

	loop {
		state Future<Void> infoChanged = self->db->onChange();
		state Reference<MultiInterface<MasterProxyInterface>> proxies( new MultiInterface<MasterProxyInterface>(self->db->get().client.proxies, self->db->get().myLocality, ALWAYS_FRESH) );
		choose {
			when( GetStorageServerRejoinInfoReply _rep = wait( proxies->size() ? loadBalance( proxies, &MasterProxyInterface::getStorageServerRejoinInfo, GetStorageServerRejoinInfoRequest(ssi.id(), ssi.locality.dcId()) ) : Never() ) ) {
				state GetStorageServerRejoinInfoReply rep = _rep;
				try {
					tr.reset();
					tr.setOption(FDBTransactionOptions::PRIORITY_SYSTEM_IMMEDIATE);
					tr.setVersion( rep.version );

					tr.addReadConflictRange(singleKeyRange(serverListKeyFor(ssi.id())));
					tr.addReadConflictRange(singleKeyRange(serverTagKeyFor(ssi.id())));
					tr.addReadConflictRange(serverTagHistoryRangeFor(ssi.id()));
					tr.addReadConflictRange(singleKeyRange(tagLocalityListKeyFor(ssi.locality.dcId())));

					tr.set(serverListKeyFor(ssi.id()), serverListValue(ssi));
					
					if(rep.newLocality) {
						tr.addReadConflictRange(tagLocalityListKeys);
						tr.set( tagLocalityListKeyFor(ssi.locality.dcId()), tagLocalityListValue(rep.newTag.get().locality) );
					}

					if(rep.newTag.present()) {
						KeyRange conflictRange = singleKeyRange(serverTagConflictKeyFor(rep.newTag.get()));
						tr.addReadConflictRange( conflictRange );
						tr.addWriteConflictRange( conflictRange );
						tr.setOption(FDBTransactionOptions::FIRST_IN_BATCH);
						tr.set( serverTagKeyFor(ssi.id()), serverTagValue(rep.newTag.get()) );
						tr.atomicOp( serverTagHistoryKeyFor(ssi.id()), serverTagValue(rep.tag), MutationRef::SetVersionstampedKey );
					}

					if(rep.history.size() && rep.history.back().first < self->version.get()) {
						tr.clear(serverTagHistoryRangeBefore(ssi.id(), self->version.get()));
					}

					choose {
						when ( Void _ = wait( tr.commit() ) ) {
							self->history = rep.history;
							while(self->history.size() && self->history.back().first < self->version.get() ) {
								self->history.pop_back();
							}

							if(rep.newTag.present()) {
								self->tag = rep.newTag.get();
								self->history.insert(self->history.begin(), std::make_pair(tr.getCommittedVersion(), rep.tag));
							} else {
								self->tag = rep.tag;
							}
							self->allHistory = self->history;

							TraceEvent("SSTag", self->thisServerID).detail("MyTag", self->tag.toString());
							for(auto it : self->history) {
								TraceEvent("SSHistory", self->thisServerID).detail("Ver", it.first).detail("Tag", it.second.toString());
							}

							if(self->history.size() && BUGGIFY) {
								TraceEvent("SSHistoryReboot", self->thisServerID);
								throw please_reboot();
							}

							break;
						}
						when ( Void _ = wait(infoChanged) ) {}
					}
				} catch (Error& e) {
					Void _ = wait( tr.onError(e) );
				}
			}
			when ( Void _ = wait(infoChanged) ) {}
		}
	}

	return Void();
}

ACTOR Future<Void> storageServer( IKeyValueStore* persistentData, StorageServerInterface ssi, Reference<AsyncVar<ServerDBInfo>> db, std::string folder, Promise<Void> recovered )
{
	state StorageServer self(persistentData, db, ssi);
	self.folder = folder;
	self.sk = serverKeysPrefixFor( self.thisServerID ).withPrefix(systemKeys.begin);  // FFFF/serverKeys/[this server]/
	try {
		state double start = now();
		TraceEvent("StorageServerRebootStart", self.thisServerID);
		bool ok = wait( self.storage.restoreDurableState() );
		if (!ok) {
			if(recovered.canBeSet()) recovered.send(Void());
			return Void();
		}
		TraceEvent("SSTimeRestoreDurableState", self.thisServerID).detail("TimeTaken", now() - start);

		ASSERT( self.thisServerID == ssi.id() );
		TraceEvent("StorageServerReboot", self.thisServerID)
			.detail("Version", self.version.get());

		if(recovered.canBeSet()) recovered.send(Void());

		Void _ = wait( replaceInterface( &self, ssi ) );

		TraceEvent("StorageServerStartingCore", self.thisServerID).detail("TimeTaken", now() - start);

		//Void _ = wait( delay(0) );  // To make sure self->zkMasterInfo.onChanged is available to wait on
		Void _ = wait( storageServerCore(&self, ssi) );

		throw internal_error();
	} catch (Error& e) {
		if(recovered.canBeSet()) recovered.send(Void());
		if (storageServerTerminated(self, persistentData, e))
			return Void();
		throw e;
	}
}

#pragma endregion

/*
4 Reference count
4 priority
24 pointers
8 lastUpdateVersion
2 updated, replacedPointer
--
42 PTree overhead

8 Version insertVersion
--
50 VersionedMap overhead

12 KeyRef
12 ValueRef
1  isClear
--
25 payload


50 overhead
25 payload
21 structure padding
32 allocator rounds up
---
128 allocated

To reach 64, need to save: 11 bytes + all padding

Possibilities:
  -8 Combine lastUpdateVersion, insertVersion?
  -2 Fold together updated, replacedPointer, isClear bits
  -3 Fold away updated, replacedPointer, isClear
  -8 Move value lengths into arena
  -4 Replace priority with H(pointer)
  -12 Compress pointers (using special allocator)
  -4 Modular lastUpdateVersion (make sure no node survives 4 billion updates)
*/

void versionedMapTest() {
	VersionedMap<int,int> vm;

	printf("SS Ptree node is %zu bytes\n", sizeof( StorageServer::VersionedData::PTreeT ) );

	const int NSIZE = sizeof(VersionedMap<int,int>::PTreeT);
	const int ASIZE = NSIZE<=64 ? 64 : NextPowerOfTwo<NSIZE>::Result;

	auto before = FastAllocator< ASIZE >::getMemoryUsed();

	for(int v=1; v<=1000; ++v) {
		vm.createNewVersion(v);
		for(int i=0; i<1000; i++) {
			int k = g_random->randomInt(0, 2000000);
			/*for(int k2=k-5; k2<k+5; k2++)
				if (vm.atLatest().find(k2) != vm.atLatest().end())
					vm.erase(k2);*/
			vm.erase( k-5, k+5 );
			vm.insert( k, v );
		}
	}

	auto after = FastAllocator< ASIZE >::getMemoryUsed();

	int count = 0;
	for(auto i = vm.atLatest().begin(); i != vm.atLatest().end(); ++i)
		++count;

	printf("PTree node is %d bytes, allocated as %d bytes\n", NSIZE, ASIZE);
	printf("%d distinct after %d insertions\n", count, 1000*1000);
	printf("Memory used: %f MB\n",
		 (after - before)/ 1e6);
}<|MERGE_RESOLUTION|>--- conflicted
+++ resolved
@@ -3240,13 +3240,6 @@
 	self.folder = folder;
 
 	try {
-<<<<<<< HEAD
-		Void _ = wait( self.storage.init() );
-		self.storage.makeNewStorageServerDurable();
-		Void _ = wait( self.storage.commit() );
-
-=======
->>>>>>> 731c3b38
 		if (seedTag == invalidTag) {
 			std::pair<Version, Tag> verAndTag = wait( addStorageServer(self.cx, ssi) ); // Might throw recruitment_failed in case of simultaneous master failure
 			self.tag = verAndTag.second;
