--- conflicted
+++ resolved
@@ -464,13 +464,6 @@
 		return total;
 	}
 
-<<<<<<< HEAD
-	// Data format for normal operation:
-	// +-------------+-------------+-------------+--------+--------+
-	// | opType      | len1        | len2        | param1 | param2 |
-	// | sizeof(int) | sizeof(int) | sizeof(int) | len1   | len2   |
-	// +-------------+-------------+-------------+--------+--------+
-=======
 	static bool isOpEncrypted(OpHeader* header) { return header->op >> ENCRYPTION_ENABLED_BIT == 1; }
 
 	static void setEncryptFlag(OpHeader* header, bool set) {
@@ -489,7 +482,6 @@
 	// | opType      | len1        | len2        | param2 | param2 |   \x01    |
 	// | sizeof(int) | sizeof(int) | sizeof(int) | len1   | len2   |  1 byte   |
 	// +-------------+-------------+-------------+--------+--------+-----------+
->>>>>>> fd231e3f
 	//
 	// Encrypted data format:
 	// +-------------+-------+---------+------------+-----------------------------+--------+--------+------------+
