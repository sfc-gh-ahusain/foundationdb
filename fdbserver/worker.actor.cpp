--- conflicted
+++ resolved
@@ -238,10 +238,6 @@
 		return joinPath(folder, sample_filename);
 	else if( storeType == KeyValueStoreType::MEMORY || storeType == KeyValueStoreType::MEMORY_RADIXTREE )
 		return joinPath( folder, sample_filename.substr(0, sample_filename.size() - 5) );
-<<<<<<< HEAD
-
-=======
->>>>>>> b52eb746
 	else if ( storeType == KeyValueStoreType::SSD_REDWOOD_V1 )
 		return joinPath(folder, sample_filename);
 	UNREACHABLE();
@@ -1527,11 +1523,6 @@
 		TraceEvent("StartingFDBD").detail("ZoneID", localities.zoneId()).detail("MachineId", localities.machineId()).detail("DiskPath", dataFolder).detail("CoordPath", coordFolder).detail("WhiteListBinPath", whitelistBinPaths);
 
 		// SOMEDAY: start the services on the machine in a staggered fashion in simulation?
-<<<<<<< HEAD
-		// Endpoints should be registered first before any process trying to connect to it. So coordinationServer actor should be the first one executed before any other.
-		if ( coordFolder.size() )
-			actors.push_back( fileNotFoundToNever( coordinationServer( coordFolder ) ) ); //SOMEDAY: remove the fileNotFound wrapper and make DiskQueue construction safe from errors setting up their files
-=======
 		// Endpoints should be registered first before any process trying to connect to it.
 		// So coordinationServer actor should be the first one executed before any other.
 		if (coordFolder.size()) {
@@ -1539,7 +1530,6 @@
 			// their files
 			actors.push_back(fileNotFoundToNever(coordinationServer(coordFolder)));
 		}
->>>>>>> b52eb746
 
 		state UID processIDUid = wait(createAndLockProcessIdFile(dataFolder));
 		localities.set(LocalityData::keyProcessId, processIDUid.toString());
