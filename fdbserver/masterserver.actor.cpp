/*
 * masterserver.actor.cpp
 *
 * This source file is part of the FoundationDB open source project
 *
 * Copyright 2013-2018 Apple Inc. and the FoundationDB project authors
 *
 * Licensed under the Apache License, Version 2.0 (the "License");
 * you may not use this file except in compliance with the License.
 * You may obtain a copy of the License at
 *
 *     http://www.apache.org/licenses/LICENSE-2.0
 *
 * Unless required by applicable law or agreed to in writing, software
 * distributed under the License is distributed on an "AS IS" BASIS,
 * WITHOUT WARRANTIES OR CONDITIONS OF ANY KIND, either express or implied.
 * See the License for the specific language governing permissions and
 * limitations under the License.
 */

#include <iterator>
#include <unordered_map>

#include "fdbclient/FDBTypes.h"
#include "fdbclient/NativeAPI.actor.h"
#include "fdbclient/Notified.h"
#include "fdbclient/SystemData.h"
#include "fdbrpc/FailureMonitor.h"
#include "fdbrpc/PerfMetric.h"
#include "fdbrpc/sim_validation.h"
#include "fdbrpc/simulator.h"
#include "fdbserver/ApplyMetadataMutation.h"
#include "fdbserver/BackupProgress.actor.h"
#include "fdbserver/ConflictSet.h"
#include "fdbserver/CoordinatedState.h"
#include "fdbserver/CoordinationInterface.h" // copy constructors for ServerCoordinators class
#include "fdbserver/DataDistribution.actor.h"
#include "fdbserver/DBCoreState.h"
#include "fdbserver/IKeyValueStore.h"
#include "fdbserver/Knobs.h"
#include "fdbserver/LogSystem.h"
#include "fdbserver/LogSystemDiskQueueAdapter.h"
#include "fdbserver/MasterInterface.h"
#include "fdbserver/ProxyCommitData.actor.h"
#include "fdbserver/RecoveryState.h"
#include "fdbserver/ServerDBInfo.h"
#include "fdbserver/TLogGroup.actor.h"
#include "fdbserver/WaitFailure.h"
#include "fdbserver/WorkerInterface.actor.h"
#include "flow/ActorCollection.h"
#include "flow/Trace.h"

#include "flow/actorcompiler.h" // This must be the last #include.
#include "flow/serialize.h"

using std::max;
using std::min;
using std::vector;

struct CommitProxyVersionReplies {
	std::map<uint64_t, GetCommitVersionReply> replies;
	NotifiedVersion latestRequestNum;

	CommitProxyVersionReplies(CommitProxyVersionReplies&& r) noexcept
	  : replies(std::move(r.replies)), latestRequestNum(std::move(r.latestRequestNum)) {}
	void operator=(CommitProxyVersionReplies&& r) noexcept {
		replies = std::move(r.replies);
		latestRequestNum = std::move(r.latestRequestNum);
	}

	CommitProxyVersionReplies() : latestRequestNum(0) {}
};

ACTOR Future<Void> masterTerminateOnConflict(UID dbgid,
                                             Promise<Void> fullyRecovered,
                                             Future<Void> onConflict,
                                             Future<Void> switchedState) {
	choose {
		when(wait(onConflict)) {
			if (!fullyRecovered.isSet()) {
				TraceEvent("MasterTerminated", dbgid).detail("Reason", "Conflict");
				TEST(true); // Coordinated state conflict, master dying
				throw worker_removed();
			}
			return Void();
		}
		when(wait(switchedState)) { return Void(); }
	}
}

class ReusableCoordinatedState : NonCopyable {
public:
	Promise<Void> fullyRecovered;
	DBCoreState prevDBState;
	DBCoreState myDBState;
	bool finalWriteStarted;
	Future<Void> previousWrite;

	ReusableCoordinatedState(ServerCoordinators const& coordinators,
	                         PromiseStream<Future<Void>> const& addActor,
	                         UID const& dbgid)
	  : coordinators(coordinators), cstate(coordinators), addActor(addActor), dbgid(dbgid), finalWriteStarted(false),
	    previousWrite(Void()) {}

	Future<Void> read() { return _read(this); }

	Future<Void> write(DBCoreState newState, bool finalWrite = false) {
		previousWrite = _write(this, newState, finalWrite);
		return previousWrite;
	}

	Future<Void> move(ClusterConnectionString const& nc) { return cstate.move(nc); }

private:
	MovableCoordinatedState cstate;
	ServerCoordinators coordinators;
	PromiseStream<Future<Void>> addActor;
	Promise<Void> switchedState;
	UID dbgid;

	ACTOR Future<Void> _read(ReusableCoordinatedState* self) {
		Value prevDBStateRaw = wait(self->cstate.read());
		Future<Void> onConflict = masterTerminateOnConflict(
		    self->dbgid, self->fullyRecovered, self->cstate.onConflict(), self->switchedState.getFuture());
		if (onConflict.isReady() && onConflict.isError()) {
			throw onConflict.getError();
		}
		self->addActor.send(onConflict);

		if (prevDBStateRaw.size()) {
			self->prevDBState = BinaryReader::fromStringRef<DBCoreState>(prevDBStateRaw, IncludeVersion());
			self->myDBState = self->prevDBState;
		}

		return Void();
	}

	ACTOR Future<Void> _write(ReusableCoordinatedState* self, DBCoreState newState, bool finalWrite) {
		if (self->finalWriteStarted) {
			wait(Future<Void>(Never()));
		}

		if (finalWrite) {
			self->finalWriteStarted = true;
		}

		try {
			wait(self->cstate.setExclusive(
			    BinaryWriter::toValue(newState, IncludeVersion(ProtocolVersion::withDBCoreState()))));
		} catch (Error& e) {
			TEST(true); // Master displaced during writeMasterState
			throw;
		}

		self->myDBState = newState;

		if (!finalWrite) {
			self->switchedState.send(Void());
			self->cstate = MovableCoordinatedState(self->coordinators);
			Value rereadDBStateRaw = wait(self->cstate.read());
			DBCoreState readState;
			if (rereadDBStateRaw.size())
				readState = BinaryReader::fromStringRef<DBCoreState>(rereadDBStateRaw, IncludeVersion());

			if (readState != newState) {
				TraceEvent("MasterTerminated", self->dbgid).detail("Reason", "CStateChanged");
				TEST(true); // Coordinated state changed between writing and reading, master dying
				throw worker_removed();
			}
			self->switchedState = Promise<Void>();
			self->addActor.send(masterTerminateOnConflict(
			    self->dbgid, self->fullyRecovered, self->cstate.onConflict(), self->switchedState.getFuture()));
		} else {
			self->fullyRecovered.send(Void());
		}

		return Void();
	}
};

struct MasterData : NonCopyable, ReferenceCounted<MasterData> {
	UID dbgid;

	AsyncTrigger registrationTrigger;
	Version lastEpochEnd, // The last version in the old epoch not (to be) rolled back in this recovery
	    recoveryTransactionVersion; // The first version in this epoch
	double lastCommitTime;

	NotifiedVersion liveCommittedVersion; // The largest live committed version reported by commit proxies.
	bool databaseLocked;
	Optional<Value> proxyMetadataVersion;
	Version minKnownCommittedVersion;

	DatabaseConfiguration originalConfiguration;
	DatabaseConfiguration configuration;
	std::vector<Optional<Key>> primaryDcId;
	std::vector<Optional<Key>> remoteDcIds;
	bool hasConfiguration;

	ServerCoordinators coordinators;

	Reference<ILogSystem> logSystem;
	Reference<TLogGroupCollection> tLogGroupCollection;

	Version version; // The last version assigned to a proxy by getVersion()
	double lastVersionTime;
	LogSystemDiskQueueAdapter* txnStateLogAdapter;
	IKeyValueStore* txnStateStore;
	int64_t memoryLimit;
	std::map<Optional<Value>, int8_t> dcId_locality;
	std::vector<Tag> allTags;

	int8_t getNextLocality() {
		int8_t maxLocality = -1;
		for (auto it : dcId_locality) {
			maxLocality = std::max(maxLocality, it.second);
		}
		return maxLocality + 1;
	}

	std::vector<CommitProxyInterface> commitProxies;
	std::vector<CommitProxyInterface> provisionalCommitProxies;
	std::vector<GrvProxyInterface> grvProxies;
	std::vector<GrvProxyInterface> provisionalGrvProxies;
	std::vector<ResolverInterface> resolvers;

	std::map<UID, CommitProxyVersionReplies> lastCommitProxyVersionReplies;

	Standalone<StringRef> dbId;

	MasterInterface myInterface;
	const ClusterControllerFullInterface
	    clusterController; // If the cluster controller changes, this master will die, so this is immutable.

	ReusableCoordinatedState cstate;
	Promise<Void> cstateUpdated;
	Reference<AsyncVar<ServerDBInfo>> dbInfo;
	int64_t registrationCount; // Number of different MasterRegistrationRequests sent to clusterController

	RecoveryState recoveryState;

	AsyncVar<Standalone<VectorRef<ResolverMoveRef>>> resolverChanges;
	Version resolverChangesVersion;
	std::set<UID> resolverNeedingChanges;

	PromiseStream<Future<Void>> addActor;
	Reference<AsyncVar<bool>> recruitmentStalled;
	bool forceRecovery;
	bool neverCreated;
	int8_t safeLocality;
	int8_t primaryLocality;

	std::vector<WorkerInterface> backupWorkers; // Recruited backup workers from cluster controller.

	CounterCollection cc;
	Counter changeCoordinatorsRequests;
	Counter getCommitVersionRequests;
	Counter backupWorkerDoneRequests;
	Counter getLiveCommittedVersionRequests;
	Counter reportLiveCommittedVersionRequests;

	Future<Void> logger;

	MasterData(Reference<AsyncVar<ServerDBInfo>> const& dbInfo,
	           MasterInterface const& myInterface,
	           ServerCoordinators const& coordinators,
	           ClusterControllerFullInterface const& clusterController,
	           Standalone<StringRef> const& dbId,
	           PromiseStream<Future<Void>> const& addActor,
	           bool forceRecovery)
	  : dbgid(myInterface.id()), myInterface(myInterface), dbInfo(dbInfo), cstate(coordinators, addActor, dbgid),
	    coordinators(coordinators), clusterController(clusterController), dbId(dbId), forceRecovery(forceRecovery),
	    safeLocality(tagLocalityInvalid), primaryLocality(tagLocalityInvalid), neverCreated(false),
	    lastEpochEnd(invalidVersion), liveCommittedVersion(invalidVersion), databaseLocked(false),
	    minKnownCommittedVersion(invalidVersion), recoveryTransactionVersion(invalidVersion), lastCommitTime(0),
	    registrationCount(0), version(invalidVersion), lastVersionTime(0), txnStateStore(nullptr), memoryLimit(2e9),
	    addActor(addActor), hasConfiguration(false), recruitmentStalled(makeReference<AsyncVar<bool>>(false)),
	    cc("Master", dbgid.toString()), changeCoordinatorsRequests("ChangeCoordinatorsRequests", cc),
	    getCommitVersionRequests("GetCommitVersionRequests", cc),
	    backupWorkerDoneRequests("BackupWorkerDoneRequests", cc),
	    getLiveCommittedVersionRequests("GetLiveCommittedVersionRequests", cc),
	    reportLiveCommittedVersionRequests("ReportLiveCommittedVersionRequests", cc) {
		logger = traceCounters("MasterMetrics", dbgid, SERVER_KNOBS->WORKER_LOGGING_INTERVAL, &cc, "MasterMetrics");
		if (forceRecovery && !myInterface.locality.dcId().present()) {
			TraceEvent(SevError, "ForcedRecoveryRequiresDcID");
			forceRecovery = false;
		}
	}
	~MasterData() {
		if (txnStateStore)
			txnStateStore->close();
	}
};

ACTOR Future<Void> newCommitProxies(Reference<MasterData> self, RecruitFromConfigurationReply recr) {
	vector<Future<CommitProxyInterface>> initializationReplies;
	for (int i = 0; i < recr.commitProxies.size(); i++) {
		InitializeCommitProxyRequest req;
		req.master = self->myInterface;
		req.recoveryCount = self->cstate.myDBState.recoveryCount + 1;
		req.recoveryTransactionVersion = self->recoveryTransactionVersion;
		req.firstProxy = i == 0;
		TraceEvent("CommitProxyReplies", self->dbgid)
		    .detail("WorkerID", recr.commitProxies[i].id())
		    .detail("FirstProxy", req.firstProxy ? "True" : "False");
		initializationReplies.push_back(
		    transformErrors(throwErrorOr(recr.commitProxies[i].commitProxy.getReplyUnlessFailedFor(
		                        req, SERVER_KNOBS->TLOG_TIMEOUT, SERVER_KNOBS->MASTER_FAILURE_SLOPE_DURING_RECOVERY)),
		                    master_recovery_failed()));
	}

	vector<CommitProxyInterface> newRecruits = wait(getAll(initializationReplies));
	// It is required for the correctness of COMMIT_ON_FIRST_PROXY that self->commitProxies[0] is the firstCommitProxy.
	self->commitProxies = newRecruits;

	return Void();
}

ACTOR Future<Void> newGrvProxies(Reference<MasterData> self, RecruitFromConfigurationReply recr) {
	vector<Future<GrvProxyInterface>> initializationReplies;
	for (int i = 0; i < recr.grvProxies.size(); i++) {
		InitializeGrvProxyRequest req;
		req.master = self->myInterface;
		req.recoveryCount = self->cstate.myDBState.recoveryCount + 1;
		TraceEvent("GrvProxyReplies", self->dbgid).detail("WorkerID", recr.grvProxies[i].id());
		initializationReplies.push_back(
		    transformErrors(throwErrorOr(recr.grvProxies[i].grvProxy.getReplyUnlessFailedFor(
		                        req, SERVER_KNOBS->TLOG_TIMEOUT, SERVER_KNOBS->MASTER_FAILURE_SLOPE_DURING_RECOVERY)),
		                    master_recovery_failed()));
	}

	vector<GrvProxyInterface> newRecruits = wait(getAll(initializationReplies));
	self->grvProxies = newRecruits;
	return Void();
}

ACTOR Future<Void> newResolvers(Reference<MasterData> self, RecruitFromConfigurationReply recr) {
	vector<Future<ResolverInterface>> initializationReplies;
	for (int i = 0; i < recr.resolvers.size(); i++) {
		InitializeResolverRequest req;
		req.recoveryCount = self->cstate.myDBState.recoveryCount + 1;
		req.commitProxyCount = recr.commitProxies.size();
		req.resolverCount = recr.resolvers.size();
		TraceEvent("ResolverReplies", self->dbgid).detail("WorkerID", recr.resolvers[i].id());
		initializationReplies.push_back(
		    transformErrors(throwErrorOr(recr.resolvers[i].resolver.getReplyUnlessFailedFor(
		                        req, SERVER_KNOBS->TLOG_TIMEOUT, SERVER_KNOBS->MASTER_FAILURE_SLOPE_DURING_RECOVERY)),
		                    master_recovery_failed()));
	}

	vector<ResolverInterface> newRecruits = wait(getAll(initializationReplies));
	self->resolvers = newRecruits;

	return Void();
}

ACTOR Future<Void> newTLogServers(Reference<MasterData> self,
                                  RecruitFromConfigurationReply recr,
                                  Reference<ILogSystem> oldLogSystem,
                                  vector<Standalone<CommitTransactionRef>>* initialConfChanges) {
	if (self->configuration.usableRegions > 1) {
		state Optional<Key> remoteDcId = self->remoteDcIds.size() ? self->remoteDcIds[0] : Optional<Key>();
		if (!self->dcId_locality.count(recr.dcId)) {
			int8_t loc = self->getNextLocality();
			Standalone<CommitTransactionRef> tr;
			tr.set(tr.arena(), tagLocalityListKeyFor(recr.dcId), tagLocalityListValue(loc));
			initialConfChanges->push_back(tr);
			self->dcId_locality[recr.dcId] = loc;
			TraceEvent(SevWarn, "UnknownPrimaryDCID", self->dbgid).detail("PrimaryId", recr.dcId).detail("Loc", loc);
		}

		if (!self->dcId_locality.count(remoteDcId)) {
			int8_t loc = self->getNextLocality();
			Standalone<CommitTransactionRef> tr;
			tr.set(tr.arena(), tagLocalityListKeyFor(remoteDcId), tagLocalityListValue(loc));
			initialConfChanges->push_back(tr);
			self->dcId_locality[remoteDcId] = loc;
			TraceEvent(SevWarn, "UnknownRemoteDCID", self->dbgid).detail("RemoteId", remoteDcId).detail("Loc", loc);
		}

		std::vector<UID> exclusionWorkerIds;
		std::transform(recr.tLogs.begin(),
		               recr.tLogs.end(),
		               std::back_inserter(exclusionWorkerIds),
		               [](const WorkerInterface& in) { return in.id(); });
		std::transform(recr.satelliteTLogs.begin(),
		               recr.satelliteTLogs.end(),
		               std::back_inserter(exclusionWorkerIds),
		               [](const WorkerInterface& in) { return in.id(); });
		Future<RecruitRemoteFromConfigurationReply> fRemoteWorkers = brokenPromiseToNever(
		    self->clusterController.recruitRemoteFromConfiguration.getReply(RecruitRemoteFromConfigurationRequest(
		        self->configuration,
		        remoteDcId,
		        recr.tLogs.size() *
		            std::max<int>(1, self->configuration.desiredLogRouterCount / std::max<int>(1, recr.tLogs.size())),
		        exclusionWorkerIds)));

		self->primaryLocality = self->dcId_locality[recr.dcId];
		self->logSystem = Reference<ILogSystem>(); // Cancels the actors in the previous log system.

		Reference<ILogSystem> newLogSystem = wait(oldLogSystem->newEpoch(recr,
		                                                                 fRemoteWorkers,
		                                                                 self->configuration,
		                                                                 self->cstate.myDBState.recoveryCount + 1,
		                                                                 self->primaryLocality,
		                                                                 self->dcId_locality[remoteDcId],
		                                                                 self->allTags,
		                                                                 self->recruitmentStalled,
<<<<<<< HEAD
		                                                                 self->tLogGroupCollection));
=======
		                                                                 self->tlogGroupIdToTlogServerIds,
		                                                                 self->tlogServerIdToTlogGroups));
>>>>>>> 32e3579d
		self->logSystem = newLogSystem;
	} else {
		self->primaryLocality = tagLocalitySpecial;
		self->logSystem = Reference<ILogSystem>(); // Cancels the actors in the previous log system.
		Reference<ILogSystem> newLogSystem = wait(oldLogSystem->newEpoch(recr,
		                                                                 Never(),
		                                                                 self->configuration,
		                                                                 self->cstate.myDBState.recoveryCount + 1,
		                                                                 self->primaryLocality,
		                                                                 tagLocalitySpecial,
		                                                                 self->allTags,
		                                                                 self->recruitmentStalled,
<<<<<<< HEAD
		                                                                 self->tLogGroupCollection));
=======
		                                                                 self->tlogGroupIdToTlogServerIds,
		                                                                 self->tlogServerIdToTlogGroups));
>>>>>>> 32e3579d
		self->logSystem = newLogSystem;
	}
	return Void();
}

ACTOR Future<Void> newSeedServers(Reference<MasterData> self,
                                  RecruitFromConfigurationReply recruits,
                                  vector<StorageServerInterface>* servers) {
	// This is only necessary if the database is at version 0
	servers->clear();
	if (self->lastEpochEnd)
		return Void();

	state int idx = 0;
	state std::map<Optional<Value>, Tag> dcId_tags;
	state int8_t nextLocality = 0;
	while (idx < recruits.storageServers.size()) {
		TraceEvent("MasterRecruitingInitialStorageServer", self->dbgid)
		    .detail("CandidateWorker", recruits.storageServers[idx].locality.toString());

		InitializeStorageRequest isr;
		isr.seedTag = dcId_tags.count(recruits.storageServers[idx].locality.dcId())
		                  ? dcId_tags[recruits.storageServers[idx].locality.dcId()]
		                  : Tag(nextLocality, 0);
		isr.storeType = self->configuration.storageServerStoreType;
		isr.reqId = deterministicRandom()->randomUniqueID();
		isr.interfaceId = deterministicRandom()->randomUniqueID();

		ErrorOr<InitializeStorageReply> newServer = wait(recruits.storageServers[idx].storage.tryGetReply(isr));

		if (newServer.isError()) {
			if (!newServer.isError(error_code_recruitment_failed) &&
			    !newServer.isError(error_code_request_maybe_delivered))
				throw newServer.getError();

			TEST(true); // masterserver initial storage recuitment loop failed to get new server
			wait(delay(SERVER_KNOBS->STORAGE_RECRUITMENT_DELAY));
		} else {
			if (!dcId_tags.count(recruits.storageServers[idx].locality.dcId())) {
				dcId_tags[recruits.storageServers[idx].locality.dcId()] = Tag(nextLocality, 0);
				nextLocality++;
			}

			Tag& tag = dcId_tags[recruits.storageServers[idx].locality.dcId()];
			tag.id++;
			idx++;

			servers->push_back(newServer.get().interf);
		}
	}

	self->dcId_locality.clear();
	for (auto& it : dcId_tags) {
		self->dcId_locality[it.first] = it.second.locality;
	}

	TraceEvent("MasterRecruitedInitialStorageServers", self->dbgid)
	    .detail("TargetCount", self->configuration.storageTeamSize)
	    .detail("Servers", describe(*servers));

	return Void();
}

Future<Void> waitCommitProxyFailure(vector<CommitProxyInterface> const& commitProxies) {
	std::vector<Future<Void>> failed;
	failed.reserve(commitProxies.size());
	for (auto commitProxy : commitProxies) {
		failed.push_back(waitFailureClient(commitProxy.waitFailure,
		                                   SERVER_KNOBS->TLOG_TIMEOUT,
		                                   -SERVER_KNOBS->TLOG_TIMEOUT / SERVER_KNOBS->SECONDS_BEFORE_NO_FAILURE_DELAY,
		                                   /*trace=*/true));
	}
	ASSERT(failed.size() >= 1);
	return tagError<Void>(quorum(failed, 1), commit_proxy_failed());
}

Future<Void> waitGrvProxyFailure(vector<GrvProxyInterface> const& grvProxies) {
	vector<Future<Void>> failed;
	failed.reserve(grvProxies.size());
	for (int i = 0; i < grvProxies.size(); i++)
		failed.push_back(waitFailureClient(grvProxies[i].waitFailure,
		                                   SERVER_KNOBS->TLOG_TIMEOUT,
		                                   -SERVER_KNOBS->TLOG_TIMEOUT / SERVER_KNOBS->SECONDS_BEFORE_NO_FAILURE_DELAY,
		                                   /*trace=*/true));
	ASSERT(failed.size() >= 1);
	return tagError<Void>(quorum(failed, 1), grv_proxy_failed());
}

Future<Void> waitResolverFailure(vector<ResolverInterface> const& resolvers) {
	std::vector<Future<Void>> failed;
	failed.reserve(resolvers.size());
	for (auto resolver : resolvers) {
		failed.push_back(waitFailureClient(resolver.waitFailure,
		                                   SERVER_KNOBS->TLOG_TIMEOUT,
		                                   -SERVER_KNOBS->TLOG_TIMEOUT / SERVER_KNOBS->SECONDS_BEFORE_NO_FAILURE_DELAY,
		                                   /*trace=*/true));
	}
	ASSERT(failed.size() >= 1);
	return tagError<Void>(quorum(failed, 1), master_resolver_failed());
}

ACTOR Future<Void> updateLogsValue(Reference<MasterData> self, Database cx) {
	state Transaction tr(cx);
	loop {
		try {
			Optional<Standalone<StringRef>> value = wait(tr.get(logsKey));
			ASSERT(value.present());
			auto logs = decodeLogsValue(value.get());

			std::set<UID> logIds;
			for (auto& log : logs.first) {
				logIds.insert(log.first);
			}

			bool found = false;
			for (auto& logSet : self->logSystem->getLogSystemConfig().tLogs) {
				for (auto& log : logSet.tLogs) {
					if (logIds.count(log.id())) {
						found = true;
						break;
					}
				}
				if (found) {
					break;
				}
			}

			if (!found) {
				TEST(true); // old master attempted to change logsKey
				return Void();
			}

			tr.set(logsKey, self->logSystem->getLogsValue());
			wait(tr.commit());
			return Void();
		} catch (Error& e) {
			wait(tr.onError(e));
		}
	}
}

Future<Void> sendMasterRegistration(MasterData* self,
                                    LogSystemConfig const& logSystemConfig,
                                    vector<CommitProxyInterface> commitProxies,
                                    vector<GrvProxyInterface> grvProxies,
                                    vector<ResolverInterface> resolvers,
                                    DBRecoveryCount recoveryCount,
                                    vector<UID> priorCommittedLogServers) {
	RegisterMasterRequest masterReq;
	masterReq.id = self->myInterface.id();
	masterReq.mi = self->myInterface.locality;
	masterReq.logSystemConfig = logSystemConfig;
	masterReq.commitProxies = commitProxies;
	masterReq.grvProxies = grvProxies;
	masterReq.resolvers = resolvers;
	masterReq.recoveryCount = recoveryCount;
	if (self->hasConfiguration)
		masterReq.configuration = self->configuration;
	masterReq.registrationCount = ++self->registrationCount;
	masterReq.priorCommittedLogServers = priorCommittedLogServers;
	masterReq.recoveryState = self->recoveryState;
	masterReq.recoveryStalled = self->recruitmentStalled->get();
	return brokenPromiseToNever(self->clusterController.registerMaster.getReply(masterReq));
}

ACTOR Future<Void> updateRegistration(Reference<MasterData> self, Reference<ILogSystem> logSystem) {
	state Database cx = openDBOnServer(self->dbInfo, TaskPriority::DefaultEndpoint, true, true);
	state Future<Void> trigger = self->registrationTrigger.onTrigger();
	state Future<Void> updateLogsKey;

	loop {
		wait(trigger);
		wait(delay(.001)); // Coalesce multiple changes

		trigger = self->registrationTrigger.onTrigger();

		auto logSystemConfig = logSystem->getLogSystemConfig();
		TraceEvent("MasterUpdateRegistration", self->dbgid)
		    .detail("RecoveryCount", self->cstate.myDBState.recoveryCount)
		    .detail("OldestBackupEpoch", logSystemConfig.oldestBackupEpoch)
		    .detail("Logs", describe(logSystemConfig.tLogs));

		if (!self->cstateUpdated.isSet()) {
			wait(sendMasterRegistration(self.getPtr(),
			                            logSystemConfig,
			                            self->provisionalCommitProxies,
			                            self->provisionalGrvProxies,
			                            self->resolvers,
			                            self->cstate.myDBState.recoveryCount,
			                            self->cstate.prevDBState.getPriorCommittedLogServers()));
		} else {
			updateLogsKey = updateLogsValue(self, cx);
			wait(sendMasterRegistration(self.getPtr(),
			                            logSystemConfig,
			                            self->commitProxies,
			                            self->grvProxies,
			                            self->resolvers,
			                            self->cstate.myDBState.recoveryCount,
			                            vector<UID>()));
		}
	}
}

ACTOR Future<Standalone<CommitTransactionRef>> provisionalMaster(Reference<MasterData> parent, Future<Void> activate) {
	wait(activate);

	// Register a fake commit proxy (to be provided right here) to make ourselves available to clients
	parent->provisionalCommitProxies = vector<CommitProxyInterface>(1);
	parent->provisionalCommitProxies[0].provisional = true;
	parent->provisionalCommitProxies[0].initEndpoints();
	parent->provisionalGrvProxies = vector<GrvProxyInterface>(1);
	parent->provisionalGrvProxies[0].provisional = true;
	parent->provisionalGrvProxies[0].initEndpoints();
	state Future<Void> waitCommitProxyFailure =
	    waitFailureServer(parent->provisionalCommitProxies[0].waitFailure.getFuture());
	state Future<Void> waitGrvProxyFailure =
	    waitFailureServer(parent->provisionalGrvProxies[0].waitFailure.getFuture());
	parent->registrationTrigger.trigger();

	auto lockedKey = parent->txnStateStore->readValue(databaseLockedKey).get();
	state bool locked = lockedKey.present() && lockedKey.get().size();

	state Optional<Value> metadataVersion = parent->txnStateStore->readValue(metadataVersionKey).get();

	// We respond to a minimal subset of the commit proxy protocol.  Our sole purpose is to receive a single write-only
	// transaction which might repair our configuration, and return it.
	loop choose {
		when(GetReadVersionRequest req =
		         waitNext(parent->provisionalGrvProxies[0].getConsistentReadVersion.getFuture())) {
			if (req.flags & GetReadVersionRequest::FLAG_CAUSAL_READ_RISKY && parent->lastEpochEnd) {
				GetReadVersionReply rep;
				rep.version = parent->lastEpochEnd;
				rep.locked = locked;
				rep.metadataVersion = metadataVersion;
				req.reply.send(rep);
			} else
				req.reply.send(Never()); // We can't perform causally consistent reads without recovering
		}
		when(CommitTransactionRequest req = waitNext(parent->provisionalCommitProxies[0].commit.getFuture())) {
			req.reply.send(Never()); // don't reply (clients always get commit_unknown_result)
			auto t = &req.transaction;
			if (t->read_snapshot == parent->lastEpochEnd && //< So no transactions can fall between the read snapshot
			                                                // and the recovery transaction this (might) be merged with
			                                                // vvv and also the changes we will make in the recovery
			                                                // transaction (most notably to lastEpochEndKey) BEFORE we
			                                                // merge initialConfChanges won't conflict
			    !std::any_of(t->read_conflict_ranges.begin(), t->read_conflict_ranges.end(), [](KeyRangeRef const& r) {
				    return r.contains(lastEpochEndKey);
			    })) {
				for (auto m = t->mutations.begin(); m != t->mutations.end(); ++m) {
					TraceEvent("PM_CTM", parent->dbgid)
					    .detail("MType", m->type)
					    .detail("Param1", m->param1)
					    .detail("Param2", m->param2);
					if (isMetadataMutation(*m)) {
						// We keep the mutations and write conflict ranges from this transaction, but not its read
						// conflict ranges
						Standalone<CommitTransactionRef> out;
						out.read_snapshot = invalidVersion;
						out.mutations.append_deep(out.arena(), t->mutations.begin(), t->mutations.size());
						out.write_conflict_ranges.append_deep(
						    out.arena(), t->write_conflict_ranges.begin(), t->write_conflict_ranges.size());
						return out;
					}
				}
			}
		}
		when(GetKeyServerLocationsRequest req =
		         waitNext(parent->provisionalCommitProxies[0].getKeyServersLocations.getFuture())) {
			req.reply.send(Never());
		}
		when(wait(waitCommitProxyFailure)) { throw worker_removed(); }
		when(wait(waitGrvProxyFailure)) { throw worker_removed(); }
	}
}

ACTOR Future<vector<Standalone<CommitTransactionRef>>> recruitEverything(Reference<MasterData> self,
                                                                         vector<StorageServerInterface>* seedServers,
                                                                         Reference<ILogSystem> oldLogSystem) {
	if (!self->configuration.isValid()) {
		RecoveryStatus::RecoveryStatus status;
		if (self->configuration.initialized) {
			TraceEvent(SevWarn, "MasterRecoveryInvalidConfiguration", self->dbgid)
			    .setMaxEventLength(11000)
			    .setMaxFieldLength(10000)
			    .detail("Conf", self->configuration.toString());
			status = RecoveryStatus::configuration_invalid;
		} else if (!self->cstate.prevDBState.tLogs.size()) {
			status = RecoveryStatus::configuration_never_created;
			self->neverCreated = true;
		} else {
			status = RecoveryStatus::configuration_missing;
		}
		TraceEvent("MasterRecoveryState", self->dbgid)
		    .detail("StatusCode", status)
		    .detail("Status", RecoveryStatus::names[status])
		    .trackLatest("MasterRecoveryState");
		return Never();
	} else
		TraceEvent("MasterRecoveryState", self->dbgid)
		    .detail("StatusCode", RecoveryStatus::recruiting_transaction_servers)
		    .detail("Status", RecoveryStatus::names[RecoveryStatus::recruiting_transaction_servers])
		    .detail("Conf", self->configuration.toString())
		    .detail("RequiredCommitProxies", 1)
		    .detail("RequiredGrvProxies", 1)
		    .detail("RequiredResolvers", 1)
		    .trackLatest("MasterRecoveryState");

	// FIXME: we only need log routers for the same locality as the master
	int maxLogRouters = self->cstate.prevDBState.logRouterTags;
	for (auto& old : self->cstate.prevDBState.oldTLogData) {
		maxLogRouters = std::max(maxLogRouters, old.logRouterTags);
	}

	state RecruitFromConfigurationReply recruits =
	    wait(brokenPromiseToNever(self->clusterController.recruitFromConfiguration.getReply(
	        RecruitFromConfigurationRequest(self->configuration, self->lastEpochEnd == 0, maxLogRouters))));

	std::string primaryDcIds, remoteDcIds;

	self->primaryDcId.clear();
	self->remoteDcIds.clear();
	if (recruits.dcId.present()) {
		self->primaryDcId.push_back(recruits.dcId);
		if (!primaryDcIds.empty()) {
			primaryDcIds += ',';
		}
		primaryDcIds += printable(recruits.dcId);
		if (self->configuration.regions.size() > 1) {
			Key remoteDcId = recruits.dcId.get() == self->configuration.regions[0].dcId
			                     ? self->configuration.regions[1].dcId
			                     : self->configuration.regions[0].dcId;
			self->remoteDcIds.push_back(remoteDcId);
			if (!remoteDcIds.empty()) {
				remoteDcIds += ',';
			}
			remoteDcIds += printable(remoteDcId);
		}
	}
	self->backupWorkers.swap(recruits.backupWorkers);

	TraceEvent("MasterRecoveryState", self->dbgid)
	    .detail("StatusCode", RecoveryStatus::initializing_transaction_servers)
	    .detail("Status", RecoveryStatus::names[RecoveryStatus::initializing_transaction_servers])
	    .detail("CommitProxies", recruits.commitProxies.size())
	    .detail("GrvProxies", recruits.grvProxies.size())
	    .detail("TLogs", recruits.tLogs.size())
	    .detail("Resolvers", recruits.resolvers.size())
	    .detail("SatelliteTLogs", recruits.satelliteTLogs.size())
	    .detail("OldLogRouters", recruits.oldLogRouters.size())
	    .detail("StorageServers", recruits.storageServers.size())
	    .detail("BackupWorkers", self->backupWorkers.size())
	    .detail("PrimaryDcIds", primaryDcIds)
	    .detail("RemoteDcIds", remoteDcIds)
	    .trackLatest("MasterRecoveryState");

	// Recruit TLog groups
	self->tLogGroupCollection->addWorkers(recruits.tLogs);
	self->tLogGroupCollection->recruitEverything();

	// Assign storage teams to tLogGroups.
	for (const auto& [teamId, _] : self->tLogGroupCollection->getStorageTeams()) {
		auto group = self->tLogGroupCollection->selectFreeGroup();
		self->tLogGroupCollection->assignStorageTeam(teamId, group);
	}

	// Actually, newSeedServers does both the recruiting and initialization of the seed servers; so if this is a brand
	// new database we are sort of lying that we are past the recruitment phase.  In a perfect world we would split that
	// up so that the recruitment part happens above (in parallel with recruiting the transaction servers?).
	wait(newSeedServers(self, recruits, seedServers));
	state vector<Standalone<CommitTransactionRef>> confChanges;
	wait(newCommitProxies(self, recruits) && newGrvProxies(self, recruits) && newResolvers(self, recruits) &&
	     newTLogServers(self, recruits, oldLogSystem, &confChanges));
	return confChanges;
}

ACTOR Future<Void> updateLocalityForDcId(Optional<Key> dcId,
                                         Reference<ILogSystem> oldLogSystem,
                                         Reference<AsyncVar<PeekTxsInfo>> locality) {
	loop {
		std::pair<int8_t, int8_t> loc = oldLogSystem->getLogSystemConfig().getLocalityForDcId(dcId);
		Version ver = locality->get().knownCommittedVersion;
		if (ver == invalidVersion) {
			ver = oldLogSystem->getKnownCommittedVersion();
		}
		locality->set(PeekTxsInfo(loc.first, loc.second, ver));
		TraceEvent("UpdatedLocalityForDcId")
		    .detail("DcId", dcId)
		    .detail("Locality0", loc.first)
		    .detail("Locality1", loc.second)
		    .detail("Version", ver);
		wait(oldLogSystem->onLogSystemConfigChange() || oldLogSystem->onKnownCommittedVersionChange());
	}
}

// Recovers transaction state store (TSS) and then sets critical metadata such
// as recoveryTransactionVersion, database configuration, storage tags, and
// localities.
ACTOR Future<Void> readTransactionSystemState(Reference<MasterData> self,
                                              Reference<ILogSystem> oldLogSystem,
                                              Version txsPoppedVersion) {
	state Reference<AsyncVar<PeekTxsInfo>> myLocality = Reference<AsyncVar<PeekTxsInfo>>(
	    new AsyncVar<PeekTxsInfo>(PeekTxsInfo(tagLocalityInvalid, tagLocalityInvalid, invalidVersion)));
	state Future<Void> localityUpdater =
	    updateLocalityForDcId(self->myInterface.locality.dcId(), oldLogSystem, myLocality);
	// Peek the txnStateTag in oldLogSystem and recover self->txnStateStore

	// For now, we also obtain the recovery metadata that the log system obtained during the end_epoch process for
	// comparison

	// Sets self->lastEpochEnd and self->recoveryTransactionVersion
	// Sets self->configuration to the configuration (FF/conf/ keys) at self->lastEpochEnd

	// Recover transaction state store
	if (self->txnStateStore)
		self->txnStateStore->close();
	self->txnStateLogAdapter = openDiskQueueAdapter(oldLogSystem, myLocality, txsPoppedVersion);
	self->txnStateStore =
	    keyValueStoreLogSystem(self->txnStateLogAdapter, self->dbgid, self->memoryLimit, false, false, true);

	// Versionstamped operations (particularly those applied from DR) define a minimum commit version
	// that we may recover to, as they embed the version in user-readable data and require that no
	// transactions will be committed at a lower version.
	Optional<Standalone<StringRef>> requiredCommitVersion =
	    wait(self->txnStateStore->readValue(minRequiredCommitVersionKey));
	Version minRequiredCommitVersion = -1;
	if (requiredCommitVersion.present()) {
		minRequiredCommitVersion = BinaryReader::fromStringRef<Version>(requiredCommitVersion.get(), Unversioned());
	}

	// Recover version info
	self->lastEpochEnd = oldLogSystem->getEnd() - 1;
	if (self->lastEpochEnd == 0) {
		self->recoveryTransactionVersion = 1;
	} else {
		if (self->forceRecovery) {
			self->recoveryTransactionVersion = self->lastEpochEnd + SERVER_KNOBS->MAX_VERSIONS_IN_FLIGHT_FORCED;
		} else {
			self->recoveryTransactionVersion = self->lastEpochEnd + SERVER_KNOBS->MAX_VERSIONS_IN_FLIGHT;
		}

		if (BUGGIFY) {
			self->recoveryTransactionVersion +=
			    deterministicRandom()->randomInt64(0, SERVER_KNOBS->MAX_VERSIONS_IN_FLIGHT);
		}
		if (self->recoveryTransactionVersion < minRequiredCommitVersion)
			self->recoveryTransactionVersion = minRequiredCommitVersion;
	}

	TraceEvent("MasterRecovering", self->dbgid)
	    .detail("LastEpochEnd", self->lastEpochEnd)
	    .detail("RecoveryTransactionVersion", self->recoveryTransactionVersion);

	RangeResult rawConf = wait(self->txnStateStore->readRange(configKeys));
	self->configuration.fromKeyValues(rawConf.castTo<VectorRef<KeyValueRef>>());
	self->originalConfiguration = self->configuration;
	self->hasConfiguration = true;

	TraceEvent("MasterRecoveredConfig", self->dbgid)
	    .setMaxEventLength(11000)
	    .setMaxFieldLength(10000)
	    .detail("Conf", self->configuration.toString())
	    .trackLatest("RecoveredConfig");

	RangeResult rawLocalities = wait(self->txnStateStore->readRange(tagLocalityListKeys));
	self->dcId_locality.clear();
	for (auto& kv : rawLocalities) {
		self->dcId_locality[decodeTagLocalityListKey(kv.key)] = decodeTagLocalityListValue(kv.value);
	}

	RangeResult rawTags = wait(self->txnStateStore->readRange(serverTagKeys));
	self->allTags.clear();
	if (self->lastEpochEnd > 0) {
		self->allTags.push_back(cacheTag);
	}

	if (self->forceRecovery) {
		self->safeLocality = oldLogSystem->getLogSystemConfig().tLogs[0].locality;
		for (auto& kv : rawTags) {
			Tag tag = decodeServerTagValue(kv.value);
			if (tag.locality == self->safeLocality) {
				self->allTags.push_back(tag);
			}
		}
	} else {
		for (auto& kv : rawTags) {
			self->allTags.push_back(decodeServerTagValue(kv.value));
		}
	}

	RangeResult rawHistoryTags = wait(self->txnStateStore->readRange(serverTagHistoryKeys));
	for (auto& kv : rawHistoryTags) {
		self->allTags.push_back(decodeServerTagValue(kv.value));
	}

	uniquify(self->allTags);

<<<<<<< HEAD
	// Load TLogGroupCollection
	// read tlog groups from txnStateStore
	Standalone<RangeResultRef> tLogGroupState = wait(self->txnStateStore->readRange(tLogGroupKeys));
=======
	// Clear previous TLogGroupCollection state
	self->txnStateStore->clear(tLogGroupKeys);
	self->txnStateStore->clear(storageTeamIdToTLogGroupRange);

>>>>>>> 32e3579d
	self->tLogGroupCollection = makeReference<TLogGroupCollection>(self->configuration.tLogPolicy,
	                                                               SERVER_KNOBS->TLOG_GROUP_COLLECTION_TARGET_SIZE,
	                                                               self->configuration.tLogReplicationFactor);

<<<<<<< HEAD
	// TODO: proxy needs to read ss team -> tlog group from txnStateStore
	self->tLogGroupRecoveredState = tLogGroupState;
=======
	// Load storage teams from \xff keyspace to tLogGroupCollection.
	RangeResult ssTeams = wait(self->txnStateStore->readRange(storageTeamIdKeyRange));
	for (auto& r : ssTeams) {
		auto teamId = storageTeamIdKeyDecode(r.key);
		self->tLogGroupCollection->tryAddStorageTeam(teamId, decodeStorageTeams(r.value));
	}
>>>>>>> 32e3579d

	// auto kvs = self->txnStateStore->readRange( systemKeys );
	// for( auto & kv : kvs.get() )
	//	TraceEvent("MasterRecoveredTXS", self->dbgid).detail("K", kv.key).detail("V", kv.value);

	self->txnStateLogAdapter->setNextVersion(
	    oldLogSystem->getEnd()); //< FIXME: (1) the log adapter should do this automatically after recovery; (2) if we
	                             // make KeyValueStoreMemory guarantee immediate reads, we should be able to get rid of
	                             // the discardCommit() below and not need a writable log adapter

	TraceEvent("RTSSComplete", self->dbgid);

	return Void();
}

// Reads txnStateStore and broadcasts the data to all Commit Proxies. After
// that, initializes Resolvers to allow recovery transaction goes through.
ACTOR static Future<Void> sendInitialCommitToResolvers(Reference<MasterData> self) {
	state KeyRange txnKeys = allKeys;
	state Sequence txnSequence = 0;
	ASSERT(self->recoveryTransactionVersion);

	state RangeResult data =
	    self->txnStateStore
	        ->readRange(txnKeys, BUGGIFY ? 3 : SERVER_KNOBS->DESIRED_TOTAL_BYTES, SERVER_KNOBS->DESIRED_TOTAL_BYTES)
	        .get();
	state std::vector<Future<Void>> txnReplies;
	state int64_t dataOutstanding = 0;

	state std::vector<Endpoint> endpoints;
	for (auto& it : self->commitProxies) {
		endpoints.push_back(it.txnState.getEndpoint());
	}

	loop {
		if (!data.size())
			break;
		((KeyRangeRef&)txnKeys) = KeyRangeRef(keyAfter(data.back().key, txnKeys.arena()), txnKeys.end);
		RangeResult nextData =
		    self->txnStateStore
		        ->readRange(txnKeys, BUGGIFY ? 3 : SERVER_KNOBS->DESIRED_TOTAL_BYTES, SERVER_KNOBS->DESIRED_TOTAL_BYTES)
		        .get();

		TxnStateRequest req;
		req.arena = data.arena();
		req.data = data;
		req.sequence = txnSequence;
		req.last = !nextData.size();
		req.broadcastInfo = endpoints;
		txnReplies.push_back(broadcastTxnRequest(req, SERVER_KNOBS->TXN_STATE_SEND_AMOUNT, false));
		dataOutstanding += SERVER_KNOBS->TXN_STATE_SEND_AMOUNT * data.arena().getSize();
		data = nextData;
		txnSequence++;

		if (dataOutstanding > SERVER_KNOBS->MAX_TXS_SEND_MEMORY) {
			wait(waitForAll(txnReplies));
			txnReplies = vector<Future<Void>>();
			dataOutstanding = 0;
		}

		wait(yield());
	}
	wait(waitForAll(txnReplies));
	TraceEvent("RecoveryInternal", self->dbgid)
	    .detail("StatusCode", RecoveryStatus::recovery_transaction)
	    .detail("Status", RecoveryStatus::names[RecoveryStatus::recovery_transaction])
	    .detail("Step", "SentTxnStateStoreToCommitProxies");

	// To avoid race of recovery transaction with the above broadcast,
	// resolvers are initialized after the broadcast is done. This ensures
	// recovery transaction is blocked at resolver during the broadcast.
	std::vector<Future<ResolveTransactionBatchReply>> replies;
	for (auto& r : self->resolvers) {
		ResolveTransactionBatchRequest req;
		req.prevVersion = -1;
		req.version = self->lastEpochEnd;
		req.lastReceivedVersion = -1;
		req.newGroups.reserve(self->tLogGroupCollection->groups().size());
		for (const auto& tLogGroup : self->tLogGroupCollection->groups()) {
			req.newGroups.push_back(tLogGroup->id());
		}
		replies.push_back(brokenPromiseToNever(r.resolve.getReply(req)));
	}

	wait(waitForAll(replies));
	TraceEvent("RecoveryInternal", self->dbgid)
	    .detail("StatusCode", RecoveryStatus::recovery_transaction)
	    .detail("Status", RecoveryStatus::names[RecoveryStatus::recovery_transaction])
	    .detail("Step", "InitializedAllResolvers");
	return Void();
}

ACTOR Future<Void> triggerUpdates(Reference<MasterData> self, Reference<ILogSystem> oldLogSystem) {
	loop {
		wait(oldLogSystem->onLogSystemConfigChange() || self->cstate.fullyRecovered.getFuture() ||
		     self->recruitmentStalled->onChange());
		if (self->cstate.fullyRecovered.isSet())
			return Void();

		self->registrationTrigger.trigger();
	}
}

ACTOR Future<Void> discardCommit(IKeyValueStore* store, LogSystemDiskQueueAdapter* adapter) {
	state Future<LogSystemDiskQueueAdapter::CommitMessage> fcm = adapter->getCommitMessage();
	state Future<Void> committed = store->commit();
	LogSystemDiskQueueAdapter::CommitMessage cm = wait(fcm);
	ASSERT(!committed.isReady());
	cm.acknowledge.send(Void());
	ASSERT(committed.isReady());
	return Void();
}

void updateConfigForForcedRecovery(Reference<MasterData> self,
                                   vector<Standalone<CommitTransactionRef>>* initialConfChanges) {
	bool regionsChanged = false;
	for (auto& it : self->configuration.regions) {
		if (it.dcId == self->myInterface.locality.dcId().get() && it.priority < 0) {
			it.priority = 1;
			regionsChanged = true;
		} else if (it.dcId != self->myInterface.locality.dcId().get() && it.priority >= 0) {
			it.priority = -1;
			regionsChanged = true;
		}
	}
	Standalone<CommitTransactionRef> regionCommit;
	regionCommit.mutations.push_back_deep(
	    regionCommit.arena(),
	    MutationRef(MutationRef::SetValue, configKeysPrefix.toString() + "usable_regions", LiteralStringRef("1")));
	self->configuration.applyMutation(regionCommit.mutations.back());
	if (regionsChanged) {
		std::sort(
		    self->configuration.regions.begin(), self->configuration.regions.end(), RegionInfo::sort_by_priority());
		StatusObject regionJSON;
		regionJSON["regions"] = self->configuration.getRegionJSON();
		regionCommit.mutations.push_back_deep(
		    regionCommit.arena(),
		    MutationRef(MutationRef::SetValue,
		                configKeysPrefix.toString() + "regions",
		                BinaryWriter::toValue(regionJSON, IncludeVersion(ProtocolVersion::withRegionConfiguration()))
		                    .toString()));
		self->configuration.applyMutation(
		    regionCommit.mutations.back()); // modifying the configuration directly does not change the configuration
		                                    // when it is re-serialized unless we call applyMutation
		TraceEvent("ForcedRecoveryConfigChange", self->dbgid)
		    .setMaxEventLength(11000)
		    .setMaxFieldLength(10000)
		    .detail("Conf", self->configuration.toString());
	}
	initialConfChanges->push_back(regionCommit);
}

// Recovers transaction system states from old log system and then waits for
// either 1) successful recruitment; or 2) if recovery stalls for >1s, a
// provisional master receives an "emergency transaction" from fdbcli for a new
// recruitment with different database configurations.
ACTOR Future<Void> recoverFrom(Reference<MasterData> self,
                               Reference<ILogSystem> oldLogSystem,
                               vector<StorageServerInterface>* seedServers,
                               vector<Standalone<CommitTransactionRef>>* initialConfChanges,
                               Future<Version> poppedTxsVersion) {
	TraceEvent("MasterRecoveryState", self->dbgid)
	    .detail("StatusCode", RecoveryStatus::reading_transaction_system_state)
	    .detail("Status", RecoveryStatus::names[RecoveryStatus::reading_transaction_system_state])
	    .trackLatest("MasterRecoveryState");
	self->hasConfiguration = false;

	if (BUGGIFY)
		wait(delay(10.0));

	Version txsPoppedVersion = wait(poppedTxsVersion);
	wait(readTransactionSystemState(self, oldLogSystem, txsPoppedVersion));
	for (auto& itr : *initialConfChanges) {
		for (auto& m : itr.mutations) {
			self->configuration.applyMutation(m);
		}
	}

	if (self->forceRecovery) {
		updateConfigForForcedRecovery(self, initialConfChanges);
	}

	debug_checkMaxRestoredVersion(UID(), self->lastEpochEnd, "DBRecovery");

	// Ordinarily we pass through this loop once and recover.  We go around the loop if recovery stalls for more than a
	// second, a provisional master is initialized, and an "emergency transaction" is submitted that might change the
	// configuration so that we can finish recovery.

	state std::map<Optional<Value>, int8_t> originalLocalityMap = self->dcId_locality;
	state Future<vector<Standalone<CommitTransactionRef>>> recruitments =
	    recruitEverything(self, seedServers, oldLogSystem);
	state double provisionalDelay = SERVER_KNOBS->PROVISIONAL_START_DELAY;
	loop {
		state Future<Standalone<CommitTransactionRef>> provisional = provisionalMaster(self, delay(provisionalDelay));
		provisionalDelay =
		    std::min(SERVER_KNOBS->PROVISIONAL_MAX_DELAY, provisionalDelay * SERVER_KNOBS->PROVISIONAL_DELAY_GROWTH);
		choose {
			when(vector<Standalone<CommitTransactionRef>> confChanges = wait(recruitments)) {
				initialConfChanges->insert(initialConfChanges->end(), confChanges.begin(), confChanges.end());
				provisional.cancel();
				break;
			}
			when(Standalone<CommitTransactionRef> _req = wait(provisional)) {
				state Standalone<CommitTransactionRef> req = _req; // mutable
				TEST(true); // Emergency transaction processing during recovery
				TraceEvent("EmergencyTransaction", self->dbgid);
				for (auto m = req.mutations.begin(); m != req.mutations.end(); ++m)
					TraceEvent("EmergencyTransactionMutation", self->dbgid)
					    .detail("MType", m->type)
					    .detail("P1", m->param1)
					    .detail("P2", m->param2);

				DatabaseConfiguration oldConf = self->configuration;
				self->configuration = self->originalConfiguration;
				for (auto& m : req.mutations)
					self->configuration.applyMutation(m);

				initialConfChanges->clear();
				if (self->originalConfiguration.isValid() &&
				    self->configuration.usableRegions != self->originalConfiguration.usableRegions) {
					TraceEvent(SevWarnAlways, "CannotChangeUsableRegions", self->dbgid);
					self->configuration = self->originalConfiguration;
				} else {
					initialConfChanges->push_back(req);
				}
				if (self->forceRecovery) {
					updateConfigForForcedRecovery(self, initialConfChanges);
				}

				if (self->configuration != oldConf) { // confChange does not trigger when including servers
					self->dcId_locality = originalLocalityMap;
					recruitments = recruitEverything(self, seedServers, oldLogSystem);
				}
			}
		}

		provisional.cancel();
	}

	return Void();
}

ACTOR Future<Void> getVersion(Reference<MasterData> self, GetCommitVersionRequest req) {
	state Span span("M:getVersion"_loc, { req.spanContext });
	state std::map<UID, CommitProxyVersionReplies>::iterator proxyItr =
	    self->lastCommitProxyVersionReplies.find(req.requestingProxy); // lastCommitProxyVersionReplies never changes

	++self->getCommitVersionRequests;

	if (proxyItr == self->lastCommitProxyVersionReplies.end()) {
		// Request from invalid proxy (e.g. from duplicate recruitment request)
		req.reply.send(Never());
		return Void();
	}

	TEST(proxyItr->second.latestRequestNum.get() < req.requestNum - 1); // Commit version request queued up
	wait(proxyItr->second.latestRequestNum.whenAtLeast(req.requestNum - 1));

	auto itr = proxyItr->second.replies.find(req.requestNum);
	if (itr != proxyItr->second.replies.end()) {
		TEST(true); // Duplicate request for sequence
		req.reply.send(itr->second);
	} else if (req.requestNum <= proxyItr->second.latestRequestNum.get()) {
		TEST(true); // Old request for previously acknowledged sequence - may be impossible with current FlowTransport
		ASSERT(req.requestNum <
		       proxyItr->second.latestRequestNum.get()); // The latest request can never be acknowledged
		req.reply.send(Never());
	} else {
		GetCommitVersionReply rep;

		if (self->version == invalidVersion) {
			self->lastVersionTime = now();
			self->version = self->recoveryTransactionVersion;
			rep.prevVersion = self->lastEpochEnd;
		} else {
			double t1 = now();
			if (BUGGIFY) {
				t1 = self->lastVersionTime;
			}
			rep.prevVersion = self->version;
			self->version +=
			    std::max<Version>(1,
			                      std::min<Version>(SERVER_KNOBS->MAX_READ_TRANSACTION_LIFE_VERSIONS,
			                                        SERVER_KNOBS->VERSIONS_PER_SECOND * (t1 - self->lastVersionTime)));

			TEST(self->version - rep.prevVersion == 1); // Minimum possible version gap

			bool maxVersionGap = self->version - rep.prevVersion == SERVER_KNOBS->MAX_READ_TRANSACTION_LIFE_VERSIONS;
			TEST(maxVersionGap); // Maximum possible version gap
			self->lastVersionTime = t1;

			if (self->resolverNeedingChanges.count(req.requestingProxy)) {
				rep.resolverChanges = self->resolverChanges.get();
				rep.resolverChangesVersion = self->resolverChangesVersion;
				self->resolverNeedingChanges.erase(req.requestingProxy);

				if (self->resolverNeedingChanges.empty())
					self->resolverChanges.set(Standalone<VectorRef<ResolverMoveRef>>());
			}
		}

		rep.version = self->version;
		rep.requestNum = req.requestNum;

		proxyItr->second.replies.erase(proxyItr->second.replies.begin(),
		                               proxyItr->second.replies.upper_bound(req.mostRecentProcessedRequestNum));
		proxyItr->second.replies[req.requestNum] = rep;
		ASSERT(rep.prevVersion >= 0);
		req.reply.send(rep);

		ASSERT(proxyItr->second.latestRequestNum.get() == req.requestNum - 1);
		proxyItr->second.latestRequestNum.set(req.requestNum);
	}

	return Void();
}

ACTOR Future<Void> provideVersions(Reference<MasterData> self) {
	state ActorCollection versionActors(false);

	for (auto& p : self->commitProxies)
		self->lastCommitProxyVersionReplies[p.id()] = CommitProxyVersionReplies();

	loop {
		choose {
			when(GetCommitVersionRequest req = waitNext(self->myInterface.getCommitVersion.getFuture())) {
				versionActors.add(getVersion(self, req));
			}
			when(wait(versionActors.getResult())) {}
		}
	}
}

void updateLiveCommittedVersion(Reference<MasterData> self, ReportRawCommittedVersionRequest req) {
	self->minKnownCommittedVersion = std::max(self->minKnownCommittedVersion, req.minKnownCommittedVersion);
	if (req.version > self->liveCommittedVersion.get()) {
		self->databaseLocked = req.locked;
		self->proxyMetadataVersion = req.metadataVersion;
		// Note the set call switches context to any waiters on liveCommittedVersion before continuing.
		self->liveCommittedVersion.set(req.version);
	}
	++self->reportLiveCommittedVersionRequests;
}

ACTOR Future<Void> waitForPrev(Reference<MasterData> self, ReportRawCommittedVersionRequest req) {
	wait(self->liveCommittedVersion.whenAtLeast(req.prevVersion.get()));
	updateLiveCommittedVersion(self, req);
	req.reply.send(Void());
	return Void();
}

ACTOR Future<Void> serveLiveCommittedVersion(Reference<MasterData> self) {
	loop {
		choose {
			when(GetRawCommittedVersionRequest req = waitNext(self->myInterface.getLiveCommittedVersion.getFuture())) {
				if (req.debugID.present())
					g_traceBatch.addEvent("TransactionDebug",
					                      req.debugID.get().first(),
					                      "MasterServer.serveLiveCommittedVersion.GetRawCommittedVersion");

				if (self->liveCommittedVersion.get() == invalidVersion) {
					self->liveCommittedVersion.set(self->recoveryTransactionVersion);
				}
				++self->getLiveCommittedVersionRequests;
				GetRawCommittedVersionReply reply;
				reply.version = self->liveCommittedVersion.get();
				reply.locked = self->databaseLocked;
				reply.metadataVersion = self->proxyMetadataVersion;
				reply.minKnownCommittedVersion = self->minKnownCommittedVersion;
				req.reply.send(reply);
			}
			when(ReportRawCommittedVersionRequest req =
			         waitNext(self->myInterface.reportLiveCommittedVersion.getFuture())) {
				if (req.prevVersion.present() && (self->liveCommittedVersion.get() != invalidVersion) &&
				    (self->liveCommittedVersion.get() < req.prevVersion.get())) {
					self->addActor.send(waitForPrev(self, req));
				} else {
					updateLiveCommittedVersion(self, req);
					req.reply.send(Void());
				}
			}
		}
	}
}

std::pair<KeyRangeRef, bool> findRange(CoalescedKeyRangeMap<int>& key_resolver,
                                       Standalone<VectorRef<ResolverMoveRef>>& movedRanges,
                                       int src,
                                       int dest) {
	auto ranges = key_resolver.ranges();
	auto prev = ranges.begin();
	auto it = ranges.begin();
	++it;
	if (it == ranges.end()) {
		if (ranges.begin().value() != src ||
		    std::find(movedRanges.begin(), movedRanges.end(), ResolverMoveRef(ranges.begin()->range(), dest)) !=
		        movedRanges.end())
			throw operation_failed();
		return std::make_pair(ranges.begin().range(), true);
	}

	std::set<int> borders;
	// If possible expand an existing boundary between the two resolvers
	for (; it != ranges.end(); ++it) {
		if (it->value() == src && prev->value() == dest &&
		    std::find(movedRanges.begin(), movedRanges.end(), ResolverMoveRef(it->range(), dest)) ==
		        movedRanges.end()) {
			return std::make_pair(it->range(), true);
		}
		if (it->value() == dest && prev->value() == src &&
		    std::find(movedRanges.begin(), movedRanges.end(), ResolverMoveRef(prev->range(), dest)) ==
		        movedRanges.end()) {
			return std::make_pair(prev->range(), false);
		}
		if (it->value() == dest)
			borders.insert(prev->value());
		if (prev->value() == dest)
			borders.insert(it->value());
		++prev;
	}

	prev = ranges.begin();
	it = ranges.begin();
	++it;
	// If possible create a new boundry which doesn't exist yet
	for (; it != ranges.end(); ++it) {
		if (it->value() == src && !borders.count(prev->value()) &&
		    std::find(movedRanges.begin(), movedRanges.end(), ResolverMoveRef(it->range(), dest)) ==
		        movedRanges.end()) {
			return std::make_pair(it->range(), true);
		}
		if (prev->value() == src && !borders.count(it->value()) &&
		    std::find(movedRanges.begin(), movedRanges.end(), ResolverMoveRef(prev->range(), dest)) ==
		        movedRanges.end()) {
			return std::make_pair(prev->range(), false);
		}
		++prev;
	}

	it = ranges.begin();
	for (; it != ranges.end(); ++it) {
		if (it->value() == src &&
		    std::find(movedRanges.begin(), movedRanges.end(), ResolverMoveRef(it->range(), dest)) ==
		        movedRanges.end()) {
			return std::make_pair(it->range(), true);
		}
	}
	throw operation_failed(); // we are already attempting to move all of the data one resolver is assigned, so do not
	                          // move anything
}

ACTOR Future<Void> resolutionBalancing(Reference<MasterData> self) {
	state CoalescedKeyRangeMap<int> key_resolver;
	key_resolver.insert(allKeys, 0);
	loop {
		wait(delay(SERVER_KNOBS->MIN_BALANCE_TIME, TaskPriority::ResolutionMetrics));
		while (self->resolverChanges.get().size())
			wait(self->resolverChanges.onChange());
		state std::vector<Future<ResolutionMetricsReply>> futures;
		for (auto& p : self->resolvers)
			futures.push_back(
			    brokenPromiseToNever(p.metrics.getReply(ResolutionMetricsRequest(), TaskPriority::ResolutionMetrics)));
		wait(waitForAll(futures));
		state IndexedSet<std::pair<int64_t, int>, NoMetric> metrics;

		int64_t total = 0;
		for (int i = 0; i < futures.size(); i++) {
			total += futures[i].get().value;
			metrics.insert(std::make_pair(futures[i].get().value, i), NoMetric());
			//TraceEvent("ResolverMetric").detail("I", i).detail("Metric", futures[i].get());
		}
		if (metrics.lastItem()->first - metrics.begin()->first > SERVER_KNOBS->MIN_BALANCE_DIFFERENCE) {
			try {
				state int src = metrics.lastItem()->second;
				state int dest = metrics.begin()->second;
				state int64_t amount = std::min(metrics.lastItem()->first - total / self->resolvers.size(),
				                                total / self->resolvers.size() - metrics.begin()->first) /
				                       2;
				state Standalone<VectorRef<ResolverMoveRef>> movedRanges;

				loop {
					state std::pair<KeyRangeRef, bool> range = findRange(key_resolver, movedRanges, src, dest);

					ResolutionSplitRequest req;
					req.front = range.second;
					req.offset = amount;
					req.range = range.first;

					ResolutionSplitReply split =
					    wait(brokenPromiseToNever(self->resolvers[metrics.lastItem()->second].split.getReply(
					        req, TaskPriority::ResolutionMetrics)));
					KeyRangeRef moveRange = range.second ? KeyRangeRef(range.first.begin, split.key)
					                                     : KeyRangeRef(split.key, range.first.end);
					movedRanges.push_back_deep(movedRanges.arena(), ResolverMoveRef(moveRange, dest));
					TraceEvent("MovingResolutionRange")
					    .detail("Src", src)
					    .detail("Dest", dest)
					    .detail("Amount", amount)
					    .detail("StartRange", range.first)
					    .detail("MoveRange", moveRange)
					    .detail("Used", split.used)
					    .detail("KeyResolverRanges", key_resolver.size());
					amount -= split.used;
					if (moveRange != range.first || amount <= 0)
						break;
				}
				for (auto& it : movedRanges)
					key_resolver.insert(it.range, it.dest);
				// for(auto& it : key_resolver.ranges())
				//	TraceEvent("KeyResolver").detail("Range", it.range()).detail("Value", it.value());

				self->resolverChangesVersion = self->version + 1;
				for (auto& p : self->commitProxies)
					self->resolverNeedingChanges.insert(p.id());
				self->resolverChanges.set(movedRanges);
			} catch (Error& e) {
				if (e.code() != error_code_operation_failed)
					throw;
			}
		}
	}
}

static std::set<int> const& normalMasterErrors() {
	static std::set<int> s;
	if (s.empty()) {
		s.insert(error_code_tlog_stopped);
		s.insert(error_code_master_tlog_failed);
		s.insert(error_code_commit_proxy_failed);
		s.insert(error_code_grv_proxy_failed);
		s.insert(error_code_master_resolver_failed);
		s.insert(error_code_master_backup_worker_failed);
		s.insert(error_code_recruitment_failed);
		s.insert(error_code_no_more_servers);
		s.insert(error_code_master_recovery_failed);
		s.insert(error_code_coordinated_state_conflict);
		s.insert(error_code_master_max_versions_in_flight);
		s.insert(error_code_worker_removed);
		s.insert(error_code_new_coordinators_timed_out);
		s.insert(error_code_broken_promise);
	}
	return s;
}

ACTOR Future<Void> changeCoordinators(Reference<MasterData> self) {
	loop {
		ChangeCoordinatorsRequest req = waitNext(self->myInterface.changeCoordinators.getFuture());
		++self->changeCoordinatorsRequests;
		state ChangeCoordinatorsRequest changeCoordinatorsRequest = req;

		while (!self->cstate.previousWrite.isReady()) {
			wait(self->cstate.previousWrite);
			wait(delay(
			    0)); // if a new core state is ready to be written, have that take priority over our finalizing write;
		}

		if (!self->cstate.fullyRecovered.isSet()) {
			wait(self->cstate.write(self->cstate.myDBState, true));
		}

		try {
			wait(self->cstate.move(ClusterConnectionString(changeCoordinatorsRequest.newConnectionString.toString())));
		} catch (Error& e) {
			if (e.code() != error_code_actor_cancelled)
				changeCoordinatorsRequest.reply.sendError(e);

			throw;
		}

		throw internal_error();
	}
}

ACTOR Future<Void> rejoinRequestHandler(Reference<MasterData> self) {
	loop {
		TLogRejoinRequest req = waitNext(self->myInterface.tlogRejoin.getFuture());
		req.reply.send(true);
	}
}

// Keeps the coordinated state (cstate) updated as the set of recruited tlogs change through recovery.
ACTOR Future<Void> trackTlogRecovery(Reference<MasterData> self,
                                     Reference<AsyncVar<Reference<ILogSystem>>> oldLogSystems,
                                     Future<Void> minRecoveryDuration) {
	state Future<Void> rejoinRequests = Never();
	state DBRecoveryCount recoverCount = self->cstate.myDBState.recoveryCount + 1;
	state DatabaseConfiguration configuration =
	    self->configuration; // self-configuration can be changed by configurationMonitor so we need a copy
	loop {
		state DBCoreState newState;
		self->logSystem->toCoreState(newState);
		newState.recoveryCount = recoverCount;
		state Future<Void> changed = self->logSystem->onCoreStateChanged();

		ASSERT(newState.tLogs[0].tLogWriteAntiQuorum == configuration.tLogWriteAntiQuorum &&
		       newState.tLogs[0].tLogReplicationFactor == configuration.tLogReplicationFactor);

		state bool allLogs =
		    newState.tLogs.size() ==
		    configuration.expectedLogSets(self->primaryDcId.size() ? self->primaryDcId[0] : Optional<Key>());
		state bool finalUpdate = !newState.oldTLogData.size() && allLogs;
		wait(self->cstate.write(newState, finalUpdate));
		wait(minRecoveryDuration);
		self->logSystem->coreStateWritten(newState);
		if (self->cstateUpdated.canBeSet()) {
			self->cstateUpdated.send(Void());
		}

		if (finalUpdate) {
			self->recoveryState = RecoveryState::FULLY_RECOVERED;
			TraceEvent("MasterRecoveryState", self->dbgid)
			    .detail("StatusCode", RecoveryStatus::fully_recovered)
			    .detail("Status", RecoveryStatus::names[RecoveryStatus::fully_recovered])
			    .detail("FullyRecoveredAtVersion", self->version)
			    .trackLatest("MasterRecoveryState");

			TraceEvent("MasterRecoveryGenerations", self->dbgid)
			    .detail("ActiveGenerations", 1)
			    .trackLatest("MasterRecoveryGenerations");
		} else if (!newState.oldTLogData.size() && self->recoveryState < RecoveryState::STORAGE_RECOVERED) {
			self->recoveryState = RecoveryState::STORAGE_RECOVERED;
			TraceEvent("MasterRecoveryState", self->dbgid)
			    .detail("StatusCode", RecoveryStatus::storage_recovered)
			    .detail("Status", RecoveryStatus::names[RecoveryStatus::storage_recovered])
			    .trackLatest("MasterRecoveryState");
		} else if (allLogs && self->recoveryState < RecoveryState::ALL_LOGS_RECRUITED) {
			self->recoveryState = RecoveryState::ALL_LOGS_RECRUITED;
			TraceEvent("MasterRecoveryState", self->dbgid)
			    .detail("StatusCode", RecoveryStatus::all_logs_recruited)
			    .detail("Status", RecoveryStatus::names[RecoveryStatus::all_logs_recruited])
			    .trackLatest("MasterRecoveryState");
		}

		if (newState.oldTLogData.size() && configuration.repopulateRegionAntiQuorum > 0 &&
		    self->logSystem->remoteStorageRecovered()) {
			TraceEvent(SevWarnAlways, "RecruitmentStalled_RemoteStorageRecovered", self->dbgid);
			self->recruitmentStalled->set(true);
		}
		self->registrationTrigger.trigger();

		if (finalUpdate) {
			oldLogSystems->get()->stopRejoins();
			rejoinRequests = rejoinRequestHandler(self);
			return Void();
		}

		wait(changed);
	}
}

ACTOR Future<Void> configurationMonitor(Reference<MasterData> self, Database cx) {
	loop {
		state ReadYourWritesTransaction tr(cx);

		loop {
			try {
				tr.setOption(FDBTransactionOptions::ACCESS_SYSTEM_KEYS);
				RangeResult results = wait(tr.getRange(configKeys, CLIENT_KNOBS->TOO_MANY));
				ASSERT(!results.more && results.size() < CLIENT_KNOBS->TOO_MANY);

				DatabaseConfiguration conf;
				conf.fromKeyValues((VectorRef<KeyValueRef>)results);
				if (conf != self->configuration) {
					if (self->recoveryState != RecoveryState::ALL_LOGS_RECRUITED &&
					    self->recoveryState != RecoveryState::FULLY_RECOVERED) {
						throw master_recovery_failed();
					}

					self->configuration = conf;
					self->registrationTrigger.trigger();
				}

				state Future<Void> watchFuture =
				    tr.watch(moveKeysLockOwnerKey) || tr.watch(excludedServersVersionKey) ||
				    tr.watch(failedServersVersionKey) || tr.watch(excludedLocalityVersionKey) ||
				    tr.watch(failedLocalityVersionKey);
				wait(tr.commit());
				wait(watchFuture);
				break;
			} catch (Error& e) {
				wait(tr.onError(e));
			}
		}
	}
}

ACTOR static Future<Optional<Version>> getMinBackupVersion(Reference<MasterData> self, Database cx) {
	loop {
		state ReadYourWritesTransaction tr(cx);

		try {
			tr.setOption(FDBTransactionOptions::ACCESS_SYSTEM_KEYS);
			tr.setOption(FDBTransactionOptions::LOCK_AWARE);
			Optional<Value> value = wait(tr.get(backupStartedKey));
			Optional<Version> minVersion;
			if (value.present()) {
				auto uidVersions = decodeBackupStartedValue(value.get());
				TraceEvent e("GotBackupStartKey", self->dbgid);
				int i = 1;
				for (auto [uid, version] : uidVersions) {
					e.detail(format("BackupID%d", i), uid).detail(format("Version%d", i), version);
					i++;
					minVersion = minVersion.present() ? std::min(version, minVersion.get()) : version;
				}
			} else {
				TraceEvent("EmptyBackupStartKey", self->dbgid);
			}
			return minVersion;

		} catch (Error& e) {
			wait(tr.onError(e));
		}
	}
}

ACTOR static Future<Void> recruitBackupWorkers(Reference<MasterData> self, Database cx) {
	ASSERT(self->backupWorkers.size() > 0);

	// Avoid race between a backup worker's save progress and the reads below.
	wait(delay(SERVER_KNOBS->SECONDS_BEFORE_RECRUIT_BACKUP_WORKER));

	state LogEpoch epoch = self->cstate.myDBState.recoveryCount;
	state Reference<BackupProgress> backupProgress(
	    new BackupProgress(self->dbgid, self->logSystem->getOldEpochTagsVersionsInfo()));
	state Future<Void> gotProgress = getBackupProgress(cx, self->dbgid, backupProgress, /*logging=*/true);
	state std::vector<Future<InitializeBackupReply>> initializationReplies;

	state std::vector<std::pair<UID, Tag>> idsTags; // worker IDs and tags for current epoch
	state int logRouterTags = self->logSystem->getLogRouterTags();
	idsTags.reserve(logRouterTags);
	for (int i = 0; i < logRouterTags; i++) {
		idsTags.emplace_back(deterministicRandom()->randomUniqueID(), Tag(tagLocalityLogRouter, i));
	}

	const Version startVersion = self->logSystem->getBackupStartVersion();
	state int i = 0;
	for (; i < logRouterTags; i++) {
		const auto& worker = self->backupWorkers[i % self->backupWorkers.size()];
		InitializeBackupRequest req(idsTags[i].first);
		req.recruitedEpoch = epoch;
		req.backupEpoch = epoch;
		req.routerTag = idsTags[i].second;
		req.totalTags = logRouterTags;
		req.startVersion = startVersion;
		TraceEvent("BackupRecruitment", self->dbgid)
		    .detail("RequestID", req.reqId)
		    .detail("Tag", req.routerTag.toString())
		    .detail("Epoch", epoch)
		    .detail("BackupEpoch", epoch)
		    .detail("StartVersion", req.startVersion);
		initializationReplies.push_back(
		    transformErrors(throwErrorOr(worker.backup.getReplyUnlessFailedFor(
		                        req, SERVER_KNOBS->BACKUP_TIMEOUT, SERVER_KNOBS->MASTER_FAILURE_SLOPE_DURING_RECOVERY)),
		                    master_backup_worker_failed()));
	}

	state Future<Optional<Version>> fMinVersion = getMinBackupVersion(self, cx);
	wait(gotProgress && success(fMinVersion));
	TraceEvent("MinBackupVersion", self->dbgid).detail("Version", fMinVersion.get().present() ? fMinVersion.get() : -1);

	std::map<std::tuple<LogEpoch, Version, int>, std::map<Tag, Version>> toRecruit =
	    backupProgress->getUnfinishedBackup();
	for (const auto& [epochVersionTags, tagVersions] : toRecruit) {
		const Version oldEpochEnd = std::get<1>(epochVersionTags);
		if (!fMinVersion.get().present() || fMinVersion.get().get() + 1 >= oldEpochEnd) {
			TraceEvent("SkipBackupRecruitment", self->dbgid)
			    .detail("MinVersion", fMinVersion.get().present() ? fMinVersion.get() : -1)
			    .detail("Epoch", epoch)
			    .detail("OldEpoch", std::get<0>(epochVersionTags))
			    .detail("OldEpochEnd", oldEpochEnd);
			continue;
		}
		for (const auto& [tag, version] : tagVersions) {
			const auto& worker = self->backupWorkers[i % self->backupWorkers.size()];
			i++;
			InitializeBackupRequest req(deterministicRandom()->randomUniqueID());
			req.recruitedEpoch = epoch;
			req.backupEpoch = std::get<0>(epochVersionTags);
			req.routerTag = tag;
			req.totalTags = std::get<2>(epochVersionTags);
			req.startVersion = version; // savedVersion + 1
			req.endVersion = std::get<1>(epochVersionTags) - 1;
			TraceEvent("BackupRecruitment", self->dbgid)
			    .detail("RequestID", req.reqId)
			    .detail("Tag", req.routerTag.toString())
			    .detail("Epoch", epoch)
			    .detail("BackupEpoch", req.backupEpoch)
			    .detail("StartVersion", req.startVersion)
			    .detail("EndVersion", req.endVersion.get());
			initializationReplies.push_back(transformErrors(
			    throwErrorOr(worker.backup.getReplyUnlessFailedFor(
			        req, SERVER_KNOBS->BACKUP_TIMEOUT, SERVER_KNOBS->MASTER_FAILURE_SLOPE_DURING_RECOVERY)),
			    master_backup_worker_failed()));
		}
	}

	std::vector<InitializeBackupReply> newRecruits = wait(getAll(initializationReplies));
	self->logSystem->setBackupWorkers(newRecruits);
	TraceEvent("BackupRecruitmentDone", self->dbgid);
	self->registrationTrigger.trigger();
	return Void();
}

ACTOR Future<Void> masterCore(Reference<MasterData> self) {
	state TraceInterval recoveryInterval("MasterRecovery");
	state double recoverStartTime = now();

	self->addActor.send(waitFailureServer(self->myInterface.waitFailure.getFuture()));

	TraceEvent(recoveryInterval.begin(), self->dbgid);

	self->recoveryState = RecoveryState::READING_CSTATE;
	TraceEvent("MasterRecoveryState", self->dbgid)
	    .detail("StatusCode", RecoveryStatus::reading_coordinated_state)
	    .detail("Status", RecoveryStatus::names[RecoveryStatus::reading_coordinated_state])
	    .trackLatest("MasterRecoveryState");

	wait(self->cstate.read());

	self->recoveryState = RecoveryState::LOCKING_CSTATE;
	TraceEvent("MasterRecoveryState", self->dbgid)
	    .detail("StatusCode", RecoveryStatus::locking_coordinated_state)
	    .detail("Status", RecoveryStatus::names[RecoveryStatus::locking_coordinated_state])
	    .detail("TLogs", self->cstate.prevDBState.tLogs.size())
	    .detail("ActiveGenerations", self->cstate.myDBState.oldTLogData.size() + 1)
	    .detail("MyRecoveryCount", self->cstate.prevDBState.recoveryCount + 2)
	    .detail("ForceRecovery", self->forceRecovery)
	    .trackLatest("MasterRecoveryState");
	// for (const auto& old : self->cstate.prevDBState.oldTLogData) {
	//	TraceEvent("BWReadCoreState", self->dbgid).detail("Epoch", old.epoch).detail("Version", old.epochEnd);
	//}

	TraceEvent("MasterRecoveryGenerations", self->dbgid)
	    .detail("ActiveGenerations", self->cstate.myDBState.oldTLogData.size() + 1)
	    .trackLatest("MasterRecoveryGenerations");

	if (self->cstate.myDBState.oldTLogData.size() > CLIENT_KNOBS->MAX_GENERATIONS_OVERRIDE) {
		if (self->cstate.myDBState.oldTLogData.size() >= CLIENT_KNOBS->MAX_GENERATIONS) {
			TraceEvent(SevError, "RecoveryStoppedTooManyOldGenerations")
			    .detail("OldGenerations", self->cstate.myDBState.oldTLogData.size())
			    .detail("Reason",
			            "Recovery stopped because too many recoveries have happened since the last time the cluster "
			            "was fully_recovered. Set --knob_max_generations_override on your server processes to a value "
			            "larger than OldGenerations to resume recovery once the underlying problem has been fixed.");
			wait(Future<Void>(Never()));
		} else if (self->cstate.myDBState.oldTLogData.size() > CLIENT_KNOBS->RECOVERY_DELAY_START_GENERATION) {
			TraceEvent(SevError, "RecoveryDelayedTooManyOldGenerations")
			    .detail("OldGenerations", self->cstate.myDBState.oldTLogData.size())
			    .detail("Reason",
			            "Recovery is delayed because too many recoveries have happened since the last time the cluster "
			            "was fully_recovered. Set --knob_max_generations_override on your server processes to a value "
			            "larger than OldGenerations to resume recovery once the underlying problem has been fixed.");
			wait(delay(CLIENT_KNOBS->RECOVERY_DELAY_SECONDS_PER_GENERATION *
			           (self->cstate.myDBState.oldTLogData.size() - CLIENT_KNOBS->RECOVERY_DELAY_START_GENERATION)));
		}
		if (g_network->isSimulated() && self->cstate.myDBState.oldTLogData.size() > CLIENT_KNOBS->MAX_GENERATIONS_SIM) {
			g_simulator.connectionFailuresDisableDuration = 1e6;
			g_simulator.speedUpSimulation = true;
			TraceEvent(SevWarnAlways, "DisableConnectionFailures_TooManyGenerations");
		}
	}

	state Reference<AsyncVar<Reference<ILogSystem>>> oldLogSystems(new AsyncVar<Reference<ILogSystem>>);
	state Future<Void> recoverAndEndEpoch = ILogSystem::recoverAndEndEpoch(oldLogSystems,
	                                                                       self->dbgid,
	                                                                       self->cstate.prevDBState,
	                                                                       self->myInterface.tlogRejoin.getFuture(),
	                                                                       self->myInterface.locality,
	                                                                       &self->forceRecovery);

	DBCoreState newState = self->cstate.myDBState;
	newState.recoveryCount++;
	wait(self->cstate.write(newState) || recoverAndEndEpoch);

	self->recoveryState = RecoveryState::RECRUITING;

	state vector<StorageServerInterface> seedServers;
	state vector<Standalone<CommitTransactionRef>> initialConfChanges;
	state Future<Void> logChanges;
	state Future<Void> minRecoveryDuration;
	state Future<Version> poppedTxsVersion;

	loop {
		Reference<ILogSystem> oldLogSystem = oldLogSystems->get();
		if (oldLogSystem) {
			logChanges = triggerUpdates(self, oldLogSystem);
			if (!minRecoveryDuration.isValid()) {
				minRecoveryDuration = delay(SERVER_KNOBS->ENFORCED_MIN_RECOVERY_DURATION);
				poppedTxsVersion = oldLogSystem->getTxsPoppedVersion();
			}
		}

		state Future<Void> reg = oldLogSystem ? updateRegistration(self, oldLogSystem) : Never();
		self->registrationTrigger.trigger();

		choose {
			when(wait(oldLogSystem
			              ? recoverFrom(self, oldLogSystem, &seedServers, &initialConfChanges, poppedTxsVersion)
			              : Never())) {
				reg.cancel();
				break;
			}
			when(wait(oldLogSystems->onChange())) {}
			when(wait(reg)) { throw internal_error(); }
			when(wait(recoverAndEndEpoch)) { throw internal_error(); }
		}
	}

	if (self->neverCreated) {
		recoverStartTime = now();
	}

	recoverAndEndEpoch.cancel();

	ASSERT(self->commitProxies.size() <= self->configuration.getDesiredCommitProxies());
	ASSERT(self->commitProxies.size() >= 1);
	ASSERT(self->grvProxies.size() <= self->configuration.getDesiredGrvProxies());
	ASSERT(self->grvProxies.size() >= 1);
	ASSERT(self->resolvers.size() <= self->configuration.getDesiredResolvers());
	ASSERT(self->resolvers.size() >= 1);

	self->recoveryState = RecoveryState::RECOVERY_TRANSACTION;
	TraceEvent("MasterRecoveryState", self->dbgid)
	    .detail("StatusCode", RecoveryStatus::recovery_transaction)
	    .detail("Status", RecoveryStatus::names[RecoveryStatus::recovery_transaction])
	    .detail("PrimaryLocality", self->primaryLocality)
	    .detail("DcId", self->myInterface.locality.dcId())
	    .trackLatest("MasterRecoveryState");

	// Recovery transaction
	state bool debugResult = debug_checkMinRestoredVersion(UID(), self->lastEpochEnd, "DBRecovery", SevWarn);

	CommitTransactionRequest recoveryCommitRequest;
	recoveryCommitRequest.flags = recoveryCommitRequest.flags | CommitTransactionRequest::FLAG_IS_LOCK_AWARE;
	CommitTransactionRef& tr = recoveryCommitRequest.transaction;
	int mmApplied = 0; // The number of mutations in tr.mutations that have been applied to the txnStateStore so far
	if (self->lastEpochEnd != 0) {
		Optional<Value> snapRecoveryFlag = self->txnStateStore->readValue(writeRecoveryKey).get();
		TraceEvent("MasterRecoverySnapshotCheck")
		    .detail("SnapRecoveryFlag", snapRecoveryFlag.present() ? snapRecoveryFlag.get().toString() : "N/A")
		    .detail("LastEpochEnd", self->lastEpochEnd);
		if (snapRecoveryFlag.present()) {
			TEST(true); // Recovering from snapshot, writing to snapShotEndVersionKey
			BinaryWriter bw(Unversioned());
			tr.set(recoveryCommitRequest.arena, snapshotEndVersionKey, (bw << self->lastEpochEnd).toValue());
			// Pause the backups that got restored in this snapshot to avoid data corruption
			// Requires further operational work to abort the backup
			TraceEvent("MasterRecoveryPauseBackupAgents");
			Key backupPauseKey = FileBackupAgent::getPauseKey();
			tr.set(recoveryCommitRequest.arena, backupPauseKey, StringRef());
			// Clear the key so multiple recoveries will not overwrite the first version recorded
			tr.clear(recoveryCommitRequest.arena, singleKeyRange(writeRecoveryKey));
		}
		if (self->forceRecovery) {
			BinaryWriter bw(Unversioned());
			tr.set(recoveryCommitRequest.arena, killStorageKey, (bw << self->safeLocality).toValue());
		}

		// This transaction sets \xff/lastEpochEnd, which the shard servers can use to roll back speculatively
		//   processed semi-committed transactions from the previous epoch.
		// It also guarantees the shard servers and tlog servers eventually get versions in the new epoch, which
		//   clients might rely on.
		// This transaction is by itself in a batch (has its own version number), which simplifies storage servers
		// slightly (they assume there are no modifications to serverKeys in the same batch) The proxy also expects the
		// lastEpochEndKey mutation to be first in the transaction
		BinaryWriter bw(Unversioned());
		tr.set(recoveryCommitRequest.arena, lastEpochEndKey, (bw << self->lastEpochEnd).toValue());

		if (self->forceRecovery) {
			tr.set(recoveryCommitRequest.arena, rebootWhenDurableKey, StringRef());
			tr.set(recoveryCommitRequest.arena,
			       moveKeysLockOwnerKey,
			       BinaryWriter::toValue(deterministicRandom()->randomUniqueID(), Unversioned()));
		}
	} else {
		// Recruit and seed initial shard servers
		// This transaction must be the very first one in the database (version 1)
		seedShardServers(recoveryCommitRequest.arena, tr, seedServers);
		self->tLogGroupCollection->seedTLogGroupAssignment(recoveryCommitRequest.arena, tr, seedServers);
	}
	// initialConfChanges have not been conflict checked against any earlier writes in the recovery transaction, so do
	// this as early as possible in the recovery transaction but see above comments as to why it can't be absolutely
	// first.  Theoretically emergency transactions should conflict check against the lastEpochEndKey.
	for (auto& itr : initialConfChanges) {
		tr.mutations.append_deep(recoveryCommitRequest.arena, itr.mutations.begin(), itr.mutations.size());
		tr.write_conflict_ranges.append_deep(
		    recoveryCommitRequest.arena, itr.write_conflict_ranges.begin(), itr.write_conflict_ranges.size());
	}

	tr.set(
	    recoveryCommitRequest.arena, primaryLocalityKey, BinaryWriter::toValue(self->primaryLocality, Unversioned()));
	tr.set(recoveryCommitRequest.arena, backupVersionKey, backupVersionValue);
	tr.set(recoveryCommitRequest.arena, coordinatorsKey, self->coordinators.ccf->getConnectionString().toString());
	tr.set(recoveryCommitRequest.arena, logsKey, self->logSystem->getLogsValue());
	tr.set(recoveryCommitRequest.arena,
	       primaryDatacenterKey,
	       self->myInterface.locality.dcId().present() ? self->myInterface.locality.dcId().get() : StringRef());

	tr.clear(recoveryCommitRequest.arena, tLogDatacentersKeys);
	for (auto& dc : self->primaryDcId) {
		tr.set(recoveryCommitRequest.arena, tLogDatacentersKeyFor(dc), StringRef());
	}
	if (self->configuration.usableRegions > 1) {
		for (auto& dc : self->remoteDcIds) {
			tr.set(recoveryCommitRequest.arena, tLogDatacentersKeyFor(dc), StringRef());
		}
	}

	// after recovery and recruitment
	self->tLogGroupCollection->storeState(&recoveryCommitRequest);

	applyMetadataMutations(SpanID(),
	                       self->dbgid,
	                       recoveryCommitRequest.arena,
	                       tr.mutations.slice(mmApplied, tr.mutations.size()),
	                       self->txnStateStore,
	                       self->tLogGroupCollection);
	mmApplied = tr.mutations.size();

	tr.read_snapshot = self->recoveryTransactionVersion; // lastEpochEnd would make more sense, but isn't in the initial
	                                                     // window of the resolver(s)

	TraceEvent("MasterRecoveryCommit", self->dbgid);
	state Future<ErrorOr<CommitID>> recoveryCommit = self->commitProxies[0].commit.tryGetReply(recoveryCommitRequest);
	self->addActor.send(self->logSystem->onError());
	self->addActor.send(waitResolverFailure(self->resolvers));
	self->addActor.send(waitCommitProxyFailure(self->commitProxies));
	self->addActor.send(waitGrvProxyFailure(self->grvProxies));
	self->addActor.send(provideVersions(self));
	self->addActor.send(serveLiveCommittedVersion(self));
	self->addActor.send(reportErrors(updateRegistration(self, self->logSystem), "UpdateRegistration", self->dbgid));
	self->registrationTrigger.trigger();

	wait(discardCommit(self->txnStateStore, self->txnStateLogAdapter));

	// Wait for the recovery transaction to complete.
	// SOMEDAY: For faster recovery, do this and setDBState asynchronously and don't wait for them
	// unless we want to change TLogs
	wait((success(recoveryCommit) && sendInitialCommitToResolvers(self)));
	if (recoveryCommit.isReady() && recoveryCommit.get().isError()) {
		TEST(true); // Master recovery failed because of the initial commit failed
		throw master_recovery_failed();
	}

	ASSERT(self->recoveryTransactionVersion != 0);

	self->recoveryState = RecoveryState::WRITING_CSTATE;
	TraceEvent("MasterRecoveryState", self->dbgid)
	    .detail("StatusCode", RecoveryStatus::writing_coordinated_state)
	    .detail("Status", RecoveryStatus::names[RecoveryStatus::writing_coordinated_state])
	    .detail("TLogList", self->logSystem->describe())
	    .trackLatest("MasterRecoveryState");

	// Multiple masters prevent conflicts between themselves via CoordinatedState (self->cstate)
	//  1. If SetMaster succeeds, then by CS's contract, these "new" Tlogs are the immediate
	//     successors of the "old" ones we are replacing
	//  2. logSystem->recoverAndEndEpoch ensured that a co-quorum of the "old" tLogs were stopped at
	//     versions <= self->lastEpochEnd, so no versions > self->lastEpochEnd could be (fully) committed to them.
	//  3. No other master will attempt to commit anything to our "new" Tlogs
	//     because it didn't recruit them
	//  4. Therefore, no full commit can come between self->lastEpochEnd and the first commit
	//     we made to the new Tlogs (self->recoveryTransactionVersion), and only our own semi-commits can come between
	//     our first commit and the next new TLogs

	self->addActor.send(trackTlogRecovery(self, oldLogSystems, minRecoveryDuration));
	debug_advanceMaxCommittedVersion(UID(), self->recoveryTransactionVersion);
	wait(self->cstateUpdated.getFuture());
	debug_advanceMinCommittedVersion(UID(), self->recoveryTransactionVersion);

	if (debugResult) {
		TraceEvent(self->forceRecovery ? SevWarn : SevError, "DBRecoveryDurabilityError");
	}

	TraceEvent("MasterCommittedTLogs", self->dbgid)
	    .detail("TLogs", self->logSystem->describe())
	    .detail("RecoveryCount", self->cstate.myDBState.recoveryCount)
	    .detail("RecoveryTransactionVersion", self->recoveryTransactionVersion);

	TraceEvent(recoveryInterval.end(), self->dbgid)
	    .detail("RecoveryTransactionVersion", self->recoveryTransactionVersion);

	self->recoveryState = RecoveryState::ACCEPTING_COMMITS;
	double recoveryDuration = now() - recoverStartTime;

	TraceEvent((recoveryDuration > 4 && !g_network->isSimulated()) ? SevWarnAlways : SevInfo,
	           "MasterRecoveryDuration",
	           self->dbgid)
	    .detail("RecoveryDuration", recoveryDuration)
	    .trackLatest("MasterRecoveryDuration");

	TraceEvent("MasterRecoveryState", self->dbgid)
	    .detail("StatusCode", RecoveryStatus::accepting_commits)
	    .detail("Status", RecoveryStatus::names[RecoveryStatus::accepting_commits])
	    .detail("StoreType", self->configuration.storageServerStoreType)
	    .detail("RecoveryDuration", recoveryDuration)
	    .trackLatest("MasterRecoveryState");

	TraceEvent("MasterRecoveryAvailable", self->dbgid)
	    .detail("AvailableAtVersion", self->version)
	    .trackLatest("MasterRecoveryAvailable");

	if (self->resolvers.size() > 1)
		self->addActor.send(resolutionBalancing(self));

	self->addActor.send(changeCoordinators(self));
	Database cx = openDBOnServer(self->dbInfo, TaskPriority::DefaultEndpoint, true, true);
	self->addActor.send(configurationMonitor(self, cx));
	if (self->configuration.backupWorkerEnabled) {
		self->addActor.send(recruitBackupWorkers(self, cx));
	} else {
		self->logSystem->setOldestBackupEpoch(self->cstate.myDBState.recoveryCount);
	}

	wait(Future<Void>(Never()));
	throw internal_error();
}

ACTOR Future<Void> masterServer(MasterInterface mi,
                                Reference<AsyncVar<ServerDBInfo>> db,
                                Reference<AsyncVar<Optional<ClusterControllerFullInterface>>> ccInterface,
                                ServerCoordinators coordinators,
                                LifetimeToken lifetime,
                                bool forceRecovery) {
	state Future<Void> ccTimeout = delay(SERVER_KNOBS->CC_INTERFACE_TIMEOUT);
	while (!ccInterface->get().present() || db->get().clusterInterface != ccInterface->get().get()) {
		wait(ccInterface->onChange() || db->onChange() || ccTimeout);
		if (ccTimeout.isReady()) {
			TraceEvent("MasterTerminated", mi.id())
			    .detail("Reason", "Timeout")
			    .detail("CCInterface", ccInterface->get().present() ? ccInterface->get().get().id() : UID())
			    .detail("DBInfoInterface", db->get().clusterInterface.id());
			return Void();
		}
	}

	state Future<Void> onDBChange = Void();
	state PromiseStream<Future<Void>> addActor;
	state Reference<MasterData> self(new MasterData(
	    db, mi, coordinators, db->get().clusterInterface, LiteralStringRef(""), addActor, forceRecovery));
	state Future<Void> collection = actorCollection(self->addActor.getFuture());
	self->addActor.send(traceRole(Role::MASTER, mi.id()));

	TEST(!lifetime.isStillValid(db->get().masterLifetime, mi.id() == db->get().master.id())); // Master born doomed
	TraceEvent("MasterLifetime", self->dbgid).detail("LifetimeToken", lifetime.toString());

	try {
		state Future<Void> core = masterCore(self);
		loop choose {
			when(wait(core)) { break; }
			when(wait(onDBChange)) {
				onDBChange = db->onChange();
				if (!lifetime.isStillValid(db->get().masterLifetime, mi.id() == db->get().master.id())) {
					TraceEvent("MasterTerminated", mi.id())
					    .detail("Reason", "LifetimeToken")
					    .detail("MyToken", lifetime.toString())
					    .detail("CurrentToken", db->get().masterLifetime.toString());
					TEST(true); // Master replaced, dying
					if (BUGGIFY)
						wait(delay(5));
					throw worker_removed();
				}
			}
			when(BackupWorkerDoneRequest req = waitNext(mi.notifyBackupWorkerDone.getFuture())) {
				if (self->logSystem.isValid() && self->logSystem->removeBackupWorker(req)) {
					self->registrationTrigger.trigger();
				}
				++self->backupWorkerDoneRequests;
				req.reply.send(Void());
			}
			when(wait(collection)) {
				ASSERT(false);
				throw internal_error();
			}
		}
	} catch (Error& e) {
		state Error err = e;
		if (e.code() != error_code_actor_cancelled) {
			wait(delay(0.0));
		}

		while (!self->addActor.isEmpty()) {
			self->addActor.getFuture().pop();
		}

		TEST(err.code() == error_code_master_tlog_failed); // Master: terminated due to tLog failure
		TEST(err.code() == error_code_commit_proxy_failed); // Master: terminated due to commit proxy failure
		TEST(err.code() == error_code_grv_proxy_failed); // Master: terminated due to GRV proxy failure
		TEST(err.code() == error_code_master_resolver_failed); // Master: terminated due to resolver failure
		TEST(err.code() == error_code_master_backup_worker_failed); // Master: terminated due to backup worker failure

		if (normalMasterErrors().count(err.code())) {
			TraceEvent("MasterTerminated", mi.id()).error(err);
			return Void();
		}
		throw err;
	}
	return Void();
}<|MERGE_RESOLUTION|>--- conflicted
+++ resolved
@@ -406,12 +406,7 @@
 		                                                                 self->dcId_locality[remoteDcId],
 		                                                                 self->allTags,
 		                                                                 self->recruitmentStalled,
-<<<<<<< HEAD
 		                                                                 self->tLogGroupCollection));
-=======
-		                                                                 self->tlogGroupIdToTlogServerIds,
-		                                                                 self->tlogServerIdToTlogGroups));
->>>>>>> 32e3579d
 		self->logSystem = newLogSystem;
 	} else {
 		self->primaryLocality = tagLocalitySpecial;
@@ -424,12 +419,7 @@
 		                                                                 tagLocalitySpecial,
 		                                                                 self->allTags,
 		                                                                 self->recruitmentStalled,
-<<<<<<< HEAD
 		                                                                 self->tLogGroupCollection));
-=======
-		                                                                 self->tlogGroupIdToTlogServerIds,
-		                                                                 self->tlogServerIdToTlogGroups));
->>>>>>> 32e3579d
 		self->logSystem = newLogSystem;
 	}
 	return Void();
@@ -927,31 +917,20 @@
 
 	uniquify(self->allTags);
 
-<<<<<<< HEAD
-	// Load TLogGroupCollection
-	// read tlog groups from txnStateStore
-	Standalone<RangeResultRef> tLogGroupState = wait(self->txnStateStore->readRange(tLogGroupKeys));
-=======
 	// Clear previous TLogGroupCollection state
 	self->txnStateStore->clear(tLogGroupKeys);
 	self->txnStateStore->clear(storageTeamIdToTLogGroupRange);
 
->>>>>>> 32e3579d
 	self->tLogGroupCollection = makeReference<TLogGroupCollection>(self->configuration.tLogPolicy,
 	                                                               SERVER_KNOBS->TLOG_GROUP_COLLECTION_TARGET_SIZE,
 	                                                               self->configuration.tLogReplicationFactor);
 
-<<<<<<< HEAD
-	// TODO: proxy needs to read ss team -> tlog group from txnStateStore
-	self->tLogGroupRecoveredState = tLogGroupState;
-=======
 	// Load storage teams from \xff keyspace to tLogGroupCollection.
 	RangeResult ssTeams = wait(self->txnStateStore->readRange(storageTeamIdKeyRange));
 	for (auto& r : ssTeams) {
 		auto teamId = storageTeamIdKeyDecode(r.key);
 		self->tLogGroupCollection->tryAddStorageTeam(teamId, decodeStorageTeams(r.value));
 	}
->>>>>>> 32e3579d
 
 	// auto kvs = self->txnStateStore->readRange( systemKeys );
 	// for( auto & kv : kvs.get() )
