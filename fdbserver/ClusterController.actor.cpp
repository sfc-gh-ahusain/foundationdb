--- conflicted
+++ resolved
@@ -828,11 +828,7 @@
 
 		if ( oldMasterFit < mworker.fitness )
 			return false;
-<<<<<<< HEAD
-		if ( oldMasterFit > mworker.fitness )
-=======
-		if ( oldMasterFit > newMasterFit || ( dbi.master.locality.processId() == clusterControllerProcessId && mworker.first.locality.processId() != clusterControllerProcessId ) )
->>>>>>> 32762648
+		if ( oldMasterFit > mworker.fitness || ( dbi.master.locality.processId() == clusterControllerProcessId && mworker.worker.first.locality.processId() != clusterControllerProcessId ) )
 			return true;
 
 		std::set<Optional<Key>> primaryDC;
@@ -960,7 +956,6 @@
 		try {
 			state double recoveryStart = now();
 			TraceEvent("CCWDB", cluster->id).detail("Recruiting", "Master");
-<<<<<<< HEAD
 
 			while(!cluster->clusterControllerProcessId.present()) {
 				Void _ = wait( delay(SERVER_KNOBS->ATTEMPT_RECRUITMENT_DELAY) );
@@ -971,14 +966,9 @@
 			std::map< Optional<Standalone<StringRef>>, int> id_used;
 			id_used[cluster->clusterControllerProcessId]++;
 			state WorkerFitnessInfo masterWorker = cluster->getWorkerForRoleInDatacenter(cluster->clusterControllerDcId, ProcessClass::Master, ProcessClass::NeverAssign, db->config, id_used);
-			if( masterWorker.worker.second.machineClassFitness( ProcessClass::Master ) > SERVER_KNOBS->EXPECTED_MASTER_FITNESS && now() - cluster->startTime < SERVER_KNOBS->WAIT_FOR_GOOD_RECRUITMENT_DELAY ) {
+			if( ( masterWorker.worker.second.machineClassFitness( ProcessClass::Master ) > SERVER_KNOBS->EXPECTED_MASTER_FITNESS || masterWorker.worker.first.locality.processId() == cluster->clusterControllerProcessId )
+				&& now() - cluster->startTime < SERVER_KNOBS->WAIT_FOR_GOOD_RECRUITMENT_DELAY ) {
 				TraceEvent("CCWDB", cluster->id).detail("Fitness", masterWorker.worker.second.machineClassFitness( ProcessClass::Master ));
-=======
-			state std::pair<WorkerInterface, ProcessClass> masterWorker = cluster->getMasterWorker(db->config);
-			if( ( masterWorker.second.machineClassFitness( ProcessClass::Master ) > SERVER_KNOBS->EXPECTED_MASTER_FITNESS || masterWorker.first.locality.processId() == cluster->clusterControllerProcessId )
-				&& now() - cluster->startTime < SERVER_KNOBS->WAIT_FOR_GOOD_RECRUITMENT_DELAY ) {
-				TraceEvent("CCWDB", cluster->id).detail("Fitness", masterWorker.second.machineClassFitness( ProcessClass::Master ));
->>>>>>> 32762648
 				Void _ = wait( delay(SERVER_KNOBS->ATTEMPT_RECRUITMENT_DELAY) );
 				continue;
 			}
