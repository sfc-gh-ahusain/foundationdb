--- conflicted
+++ resolved
@@ -721,7 +721,6 @@
 			actors.push_back(resumeStorageAudits(self));
 
 			actors.push_back(self->pollMoveKeysLock());
-<<<<<<< HEAD
 
 			auto shardTracker = makeReference<DataDistributionTracker>(
 			    DataDistributionTrackerInitParams{ .db = self->txnProcessor,
@@ -740,24 +739,6 @@
 			                                                                 getTopKShardMetrics.getFuture(),
 			                                                                 getShardMetricsList.getFuture(),
 			                                                                 getAverageShardBytes.getFuture()),
-=======
-			actors.push_back(reportErrorsExcept(dataDistributionTracker(self->initData,
-			                                                            self->txnProcessor,
-			                                                            self->relocationProducer,
-			                                                            self->shardsAffectedByTeamFailure,
-			                                                            self->physicalShardCollection,
-			                                                            getShardMetrics,
-			                                                            getTopKShardMetrics.getFuture(),
-			                                                            getShardMetricsList,
-			                                                            getAverageShardBytes.getFuture(),
-			                                                            self->initialized,
-			                                                            anyZeroHealthyTeams,
-			                                                            self->ddId,
-			                                                            &shards,
-			                                                            &trackerCancelled,
-			                                                            self->ddTenantCache,
-			                                                            self->initData->customReplication),
->>>>>>> a258d775
 			                                    "DDTracker",
 			                                    self->ddId,
 			                                    &normalDDQueueErrors()));
