/*
 * DataDistribution.actor.cpp
 *
 * This source file is part of the FoundationDB open source project
 *
 * Copyright 2013-2018 Apple Inc. and the FoundationDB project authors
 *
 * Licensed under the Apache License, Version 2.0 (the "License");
 * you may not use this file except in compliance with the License.
 * You may obtain a copy of the License at
 *
 *     http://www.apache.org/licenses/LICENSE-2.0
 *
 * Unless required by applicable law or agreed to in writing, software
 * distributed under the License is distributed on an "AS IS" BASIS,
 * WITHOUT WARRANTIES OR CONDITIONS OF ANY KIND, either express or implied.
 * See the License for the specific language governing permissions and
 * limitations under the License.
 */

#include <set>
#include <sstream>
#include "fdbclient/FDBOptions.g.h"
#include "fdbclient/FDBTypes.h"
#include "fdbclient/Knobs.h"
#include "fdbclient/StorageServerInterface.h"
#include "fdbclient/SystemData.h"
#include "fdbclient/DatabaseContext.h"
#include "fdbclient/ManagementAPI.actor.h"
#include "fdbclient/RunTransaction.actor.h"
#include "fdbrpc/Replication.h"
#include "fdbserver/DataDistribution.actor.h"
#include "fdbserver/FDBExecHelper.actor.h"
#include "fdbserver/IKeyValueStore.h"
#include "fdbserver/Knobs.h"
#include "fdbserver/MoveKeys.actor.h"
#include "fdbserver/QuietDatabase.h"
#include "fdbserver/ServerDBInfo.h"
#include "fdbserver/TLogInterface.h"
#include "fdbserver/WaitFailure.h"
#include "flow/ActorCollection.h"
#include "flow/Arena.h"
#include "flow/BooleanParam.h"
#include "flow/Trace.h"
#include "flow/UnitTest.h"
#include "flow/actorcompiler.h" // This must be the last #include.
#include "flow/serialize.h"

class TCTeamInfo;
struct TCMachineInfo;
class TCMachineTeamInfo;

namespace {

// Helper function for STL containers, with flow-friendly error handling
template <class MapContainer, class K>
auto get(MapContainer& m, K const& k) -> decltype(m.at(k)) {
	auto it = m.find(k);
	ASSERT(it != m.end());
	return it->second;
}

} // namespace

FDB_BOOLEAN_PARAM(IsPrimary);

ACTOR Future<Void> checkAndRemoveInvalidLocalityAddr(DDTeamCollection* self);
ACTOR Future<Void> removeWrongStoreType(DDTeamCollection* self);
ACTOR Future<Void> waitForAllDataRemoved(Database cx, UID serverID, Version addedVersion, DDTeamCollection* teams);
bool _exclusionSafetyCheck(std::vector<UID>& excludeServerIDs, DDTeamCollection* teamCollection);

struct TCServerInfo : public ReferenceCounted<TCServerInfo> {
	UID id;
	Version addedVersion; // Read version when this Server is added
	DDTeamCollection* collection;
	StorageServerInterface lastKnownInterface;
	ProcessClass lastKnownClass;
	std::vector<Reference<TCTeamInfo>> teams;
	Reference<TCMachineInfo> machine;
	Future<Void> tracker;
	int64_t dataInFlightToServer;
	ErrorOr<GetStorageMetricsReply> serverMetrics;
	Promise<std::pair<StorageServerInterface, ProcessClass>> interfaceChanged;
	Future<std::pair<StorageServerInterface, ProcessClass>> onInterfaceChanged;
	Promise<Void> removed;
	Future<Void> onRemoved;
	Future<Void> onTSSPairRemoved;
	Promise<Void> killTss;
	Promise<Void> wakeUpTracker;
	bool inDesiredDC;
	LocalityEntry localityEntry;
	Promise<Void> updated;
	AsyncVar<bool> wrongStoreTypeToRemove;
	AsyncVar<bool> ssVersionTooFarBehind;
	// A storage server's StoreType does not change.
	// To change storeType for an ip:port, we destroy the old one and create a new one.
	KeyValueStoreType storeType; // Storage engine type

	TCServerInfo(StorageServerInterface ssi,
	             DDTeamCollection* collection,
	             ProcessClass processClass,
	             bool inDesiredDC,
	             Reference<LocalitySet> storageServerSet,
	             Version addedVersion = 0)
	  : id(ssi.id()), addedVersion(addedVersion), collection(collection), lastKnownInterface(ssi),
	    lastKnownClass(processClass), dataInFlightToServer(0), onInterfaceChanged(interfaceChanged.getFuture()),
	    onRemoved(removed.getFuture()), onTSSPairRemoved(Never()), inDesiredDC(inDesiredDC),
	    storeType(KeyValueStoreType::END) {

		if (!ssi.isTss()) {
			localityEntry = ((LocalityMap<UID>*)storageServerSet.getPtr())->add(ssi.locality, &id);
		}
	}

	bool isCorrectStoreType(KeyValueStoreType configStoreType) const {
		// A new storage server's store type may not be set immediately.
		// If a storage server does not reply its storeType, it will be tracked by failure monitor and removed.
		return (storeType == configStoreType || storeType == KeyValueStoreType::END);
	}
	~TCServerInfo();
};

class TCMachineInfo : public ReferenceCounted<TCMachineInfo> {
	TCMachineInfo() = default;

public:
	std::vector<Reference<TCServerInfo>> serversOnMachine; // SOMEDAY: change from vector to set
	Standalone<StringRef> machineID;
	std::vector<Reference<TCMachineTeamInfo>> machineTeams; // SOMEDAY: split good and bad machine teams.
	LocalityEntry localityEntry;

	Reference<TCMachineInfo> clone() const {
		auto result = Reference<TCMachineInfo>(new TCMachineInfo);
		result->serversOnMachine = serversOnMachine;
		result->machineID = machineID;
		result->machineTeams = machineTeams;
		result->localityEntry = localityEntry;
		return result;
	}

	explicit TCMachineInfo(Reference<TCServerInfo> server, const LocalityEntry& entry) : localityEntry(entry) {
		ASSERT(serversOnMachine.empty());
		serversOnMachine.push_back(server);

		LocalityData& locality = server->lastKnownInterface.locality;
		ASSERT(locality.zoneId().present());
		machineID = locality.zoneId().get();
	}

	std::string getServersIDStr() const {
		std::stringstream ss;
		if (serversOnMachine.empty())
			return "[unset]";

		for (const auto& server : serversOnMachine) {
			ss << server->id.toString() << " ";
		}

		return std::move(ss).str();
	}
};

ACTOR Future<Void> updateServerMetrics(Reference<TCServerInfo> server);

// TeamCollection's machine team information
class TCMachineTeamInfo : public ReferenceCounted<TCMachineTeamInfo> {
public:
	std::vector<Reference<TCMachineInfo>> machines;
	std::vector<Standalone<StringRef>> machineIDs;
	std::vector<Reference<TCTeamInfo>> serverTeams;
	UID id;

	explicit TCMachineTeamInfo(std::vector<Reference<TCMachineInfo>> const& machines)
	  : machines(machines), id(deterministicRandom()->randomUniqueID()) {
		machineIDs.reserve(machines.size());
		for (int i = 0; i < machines.size(); i++) {
			machineIDs.push_back(machines[i]->machineID);
		}
		sort(machineIDs.begin(), machineIDs.end());
	}

	int size() const {
		ASSERT(machines.size() == machineIDs.size());
		return machineIDs.size();
	}

	std::string getMachineIDsStr() const {
		std::stringstream ss;

		if (machineIDs.empty())
			return "[unset]";

		for (const auto& id : machineIDs) {
			ss << id.contents().toString() << " ";
		}

		return std::move(ss).str();
	}

	bool operator==(TCMachineTeamInfo& rhs) const { return this->machineIDs == rhs.machineIDs; }
};

// TeamCollection's server team info.
class TCTeamInfo final : public ReferenceCounted<TCTeamInfo>, public IDataDistributionTeam {
	std::vector<Reference<TCServerInfo>> servers;
	std::vector<UID> serverIDs;
	bool healthy;
	bool wrongConfiguration; // True if any of the servers in the team have the wrong configuration
	int priority;
	UID id;

public:
	Reference<TCMachineTeamInfo> machineTeam;
	Future<Void> tracker;

	explicit TCTeamInfo(std::vector<Reference<TCServerInfo>> const& servers)
	  : servers(servers), healthy(true), wrongConfiguration(false), priority(SERVER_KNOBS->PRIORITY_TEAM_HEALTHY),
	    id(deterministicRandom()->randomUniqueID()) {
		if (servers.empty()) {
			TraceEvent(SevInfo, "ConstructTCTeamFromEmptyServers").log();
		}
		serverIDs.reserve(servers.size());
		for (int i = 0; i < servers.size(); i++) {
			serverIDs.push_back(servers[i]->id);
		}
	}

	std::string getTeamID() const override { return id.shortString(); }

	std::vector<StorageServerInterface> getLastKnownServerInterfaces() const override {
		std::vector<StorageServerInterface> v;
		v.reserve(servers.size());
		for (const auto& server : servers) {
			v.push_back(server->lastKnownInterface);
		}
		return v;
	}
	int size() const override {
		ASSERT(servers.size() == serverIDs.size());
		return servers.size();
	}
	std::vector<UID> const& getServerIDs() const override { return serverIDs; }
	const std::vector<Reference<TCServerInfo>>& getServers() const { return servers; }

	std::string getServerIDsStr() const {
		std::stringstream ss;

		if (serverIDs.empty())
			return "[unset]";

		for (const auto& id : serverIDs) {
			ss << id.toString() << " ";
		}

		return std::move(ss).str();
	}

	void addDataInFlightToTeam(int64_t delta) override {
		for (int i = 0; i < servers.size(); i++)
			servers[i]->dataInFlightToServer += delta;
	}
	int64_t getDataInFlightToTeam() const override {
		int64_t dataInFlight = 0.0;
		for (int i = 0; i < servers.size(); i++)
			dataInFlight += servers[i]->dataInFlightToServer;
		return dataInFlight;
	}

	int64_t getLoadBytes(bool includeInFlight = true, double inflightPenalty = 1.0) const override {
		int64_t physicalBytes = getLoadAverage();
		double minAvailableSpaceRatio = getMinAvailableSpaceRatio(includeInFlight);
		int64_t inFlightBytes = includeInFlight ? getDataInFlightToTeam() / servers.size() : 0;
		double availableSpaceMultiplier =
		    SERVER_KNOBS->AVAILABLE_SPACE_RATIO_CUTOFF /
		    (std::max(std::min(SERVER_KNOBS->AVAILABLE_SPACE_RATIO_CUTOFF, minAvailableSpaceRatio), 0.000001));
		if (servers.size() > 2) {
			// make sure in triple replication the penalty is high enough that you will always avoid a team with a
			// member at 20% free space
			availableSpaceMultiplier = availableSpaceMultiplier * availableSpaceMultiplier;
		}

		if (minAvailableSpaceRatio < SERVER_KNOBS->TARGET_AVAILABLE_SPACE_RATIO) {
			TraceEvent(SevWarn, "DiskNearCapacity")
			    .suppressFor(1.0)
			    .detail("AvailableSpaceRatio", minAvailableSpaceRatio);
		}

		return (physicalBytes + (inflightPenalty * inFlightBytes)) * availableSpaceMultiplier;
	}

	int64_t getMinAvailableSpace(bool includeInFlight = true) const override {
		int64_t minAvailableSpace = std::numeric_limits<int64_t>::max();
		for (const auto& server : servers) {
			if (server->serverMetrics.present()) {
				auto& replyValue = server->serverMetrics.get();

				ASSERT(replyValue.available.bytes >= 0);
				ASSERT(replyValue.capacity.bytes >= 0);

				int64_t bytesAvailable = replyValue.available.bytes;
				if (includeInFlight) {
					bytesAvailable -= server->dataInFlightToServer;
				}

				minAvailableSpace = std::min(bytesAvailable, minAvailableSpace);
			}
		}

		return minAvailableSpace; // Could be negative
	}

	double getMinAvailableSpaceRatio(bool includeInFlight = true) const override {
		double minRatio = 1.0;
		for (const auto& server : servers) {
			if (server->serverMetrics.present()) {
				auto& replyValue = server->serverMetrics.get();

				ASSERT(replyValue.available.bytes >= 0);
				ASSERT(replyValue.capacity.bytes >= 0);

				int64_t bytesAvailable = replyValue.available.bytes;
				if (includeInFlight) {
					bytesAvailable = std::max((int64_t)0, bytesAvailable - server->dataInFlightToServer);
				}

				if (replyValue.capacity.bytes == 0)
					minRatio = 0;
				else
					minRatio = std::min(minRatio, ((double)bytesAvailable) / replyValue.capacity.bytes);
			}
		}

		return minRatio;
	}

	bool hasHealthyAvailableSpace(double minRatio) const override {
		return getMinAvailableSpaceRatio() >= minRatio && getMinAvailableSpace() > SERVER_KNOBS->MIN_AVAILABLE_SPACE;
	}

	Future<Void> updateStorageMetrics() override { return doUpdateStorageMetrics(this); }

	bool isOptimal() const override {
		for (const auto& server : servers) {
			if (server->lastKnownClass.machineClassFitness(ProcessClass::Storage) > ProcessClass::UnsetFit) {
				return false;
			}
		}
		return true;
	}

	bool isWrongConfiguration() const override { return wrongConfiguration; }
	void setWrongConfiguration(bool wrongConfiguration) override { this->wrongConfiguration = wrongConfiguration; }
	bool isHealthy() const override { return healthy; }
	void setHealthy(bool h) override { healthy = h; }
	int getPriority() const override { return priority; }
	void setPriority(int p) override { priority = p; }
	void addref() override { ReferenceCounted<TCTeamInfo>::addref(); }
	void delref() override { ReferenceCounted<TCTeamInfo>::delref(); }

<<<<<<< HEAD
	bool hasServer(const UID& server) {
		return std::find(serverIDs.begin(), serverIDs.end(), server) != serverIDs.end();
	}

	void addServers(const vector<UID>& servers) override {
=======
	void addServers(const std::vector<UID>& servers) override {
>>>>>>> 1d36c18a
		serverIDs.reserve(servers.size());
		for (int i = 0; i < servers.size(); i++) {
			serverIDs.push_back(servers[i]);
		}
	}

private:
	// Calculate an "average" of the metrics replies that we received.  Penalize teams from which we did not receive all
	// replies.
	int64_t getLoadAverage() const {
		int64_t bytesSum = 0;
		int added = 0;
		for (int i = 0; i < servers.size(); i++)
			if (servers[i]->serverMetrics.present()) {
				added++;
				bytesSum += servers[i]->serverMetrics.get().load.bytes;
			}

		if (added < servers.size())
			bytesSum *= 2;

		return added == 0 ? 0 : bytesSum / added;
	}

	// Calculate the max of the metrics replies that we received.

	ACTOR Future<Void> doUpdateStorageMetrics(TCTeamInfo* self) {
		std::vector<Future<Void>> updates;
		updates.reserve(self->servers.size());
		for (int i = 0; i < self->servers.size(); i++)
			updates.push_back(updateServerMetrics(self->servers[i]));
		wait(waitForAll(updates));
		return Void();
	}
};

struct ServerStatus {
	bool isWiggling;
	bool isFailed;
	bool isUndesired;
	bool isWrongConfiguration;
	bool initialized; // AsyncMap erases default constructed objects
	LocalityData locality;
	ServerStatus()
	  : isWiggling(false), isFailed(true), isUndesired(false), isWrongConfiguration(false), initialized(false) {}
	ServerStatus(bool isFailed, bool isUndesired, bool isWiggling, LocalityData const& locality)
	  : isWiggling(isWiggling), isFailed(isFailed), isUndesired(isUndesired), isWrongConfiguration(false),
	    initialized(true), locality(locality) {}
	bool isUnhealthy() const { return isFailed || isUndesired; }
	const char* toString() const {
		return isFailed ? "Failed" : isUndesired ? "Undesired" : isWiggling ? "Wiggling" : "Healthy";
	}

	bool operator==(ServerStatus const& r) const {
		return isFailed == r.isFailed && isUndesired == r.isUndesired && isWiggling == r.isWiggling &&
		       isWrongConfiguration == r.isWrongConfiguration && locality == r.locality && initialized == r.initialized;
	}
	bool operator!=(ServerStatus const& r) const { return !(*this == r); }

	// If a process has reappeared without the storage server that was on it (isFailed == true), we don't need to
	// exclude it We also don't need to exclude processes who are in the wrong configuration (since those servers will
	// be removed)
	bool excludeOnRecruit() const { return !isFailed && !isWrongConfiguration; }
};
typedef AsyncMap<UID, ServerStatus> ServerStatusMap;

// Read keyservers, return unique set of teams
ACTOR Future<Reference<InitialDataDistribution>> getInitialDataDistribution(Database cx,
                                                                            UID distributorId,
                                                                            MoveKeysLock moveKeysLock,
                                                                            std::vector<Optional<Key>> remoteDcIds,
                                                                            const DDEnabledState* ddEnabledState) {
	state Reference<InitialDataDistribution> result = makeReference<InitialDataDistribution>();
	state Key beginKey = allKeys.begin;

	state bool succeeded;

	state Transaction tr(cx);

	state std::map<UID, Optional<Key>> server_dc;
	state std::map<std::vector<UID>, std::pair<std::vector<UID>, std::vector<UID>>> team_cache;
	state std::vector<std::pair<StorageServerInterface, ProcessClass>> tss_servers;

	// Get the server list in its own try/catch block since it modifies result.  We don't want a subsequent failure
	// causing entries to be duplicated
	loop {
		server_dc.clear();
		succeeded = false;
		try {

			// Read healthyZone value which is later used to determine on/off of failure triggered DD
			tr.setOption(FDBTransactionOptions::READ_SYSTEM_KEYS);
			tr.setOption(FDBTransactionOptions::READ_LOCK_AWARE);
			Optional<Value> val = wait(tr.get(healthyZoneKey));
			if (val.present()) {
				auto p = decodeHealthyZoneValue(val.get());
				if (p.second > tr.getReadVersion().get() || p.first == ignoreSSFailuresZoneString) {
					result->initHealthyZoneValue = Optional<Key>(p.first);
				} else {
					result->initHealthyZoneValue = Optional<Key>();
				}
			} else {
				result->initHealthyZoneValue = Optional<Key>();
			}

			result->mode = 1;
			tr.setOption(FDBTransactionOptions::PRIORITY_SYSTEM_IMMEDIATE);
			Optional<Value> mode = wait(tr.get(dataDistributionModeKey));
			if (mode.present()) {
				BinaryReader rd(mode.get(), Unversioned());
				rd >> result->mode;
			}
			if (!result->mode || !ddEnabledState->isDDEnabled()) {
				// DD can be disabled persistently (result->mode = 0) or transiently (isDDEnabled() = 0)
				TraceEvent(SevDebug, "GetInitialDataDistribution_DisabledDD").log();
				return result;
			}

			state Future<std::vector<ProcessData>> workers = getWorkers(&tr);
			state Future<RangeResult> serverList = tr.getRange(serverListKeys, CLIENT_KNOBS->TOO_MANY);
			wait(success(workers) && success(serverList));
			ASSERT(!serverList.get().more && serverList.get().size() < CLIENT_KNOBS->TOO_MANY);

			std::map<Optional<Standalone<StringRef>>, ProcessData> id_data;
			for (int i = 0; i < workers.get().size(); i++)
				id_data[workers.get()[i].locality.processId()] = workers.get()[i];

			succeeded = true;

			for (int i = 0; i < serverList.get().size(); i++) {
				auto ssi = decodeServerListValue(serverList.get()[i].value);
				if (!ssi.isTss()) {
					result->allServers.emplace_back(ssi, id_data[ssi.locality.processId()].processClass);
					server_dc[ssi.id()] = ssi.locality.dcId();
				} else {
					tss_servers.emplace_back(ssi, id_data[ssi.locality.processId()].processClass);
				}
			}

			break;
		} catch (Error& e) {
			wait(tr.onError(e));

			ASSERT(!succeeded); // We shouldn't be retrying if we have already started modifying result in this loop
			TraceEvent("GetInitialTeamsRetry", distributorId).log();
		}
	}

	// If keyServers is too large to read in a single transaction, then we will have to break this process up into
	// multiple transactions. In that case, each iteration should begin where the previous left off
	while (beginKey < allKeys.end) {
		TEST(beginKey > allKeys.begin); // Multi-transactional getInitialDataDistribution
		loop {
			succeeded = false;
			try {
				tr.setOption(FDBTransactionOptions::PRIORITY_SYSTEM_IMMEDIATE);
				wait(checkMoveKeysLockReadOnly(&tr, moveKeysLock, ddEnabledState));
				state RangeResult UIDtoTagMap = wait(tr.getRange(serverTagKeys, CLIENT_KNOBS->TOO_MANY));
				ASSERT(!UIDtoTagMap.more && UIDtoTagMap.size() < CLIENT_KNOBS->TOO_MANY);
				RangeResult keyServers = wait(krmGetRanges(&tr,
				                                           keyServersPrefix,
				                                           KeyRangeRef(beginKey, allKeys.end),
				                                           SERVER_KNOBS->MOVE_KEYS_KRM_LIMIT,
				                                           SERVER_KNOBS->MOVE_KEYS_KRM_LIMIT_BYTES));
				succeeded = true;

				std::vector<UID> src, dest, last;

				// for each range
				for (int i = 0; i < keyServers.size() - 1; i++) {
					DDShardInfo info(keyServers[i].key);
					decodeKeyServersValue(UIDtoTagMap, keyServers[i].value, src, dest);
					if (remoteDcIds.size()) {
						auto srcIter = team_cache.find(src);
						if (srcIter == team_cache.end()) {
							for (auto& id : src) {
								auto& dc = server_dc[id];
								if (std::find(remoteDcIds.begin(), remoteDcIds.end(), dc) != remoteDcIds.end()) {
									info.remoteSrc.push_back(id);
								} else {
									info.primarySrc.push_back(id);
								}
							}
							result->primaryTeams.insert(info.primarySrc);
							result->remoteTeams.insert(info.remoteSrc);
							team_cache[src] = std::make_pair(info.primarySrc, info.remoteSrc);
						} else {
							info.primarySrc = srcIter->second.first;
							info.remoteSrc = srcIter->second.second;
						}
						if (dest.size()) {
							info.hasDest = true;
							auto destIter = team_cache.find(dest);
							if (destIter == team_cache.end()) {
								for (auto& id : dest) {
									auto& dc = server_dc[id];
									if (std::find(remoteDcIds.begin(), remoteDcIds.end(), dc) != remoteDcIds.end()) {
										info.remoteDest.push_back(id);
									} else {
										info.primaryDest.push_back(id);
									}
								}
								result->primaryTeams.insert(info.primaryDest);
								result->remoteTeams.insert(info.remoteDest);
								team_cache[dest] = std::make_pair(info.primaryDest, info.remoteDest);
							} else {
								info.primaryDest = destIter->second.first;
								info.remoteDest = destIter->second.second;
							}
						}
					} else {
						info.primarySrc = src;
						auto srcIter = team_cache.find(src);
						if (srcIter == team_cache.end()) {
							result->primaryTeams.insert(src);
							team_cache[src] = std::pair<std::vector<UID>, std::vector<UID>>();
						}
						if (dest.size()) {
							info.hasDest = true;
							info.primaryDest = dest;
							auto destIter = team_cache.find(dest);
							if (destIter == team_cache.end()) {
								result->primaryTeams.insert(dest);
								team_cache[dest] = std::pair<std::vector<UID>, std::vector<UID>>();
							}
						}
					}
					result->shards.push_back(info);
				}

				ASSERT(keyServers.size() > 0);
				beginKey = keyServers.end()[-1].key;
				break;
			} catch (Error& e) {
				TraceEvent("GetInitialTeamsKeyServersRetry", distributorId).error(e);

				wait(tr.onError(e));
				ASSERT(!succeeded); // We shouldn't be retrying if we have already started modifying result in this loop
			}
		}

		tr.reset();
	}

	// a dummy shard at the end with no keys or servers makes life easier for trackInitialShards()
	result->shards.push_back(DDShardInfo(allKeys.end));

	// add tss to server list AFTER teams are built
	for (auto& it : tss_servers) {
		result->allServers.push_back(it);
	}

	return result;
}

ACTOR Future<Void> storageServerTracker(struct DDTeamCollection* self,
                                        Database cx,
                                        TCServerInfo* server,
                                        Promise<Void> errorOut,
                                        Version addedVersion,
                                        const DDEnabledState* ddEnabledState,
                                        bool isTss);

Future<Void> teamTracker(struct DDTeamCollection* const& self,
                         Reference<TCTeamInfo> const& team,
                         bool const& badTeam,
                         bool const& redundantTeam);

struct DDTeamCollection : ReferenceCounted<DDTeamCollection> {
	// clang-format off
	enum class Status { NONE = 0, WIGGLING = 1, EXCLUDED = 2, FAILED = 3};

	// addActor: add to actorCollection so that when an actor has error, the ActorCollection can catch the error.
	// addActor is used to create the actorCollection when the dataDistributionTeamCollection is created
	PromiseStream<Future<Void>> addActor;
	Database cx;
	UID distributorId;
	DatabaseConfiguration configuration;

	bool doBuildTeams;
	bool lastBuildTeamsFailed;
	Future<Void> teamBuilder;
	AsyncTrigger restartTeamBuilder;

	MoveKeysLock lock;
	PromiseStream<RelocateShard> output;
	std::vector<UID> allServers;
	ServerStatusMap server_status;
	int64_t unhealthyServers;
	std::map<int,int> priority_teams;
	std::map<UID, Reference<TCServerInfo>> server_info;
	std::map<Key, std::vector<Reference<TCServerInfo>>> pid2server_info; // some process may serve as multiple storage servers
	std::vector<AddressExclusion> wiggle_addresses; // collection of wiggling servers' address
	std::map<UID, Reference<TCServerInfo>> tss_info_by_pair;
	std::map<UID, Reference<TCServerInfo>> server_and_tss_info; // TODO could replace this with an efficient way to do a read-only concatenation of 2 data structures? 
	std::map<Key, int> lagging_zones; // zone to number of storage servers lagging
	AsyncVar<bool> disableFailingLaggingServers;
	Optional<Key> wigglingPid; // Process id of current wiggling storage server;
    Reference<AsyncVar<bool>> pauseWiggle;

	// machine_info has all machines info; key must be unique across processes on the same machine
	std::map<Standalone<StringRef>, Reference<TCMachineInfo>> machine_info;
	std::vector<Reference<TCMachineTeamInfo>> machineTeams; // all machine teams
	LocalityMap<UID> machineLocalityMap; // locality info of machines

	std::vector<Reference<TCTeamInfo>> teams;
	std::vector<Reference<TCTeamInfo>> badTeams;
	Reference<ShardsAffectedByTeamFailure> shardsAffectedByTeamFailure;
	PromiseStream<UID> removedServers;
	PromiseStream<UID> removedTSS;
	std::set<UID> recruitingIds; // The IDs of the SS/TSS which are being recruited
	std::set<NetworkAddress> recruitingLocalities;
	Future<Void> initialFailureReactionDelay;
	Future<Void> initializationDoneActor;
	Promise<Void> serverTrackerErrorOut;
	AsyncVar<int> recruitingStream;
	Debouncer restartRecruiting;

	int healthyTeamCount;
	Reference<AsyncVar<bool>> zeroHealthyTeams;

	int optimalTeamCount;
	AsyncVar<bool> zeroOptimalTeams;

	int bestTeamKeepStuckCount = 0;

	bool isTssRecruiting; // If tss recruiting is waiting on a pair, don't consider DD recruiting for the purposes of QuietDB

	// WIGGLING if an address is under storage wiggling.
	// EXCLUDED if an address is in the excluded list in the database.
	// FAILED if an address is permanently failed.
	// NONE by default.  Updated asynchronously (eventually)
	AsyncMap< AddressExclusion, Status > excludedServers;

	std::set<AddressExclusion> invalidLocalityAddr; // These address have invalidLocality for the configured storagePolicy

	std::vector<Optional<Key>> includedDCs;
	Optional<std::vector<Optional<Key>>> otherTrackedDCs;
	bool primary;
	Reference<AsyncVar<bool>> processingUnhealthy;
	Future<Void> readyToStart;
	Future<Void> checkTeamDelay;
	Promise<Void> addSubsetComplete;
	Future<Void> badTeamRemover;
	Future<Void> checkInvalidLocalities;

	Future<Void> wrongStoreTypeRemover;

	Reference<LocalitySet> storageServerSet;

	std::vector<DDTeamCollection*> teamCollections;
	AsyncVar<Optional<Key>> healthyZone;
	Future<bool> clearHealthyZoneFuture;
	double medianAvailableSpace;
	double lastMedianAvailableSpaceUpdate;
	// clang-format on

	int lowestUtilizationTeam;
	int highestUtilizationTeam;

	AsyncTrigger printDetailedTeamsInfo;
	PromiseStream<GetMetricsRequest> getShardMetrics;
	PromiseStream<Promise<int>> getUnhealthyRelocationCount;
	Promise<UID> removeFailedServer;

	void resetLocalitySet() {
		storageServerSet = Reference<LocalitySet>(new LocalityMap<UID>());
		LocalityMap<UID>* storageServerMap = (LocalityMap<UID>*)storageServerSet.getPtr();

		for (auto& it : server_info) {
			it.second->localityEntry = storageServerMap->add(it.second->lastKnownInterface.locality, &it.second->id);
		}
	}

	bool satisfiesPolicy(const std::vector<Reference<TCServerInfo>>& team, int amount = -1) const {
		std::vector<LocalityEntry> forcedEntries, resultEntries;
		if (amount == -1) {
			amount = team.size();
		}

		forcedEntries.reserve(amount);
		for (int i = 0; i < amount; i++) {
			forcedEntries.push_back(team[i]->localityEntry);
		}

		bool result = storageServerSet->selectReplicas(configuration.storagePolicy, forcedEntries, resultEntries);
		return result && resultEntries.size() == 0;
	}

	DDTeamCollection(Database const& cx,
	                 UID distributorId,
	                 MoveKeysLock const& lock,
	                 PromiseStream<RelocateShard> const& output,
	                 Reference<ShardsAffectedByTeamFailure> const& shardsAffectedByTeamFailure,
	                 DatabaseConfiguration configuration,
	                 std::vector<Optional<Key>> includedDCs,
	                 Optional<std::vector<Optional<Key>>> otherTrackedDCs,
	                 Future<Void> readyToStart,
	                 Reference<AsyncVar<bool>> zeroHealthyTeams,
	                 IsPrimary primary,
	                 Reference<AsyncVar<bool>> processingUnhealthy,
	                 PromiseStream<GetMetricsRequest> getShardMetrics,
	                 Promise<UID> removeFailedServer,
	                 PromiseStream<Promise<int>> getUnhealthyRelocationCount)
	  : cx(cx), distributorId(distributorId), configuration(configuration), doBuildTeams(true),
	    lastBuildTeamsFailed(false), teamBuilder(Void()), lock(lock), output(output), unhealthyServers(0),
	    shardsAffectedByTeamFailure(shardsAffectedByTeamFailure),
	    initialFailureReactionDelay(
	        delayed(readyToStart, SERVER_KNOBS->INITIAL_FAILURE_REACTION_DELAY, TaskPriority::DataDistribution)),
	    initializationDoneActor(logOnCompletion(readyToStart && initialFailureReactionDelay, this)),
	    recruitingStream(0), restartRecruiting(SERVER_KNOBS->DEBOUNCE_RECRUITING_DELAY), healthyTeamCount(0),
	    zeroHealthyTeams(zeroHealthyTeams), optimalTeamCount(0), zeroOptimalTeams(true), isTssRecruiting(false),
	    includedDCs(includedDCs), otherTrackedDCs(otherTrackedDCs), primary(primary),
	    processingUnhealthy(processingUnhealthy), readyToStart(readyToStart),
	    checkTeamDelay(delay(SERVER_KNOBS->CHECK_TEAM_DELAY, TaskPriority::DataDistribution)), badTeamRemover(Void()),
	    checkInvalidLocalities(Void()), wrongStoreTypeRemover(Void()), storageServerSet(new LocalityMap<UID>()),
	    clearHealthyZoneFuture(true), medianAvailableSpace(SERVER_KNOBS->MIN_AVAILABLE_SPACE_RATIO),
	    lastMedianAvailableSpaceUpdate(0), lowestUtilizationTeam(0), highestUtilizationTeam(0),
	    getShardMetrics(getShardMetrics), getUnhealthyRelocationCount(getUnhealthyRelocationCount),
	    removeFailedServer(removeFailedServer) {
		if (!primary || configuration.usableRegions == 1) {
			TraceEvent("DDTrackerStarting", distributorId).detail("State", "Inactive").trackLatest("DDTrackerStarting");
		}
	}

	~DDTeamCollection() {
		TraceEvent("DDTeamCollectionDestructed", distributorId).detail("Primary", primary);

		// Cancel the teamBuilder to avoid creating new teams after teams are cancelled.
		teamBuilder.cancel();
		// TraceEvent("DDTeamCollectionDestructed", distributorId)
		//    .detail("Primary", primary)
		//    .detail("TeamBuilderDestroyed", server_info.size());

		// Other teamCollections also hold pointer to this teamCollection;
		// TeamTracker may access the destructed DDTeamCollection if we do not reset the pointer
		for (int i = 0; i < teamCollections.size(); i++) {
			if (teamCollections[i] != nullptr && teamCollections[i] != this) {
				for (int j = 0; j < teamCollections[i]->teamCollections.size(); ++j) {
					if (teamCollections[i]->teamCollections[j] == this) {
						teamCollections[i]->teamCollections[j] = nullptr;
					}
				}
			}
		}
		// Team tracker has pointers to DDTeamCollections both in primary and remote.
		// The following kills a reference cycle between the teamTracker actor and the TCTeamInfo that both holds and is
		// held by the actor It also ensures that the trackers are done fiddling with healthyTeamCount before we free
		// this
		for (auto& team : teams) {
			team->tracker.cancel();
		}
		// The commented TraceEvent log is useful in detecting what is running during the destruction
		// TraceEvent("DDTeamCollectionDestructed", distributorId)
		//     .detail("Primary", primary)
		//     .detail("TeamTrackerDestroyed", teams.size());
		for (auto& badTeam : badTeams) {
			badTeam->tracker.cancel();
		}
		// TraceEvent("DDTeamCollectionDestructed", distributorId)
		//     .detail("Primary", primary)
		//     .detail("BadTeamTrackerDestroyed", badTeams.size());
		// The following makes sure that, even if a reference to a team is held in the DD Queue, the tracker will be
		// stopped
		//  before the server_status map to which it has a pointer, is destroyed.
		for (auto& [_, info] : server_and_tss_info) {
			info->tracker.cancel();
			info->collection = nullptr;
		}

		// TraceEvent("DDTeamCollectionDestructed", distributorId)
		//    .detail("Primary", primary)
		//    .detail("ServerTrackerDestroyed", server_info.size());
	}

	void addLaggingStorageServer(Key zoneId) {
		lagging_zones[zoneId]++;
		if (lagging_zones.size() > std::max(1, configuration.storageTeamSize - 1) &&
		    !disableFailingLaggingServers.get())
			disableFailingLaggingServers.set(true);
	}

	void removeLaggingStorageServer(Key zoneId) {
		auto iter = lagging_zones.find(zoneId);
		ASSERT(iter != lagging_zones.end());
		iter->second--;
		ASSERT(iter->second >= 0);
		if (iter->second == 0)
			lagging_zones.erase(iter);
		if (lagging_zones.size() <= std::max(1, configuration.storageTeamSize - 1) &&
		    disableFailingLaggingServers.get())
			disableFailingLaggingServers.set(false);
	}

	ACTOR static Future<Void> logOnCompletion(Future<Void> signal, DDTeamCollection* self) {
		wait(signal);
		wait(delay(SERVER_KNOBS->LOG_ON_COMPLETION_DELAY, TaskPriority::DataDistribution));

		if (!self->primary || self->configuration.usableRegions == 1) {
			TraceEvent("DDTrackerStarting", self->distributorId)
			    .detail("State", "Active")
			    .trackLatest("DDTrackerStarting");
		}

		return Void();
	}

	ACTOR static Future<Void> interruptableBuildTeams(DDTeamCollection* self) {
		if (!self->addSubsetComplete.isSet()) {
			wait(addSubsetOfEmergencyTeams(self));
			self->addSubsetComplete.send(Void());
		}

		loop {
			choose {
				when(wait(self->buildTeams(self))) { return Void(); }
				when(wait(self->restartTeamBuilder.onTrigger())) {}
			}
		}
	}

	ACTOR static Future<Void> checkBuildTeams(DDTeamCollection* self) {
		wait(self->checkTeamDelay);
		while (!self->teamBuilder.isReady())
			wait(self->teamBuilder);

		if (self->doBuildTeams && self->readyToStart.isReady()) {
			self->doBuildTeams = false;
			self->teamBuilder = self->interruptableBuildTeams(self);
			wait(self->teamBuilder);
		}

		return Void();
	}

	// Returns a random healthy team, which does not contain excludeServer.
	std::vector<UID> getRandomHealthyTeam(const UID& excludeServer) {
		std::vector<int> candidates, backup;
		for (int i = 0; i < teams.size(); ++i) {
			if (teams[i]->isHealthy() && !teams[i]->hasServer(excludeServer)) {
				candidates.push_back(i);
			} else if (teams[i]->size() - (teams[i]->hasServer(excludeServer) ? 1 : 0) > 0) {
				// If a team has at least one other server besides excludeServer, select it
				// as a backup candidate.
				backup.push_back(i);
			}
		}

		// Prefer a healthy team not containing excludeServer.
		if (candidates.size() > 0) {
			return teams[deterministicRandom()->randomInt(0, candidates.size())]->getServerIDs();
		}

		// The backup choice is a team with at least one server besides excludeServer, in this
		// case, the team  will be possibily relocated to a healthy destination later by DD.
		if (backup.size() > 0) {
			std::vector<UID> res = teams[deterministicRandom()->randomInt(0, backup.size())]->getServerIDs();
			std::remove(res.begin(), res.end(), excludeServer);
			return res;
		}

		return std::vector<UID>();
	}

	// SOMEDAY: Make bestTeam better about deciding to leave a shard where it is (e.g. in PRIORITY_TEAM_HEALTHY case)
	//		    use keys, src, dest, metrics, priority, system load, etc.. to decide...
	ACTOR static Future<Void> getTeam(DDTeamCollection* self, GetTeamRequest req) {
		try {
			wait(self->checkBuildTeams(self));
			if (now() - self->lastMedianAvailableSpaceUpdate > SERVER_KNOBS->AVAILABLE_SPACE_UPDATE_DELAY) {
				self->lastMedianAvailableSpaceUpdate = now();
				std::vector<double> teamAvailableSpace;
				teamAvailableSpace.reserve(self->teams.size());
				for (const auto& team : self->teams) {
					if (team->isHealthy()) {
						teamAvailableSpace.push_back(team->getMinAvailableSpaceRatio());
					}
				}

				size_t pivot = teamAvailableSpace.size() / 2;
				if (teamAvailableSpace.size() > 1) {
					std::nth_element(
					    teamAvailableSpace.begin(), teamAvailableSpace.begin() + pivot, teamAvailableSpace.end());
					self->medianAvailableSpace =
					    std::max(SERVER_KNOBS->MIN_AVAILABLE_SPACE_RATIO,
					             std::min(SERVER_KNOBS->TARGET_AVAILABLE_SPACE_RATIO, teamAvailableSpace[pivot]));
				} else {
					self->medianAvailableSpace = SERVER_KNOBS->MIN_AVAILABLE_SPACE_RATIO;
				}
				if (self->medianAvailableSpace < SERVER_KNOBS->TARGET_AVAILABLE_SPACE_RATIO) {
					TraceEvent(SevWarn, "DDTeamMedianAvailableSpaceTooSmall", self->distributorId)
					    .detail("MedianAvailableSpaceRatio", self->medianAvailableSpace)
					    .detail("TargetAvailableSpaceRatio", SERVER_KNOBS->TARGET_AVAILABLE_SPACE_RATIO)
					    .detail("Primary", self->primary);
					self->printDetailedTeamsInfo.trigger();
				}
			}

			bool foundSrc = false;
			for (int i = 0; i < req.src.size(); i++) {
				if (self->server_info.count(req.src[i])) {
					foundSrc = true;
					break;
				}
			}

			// Select the best team
			// Currently the metric is minimum used disk space (adjusted for data in flight)
			// Only healthy teams may be selected. The team has to be healthy at the moment we update
			//   shardsAffectedByTeamFailure or we could be dropping a shard on the floor (since team
			//   tracking is "edge triggered")
			// SOMEDAY: Account for capacity, load (when shardMetrics load is high)

			// self->teams.size() can be 0 under the ConfigureTest.txt test when we change configurations
			// The situation happens rarely. We may want to eliminate this situation someday
			if (!self->teams.size()) {
				req.reply.send(std::make_pair(Optional<Reference<IDataDistributionTeam>>(), foundSrc));
				return Void();
			}

			int64_t bestLoadBytes = 0;
			Optional<Reference<IDataDistributionTeam>> bestOption;
			std::vector<Reference<IDataDistributionTeam>> randomTeams;
			const std::set<UID> completeSources(req.completeSources.begin(), req.completeSources.end());

			// Note: this block does not apply any filters from the request
			if (!req.wantsNewServers) {
				for (int i = 0; i < req.completeSources.size(); i++) {
					if (!self->server_info.count(req.completeSources[i])) {
						continue;
					}
					auto& teamList = self->server_info[req.completeSources[i]]->teams;
					for (int j = 0; j < teamList.size(); j++) {
						bool found = true;
						auto serverIDs = teamList[j]->getServerIDs();
						for (int k = 0; k < teamList[j]->size(); k++) {
							if (!completeSources.count(serverIDs[k])) {
								found = false;
								break;
							}
						}
						if (found && teamList[j]->isHealthy()) {
							bestOption = teamList[j];
							req.reply.send(std::make_pair(bestOption, foundSrc));
							return Void();
						}
					}
				}
			}

			if (req.wantsTrueBest) {
				ASSERT(!bestOption.present());
				auto& startIndex =
				    req.preferLowerUtilization ? self->lowestUtilizationTeam : self->highestUtilizationTeam;
				if (startIndex >= self->teams.size()) {
					startIndex = 0;
				}

				int bestIndex = startIndex;
				for (int i = 0; i < self->teams.size(); i++) {
					int currentIndex = (startIndex + i) % self->teams.size();
					if (self->teams[currentIndex]->isHealthy() &&
					    (!req.preferLowerUtilization ||
					     self->teams[currentIndex]->hasHealthyAvailableSpace(self->medianAvailableSpace))) {
						int64_t loadBytes = self->teams[currentIndex]->getLoadBytes(true, req.inflightPenalty);
						if ((!bestOption.present() || (req.preferLowerUtilization && loadBytes < bestLoadBytes) ||
						     (!req.preferLowerUtilization && loadBytes > bestLoadBytes)) &&
						    (!req.teamMustHaveShards ||
						     self->shardsAffectedByTeamFailure->hasShards(ShardsAffectedByTeamFailure::Team(
						         self->teams[currentIndex]->getServerIDs(), self->primary)))) {
							bestLoadBytes = loadBytes;
							bestOption = self->teams[currentIndex];
							bestIndex = currentIndex;
						}
					}
				}

				startIndex = bestIndex;
			} else {
				int nTries = 0;
				while (randomTeams.size() < SERVER_KNOBS->BEST_TEAM_OPTION_COUNT &&
				       nTries < SERVER_KNOBS->BEST_TEAM_MAX_TEAM_TRIES) {
					// If unhealthy team is majority, we may not find an ok dest in this while loop
					Reference<IDataDistributionTeam> dest = deterministicRandom()->randomChoice(self->teams);

					bool ok = dest->isHealthy() && (!req.preferLowerUtilization ||
					                                dest->hasHealthyAvailableSpace(self->medianAvailableSpace));

					for (int i = 0; ok && i < randomTeams.size(); i++) {
						if (randomTeams[i]->getServerIDs() == dest->getServerIDs()) {
							ok = false;
							break;
						}
					}

					ok = ok && (!req.teamMustHaveShards ||
					            self->shardsAffectedByTeamFailure->hasShards(
					                ShardsAffectedByTeamFailure::Team(dest->getServerIDs(), self->primary)));

					if (ok)
						randomTeams.push_back(dest);
					else
						nTries++;
				}

				// Log BestTeamStuck reason when we have healthy teams but they do not have healthy free space
				if (randomTeams.empty() && !self->zeroHealthyTeams->get()) {
					self->bestTeamKeepStuckCount++;
					if (g_network->isSimulated()) {
						TraceEvent(SevWarn, "GetTeamReturnEmpty").detail("HealthyTeams", self->healthyTeamCount);
					}
				} else {
					self->bestTeamKeepStuckCount = 0;
				}

				for (int i = 0; i < randomTeams.size(); i++) {
					int64_t loadBytes = randomTeams[i]->getLoadBytes(true, req.inflightPenalty);
					if (!bestOption.present() || (req.preferLowerUtilization && loadBytes < bestLoadBytes) ||
					    (!req.preferLowerUtilization && loadBytes > bestLoadBytes)) {
						bestLoadBytes = loadBytes;
						bestOption = randomTeams[i];
					}
				}
			}

			// Note: req.completeSources can be empty and all servers (and server teams) can be unhealthy.
			// We will get stuck at this! This only happens when a DC fails. No need to consider it right now.
			// Note: this block does not apply any filters from the request
			if (!bestOption.present() && self->zeroHealthyTeams->get()) {
				// Attempt to find the unhealthy source server team and return it
				for (int i = 0; i < req.completeSources.size(); i++) {
					if (!self->server_info.count(req.completeSources[i])) {
						continue;
					}
					auto& teamList = self->server_info[req.completeSources[i]]->teams;
					for (int j = 0; j < teamList.size(); j++) {
						bool found = true;
						auto serverIDs = teamList[j]->getServerIDs();
						for (int k = 0; k < teamList[j]->size(); k++) {
							if (!completeSources.count(serverIDs[k])) {
								found = false;
								break;
							}
						}
						if (found) {
							bestOption = teamList[j];
							req.reply.send(std::make_pair(bestOption, foundSrc));
							return Void();
						}
					}
				}
			}
			// if (!bestOption.present()) {
			// 	TraceEvent("GetTeamRequest").detail("Request", req.getDesc());
			// 	self->traceAllInfo(true);
			// }

			req.reply.send(std::make_pair(bestOption, foundSrc));

			return Void();
		} catch (Error& e) {
			if (e.code() != error_code_actor_cancelled)
				req.reply.sendError(e);
			throw;
		}
	}

	int64_t getDebugTotalDataInFlight() const {
		int64_t total = 0;
		for (auto itr = server_info.begin(); itr != server_info.end(); ++itr)
			total += itr->second->dataInFlightToServer;
		return total;
	}

	ACTOR static Future<Void> addSubsetOfEmergencyTeams(DDTeamCollection* self) {
		state int idx = 0;
		state std::vector<Reference<TCServerInfo>> servers;
		state std::vector<UID> serverIds;
		state Reference<LocalitySet> tempSet = Reference<LocalitySet>(new LocalityMap<UID>());
		state LocalityMap<UID>* tempMap = (LocalityMap<UID>*)tempSet.getPtr();

		for (; idx < self->badTeams.size(); idx++) {
			servers.clear();
			for (const auto& server : self->badTeams[idx]->getServers()) {
				if (server->inDesiredDC && !self->server_status.get(server->id).isUnhealthy()) {
					servers.push_back(server);
				}
			}

			// For the bad team that is too big (too many servers), we will try to find a subset of servers in the team
			// to construct a new healthy team, so that moving data to the new healthy team will not
			// cause too much data movement overhead
			// FIXME: This code logic can be simplified.
			if (servers.size() >= self->configuration.storageTeamSize) {
				bool foundTeam = false;
				for (int j = 0; j < servers.size() - self->configuration.storageTeamSize + 1 && !foundTeam; j++) {
					auto& serverTeams = servers[j]->teams;
					for (int k = 0; k < serverTeams.size(); k++) {
						auto& testTeam = serverTeams[k]->getServerIDs();
						bool allInTeam = true; // All servers in testTeam belong to the healthy servers
						for (int l = 0; l < testTeam.size(); l++) {
							bool foundServer = false;
							for (auto it : servers) {
								if (it->id == testTeam[l]) {
									foundServer = true;
									break;
								}
							}
							if (!foundServer) {
								allInTeam = false;
								break;
							}
						}
						if (allInTeam) {
							foundTeam = true;
							break;
						}
					}
				}
				if (!foundTeam) {
					if (self->satisfiesPolicy(servers)) {
						if (servers.size() == self->configuration.storageTeamSize ||
						    self->satisfiesPolicy(servers, self->configuration.storageTeamSize)) {
							servers.resize(self->configuration.storageTeamSize);
							self->addTeam(servers, true);
							// self->traceTeamCollectionInfo(); // Trace at the end of the function
						} else {
							tempSet->clear();
							for (auto it : servers) {
								tempMap->add(it->lastKnownInterface.locality, &it->id);
							}

							std::vector<LocalityEntry> resultEntries, forcedEntries;
							bool result = tempSet->selectReplicas(
							    self->configuration.storagePolicy, forcedEntries, resultEntries);
							ASSERT(result && resultEntries.size() == self->configuration.storageTeamSize);

							serverIds.clear();
							for (auto& it : resultEntries) {
								serverIds.push_back(*tempMap->getObject(it));
							}
							std::sort(serverIds.begin(), serverIds.end());
							self->addTeam(serverIds.begin(), serverIds.end(), true);
						}
					} else {
						serverIds.clear();
						for (auto it : servers) {
							serverIds.push_back(it->id);
						}
						TraceEvent(SevWarnAlways, "CannotAddSubset", self->distributorId)
						    .detail("Servers", describe(serverIds));
					}
				}
			}
			wait(yield());
		}

		// Trace and record the current number of teams for correctness test
		self->traceTeamCollectionInfo();

		return Void();
	}

	ACTOR static Future<Void> init(DDTeamCollection* self,
	                               Reference<InitialDataDistribution> initTeams,
	                               const DDEnabledState* ddEnabledState) {
		self->healthyZone.set(initTeams->initHealthyZoneValue);
		// SOMEDAY: If some servers have teams and not others (or some servers have more data than others) and there is
		// an address/locality collision, should we preferentially mark the least used server as undesirable?

		for (auto i = initTeams->allServers.begin(); i != initTeams->allServers.end(); ++i) {
			if (self->shouldHandleServer(i->first)) {
				if (!self->isValidLocality(self->configuration.storagePolicy, i->first.locality)) {
					TraceEvent(SevWarnAlways, "MissingLocality")
					    .detail("Server", i->first.uniqueID)
					    .detail("Locality", i->first.locality.toString());
					auto addr = i->first.stableAddress();
					self->invalidLocalityAddr.insert(AddressExclusion(addr.ip, addr.port));
					if (self->checkInvalidLocalities.isReady()) {
						self->checkInvalidLocalities = checkAndRemoveInvalidLocalityAddr(self);
						self->addActor.send(self->checkInvalidLocalities);
					}
				}
				self->addServer(i->first, i->second, self->serverTrackerErrorOut, 0, ddEnabledState);
			}
		}

		state std::set<std::vector<UID>>::iterator teamIter =
		    self->primary ? initTeams->primaryTeams.begin() : initTeams->remoteTeams.begin();
		state std::set<std::vector<UID>>::iterator teamIterEnd =
		    self->primary ? initTeams->primaryTeams.end() : initTeams->remoteTeams.end();
		for (; teamIter != teamIterEnd; ++teamIter) {
			self->addTeam(teamIter->begin(), teamIter->end(), true);
			wait(yield());
		}

		return Void();
	}

	// Check if server or machine has a valid locality based on configured replication policy
	bool isValidLocality(Reference<IReplicationPolicy> storagePolicy, const LocalityData& locality) const {
		// Future: Once we add simulation test that misconfigure a cluster, such as not setting some locality entries,
		// DD_VALIDATE_LOCALITY should always be true. Otherwise, simulation test may fail.
		if (!SERVER_KNOBS->DD_VALIDATE_LOCALITY) {
			// Disable the checking if locality is valid
			return true;
		}

		std::set<std::string> replicationPolicyKeys = storagePolicy->attributeKeys();
		for (auto& policy : replicationPolicyKeys) {
			if (!locality.isPresent(policy)) {
				return false;
			}
		}

		return true;
	}

	void evaluateTeamQuality() const {
		int teamCount = teams.size(), serverCount = allServers.size();
		double teamsPerServer = (double)teamCount * configuration.storageTeamSize / serverCount;

		ASSERT(serverCount == server_info.size());

		int minTeams = std::numeric_limits<int>::max();
		int maxTeams = std::numeric_limits<int>::min();
		double varTeams = 0;

		std::map<Optional<Standalone<StringRef>>, int> machineTeams;
		for (const auto& [id, info] : server_info) {
			if (!server_status.get(id).isUnhealthy()) {
				int stc = info->teams.size();
				minTeams = std::min(minTeams, stc);
				maxTeams = std::max(maxTeams, stc);
				varTeams += (stc - teamsPerServer) * (stc - teamsPerServer);
				// Use zoneId as server's machine id
				machineTeams[info->lastKnownInterface.locality.zoneId()] += stc;
			}
		}
		varTeams /= teamsPerServer * teamsPerServer;

		int minMachineTeams = std::numeric_limits<int>::max();
		int maxMachineTeams = std::numeric_limits<int>::min();
		for (auto m = machineTeams.begin(); m != machineTeams.end(); ++m) {
			minMachineTeams = std::min(minMachineTeams, m->second);
			maxMachineTeams = std::max(maxMachineTeams, m->second);
		}

		TraceEvent(minTeams > 0 ? SevInfo : SevWarn, "DataDistributionTeamQuality", distributorId)
		    .detail("Servers", serverCount)
		    .detail("Teams", teamCount)
		    .detail("TeamsPerServer", teamsPerServer)
		    .detail("Variance", varTeams / serverCount)
		    .detail("ServerMinTeams", minTeams)
		    .detail("ServerMaxTeams", maxTeams)
		    .detail("MachineMinTeams", minMachineTeams)
		    .detail("MachineMaxTeams", maxMachineTeams);
	}

	int overlappingMembers(const std::vector<UID>& team) const {
		if (team.empty()) {
			return 0;
		}

		int maxMatchingServers = 0;
		const UID& serverID = team[0];
		const auto it = server_info.find(serverID);
		ASSERT(it != server_info.end());
		const auto& usedTeams = it->second->teams;
		for (const auto& usedTeam : usedTeams) {
			auto used = usedTeam->getServerIDs();
			int teamIdx = 0;
			int usedIdx = 0;
			int matchingServers = 0;
			while (teamIdx < team.size() && usedIdx < used.size()) {
				if (team[teamIdx] == used[usedIdx]) {
					matchingServers++;
					teamIdx++;
					usedIdx++;
				} else if (team[teamIdx] < used[usedIdx]) {
					teamIdx++;
				} else {
					usedIdx++;
				}
			}
			ASSERT(matchingServers > 0);
			maxMatchingServers = std::max(maxMatchingServers, matchingServers);
			if (maxMatchingServers == team.size()) {
				return maxMatchingServers;
			}
		}

		return maxMatchingServers;
	}

	int overlappingMachineMembers(std::vector<Standalone<StringRef>> const& team) const {
		if (team.empty()) {
			return 0;
		}

		int maxMatchingServers = 0;
		auto it = machine_info.find(team[0]);
		ASSERT(it != machine_info.end());
		auto const& machineTeams = it->second->machineTeams;
		for (auto const& usedTeam : machineTeams) {
			auto used = usedTeam->machineIDs;
			int teamIdx = 0;
			int usedIdx = 0;
			int matchingServers = 0;
			while (teamIdx < team.size() && usedIdx < used.size()) {
				if (team[teamIdx] == used[usedIdx]) {
					matchingServers++;
					teamIdx++;
					usedIdx++;
				} else if (team[teamIdx] < used[usedIdx]) {
					teamIdx++;
				} else {
					usedIdx++;
				}
			}
			ASSERT(matchingServers > 0);
			maxMatchingServers = std::max(maxMatchingServers, matchingServers);
			if (maxMatchingServers == team.size()) {
				return maxMatchingServers;
			}
		}

		return maxMatchingServers;
	}

	Reference<TCMachineTeamInfo> findMachineTeam(std::vector<Standalone<StringRef>> const& machineIDs) const {
		if (machineIDs.empty()) {
			return Reference<TCMachineTeamInfo>();
		}

		Standalone<StringRef> machineID = machineIDs[0];
		for (auto& machineTeam : get(machine_info, machineID)->machineTeams) {
			if (machineTeam->machineIDs == machineIDs) {
				return machineTeam;
			}
		}

		return Reference<TCMachineTeamInfo>();
	}

	// Assume begin to end is sorted by std::sort
	// Assume InputIt is iterator to UID
	// Note: We must allow creating empty teams because empty team is created when a remote DB is initialized.
	// The empty team is used as the starting point to move data to the remote DB
	// begin : the start of the team member ID
	// end : end of the team member ID
	// isIntialTeam : False when the team is added by addTeamsBestOf(); True otherwise, e.g.,
	// when the team added at init() when we recreate teams by looking up DB
	template <class InputIt>
	void addTeam(InputIt begin, InputIt end, bool isInitialTeam) {
		std::vector<Reference<TCServerInfo>> newTeamServers;
		for (auto i = begin; i != end; ++i) {
			if (server_info.find(*i) != server_info.end()) {
				newTeamServers.push_back(server_info[*i]);
			}
		}

		addTeam(newTeamServers, isInitialTeam);
	}

	void addTeam(const std::vector<Reference<TCServerInfo>>& newTeamServers,
	             bool isInitialTeam,
	             bool redundantTeam = false) {
		auto teamInfo = makeReference<TCTeamInfo>(newTeamServers);

		// Move satisfiesPolicy to the end for performance benefit
		bool badTeam = redundantTeam || teamInfo->size() != configuration.storageTeamSize ||
		               !satisfiesPolicy(teamInfo->getServers());

		teamInfo->tracker = teamTracker(this, teamInfo, badTeam, redundantTeam);
		// ASSERT( teamInfo->serverIDs.size() > 0 ); //team can be empty at DB initialization
		if (badTeam) {
			badTeams.push_back(teamInfo);
			return;
		}

		// For a good team, we add it to teams and create machine team for it when necessary
		teams.push_back(teamInfo);
		for (int i = 0; i < newTeamServers.size(); ++i) {
			newTeamServers[i]->teams.push_back(teamInfo);
		}

		// Find or create machine team for the server team
		// Add the reference of machineTeam (with machineIDs) into process team
		std::vector<Standalone<StringRef>> machineIDs;
		for (auto server = newTeamServers.begin(); server != newTeamServers.end(); ++server) {
			ASSERT_WE_THINK((*server)->machine.isValid());
			machineIDs.push_back((*server)->machine->machineID);
		}
		sort(machineIDs.begin(), machineIDs.end());
		Reference<TCMachineTeamInfo> machineTeamInfo = findMachineTeam(machineIDs);

		// A team is not initial team if it is added by addTeamsBestOf() which always create a team with correct size
		// A non-initial team must have its machine team created and its size must be correct
		ASSERT(isInitialTeam || machineTeamInfo.isValid());

		// Create a machine team if it does not exist
		// Note an initial team may be added at init() even though the team size is not storageTeamSize
		if (!machineTeamInfo.isValid() && !machineIDs.empty()) {
			machineTeamInfo = addMachineTeam(machineIDs.begin(), machineIDs.end());
		}

		if (!machineTeamInfo.isValid()) {
			TraceEvent(SevWarn, "AddTeamWarning")
			    .detail("NotFoundMachineTeam", "OKIfTeamIsEmpty")
			    .detail("TeamInfo", teamInfo->getDesc());
		}

		teamInfo->machineTeam = machineTeamInfo;
		machineTeamInfo->serverTeams.push_back(teamInfo);
		if (g_network->isSimulated()) {
			// Update server team information for consistency check in simulation
			traceTeamCollectionInfo();
		}
	}

	void addTeam(std::set<UID> const& team, bool isInitialTeam) { addTeam(team.begin(), team.end(), isInitialTeam); }

	// Add a machine team specified by input machines
	Reference<TCMachineTeamInfo> addMachineTeam(std::vector<Reference<TCMachineInfo>> machines) {
		auto machineTeamInfo = makeReference<TCMachineTeamInfo>(machines);
		machineTeams.push_back(machineTeamInfo);

		// Assign machine teams to machine
		for (auto machine : machines) {
			// A machine's machineTeams vector should not hold duplicate machineTeam members
			ASSERT_WE_THINK(std::count(machine->machineTeams.begin(), machine->machineTeams.end(), machineTeamInfo) ==
			                0);
			machine->machineTeams.push_back(machineTeamInfo);
		}

		return machineTeamInfo;
	}

	// Add a machine team by using the machineIDs from begin to end
	Reference<TCMachineTeamInfo> addMachineTeam(std::vector<Standalone<StringRef>>::iterator begin,
	                                            std::vector<Standalone<StringRef>>::iterator end) {
		std::vector<Reference<TCMachineInfo>> machines;

		for (auto i = begin; i != end; ++i) {
			if (machine_info.find(*i) != machine_info.end()) {
				machines.push_back(machine_info[*i]);
			} else {
				TraceEvent(SevWarn, "AddMachineTeamError").detail("MachineIDNotExist", i->contents().toString());
			}
		}

		return addMachineTeam(machines);
	}

	// Group storage servers (process) based on their machineId in LocalityData
	// All created machines are healthy
	// Return The number of healthy servers we grouped into machines
	int constructMachinesFromServers() {
		int totalServerIndex = 0;
		for (auto i = server_info.begin(); i != server_info.end(); ++i) {
			if (!server_status.get(i->first).isUnhealthy()) {
				checkAndCreateMachine(i->second);
				totalServerIndex++;
			}
		}

		return totalServerIndex;
	}

	void traceConfigInfo() const {
		TraceEvent("DDConfig", distributorId)
		    .detail("StorageTeamSize", configuration.storageTeamSize)
		    .detail("DesiredTeamsPerServer", SERVER_KNOBS->DESIRED_TEAMS_PER_SERVER)
		    .detail("MaxTeamsPerServer", SERVER_KNOBS->MAX_TEAMS_PER_SERVER)
		    .detail("StoreType", configuration.storageServerStoreType);
	}

	void traceServerInfo() const {
		int i = 0;

		TraceEvent("ServerInfo", distributorId).detail("Size", server_info.size());
		for (auto& server : server_info) {
			TraceEvent("ServerInfo", distributorId)
			    .detail("ServerInfoIndex", i++)
			    .detail("ServerID", server.first.toString())
			    .detail("ServerTeamOwned", server.second->teams.size())
			    .detail("MachineID", server.second->machine->machineID.contents().toString())
			    .detail("StoreType", server.second->storeType.toString())
			    .detail("InDesiredDC", server.second->inDesiredDC);
		}
		for (auto& server : server_info) {
			const UID& uid = server.first;
			TraceEvent("ServerStatus", distributorId)
			    .detail("ServerID", uid)
			    .detail("Healthy", !server_status.get(uid).isUnhealthy())
			    .detail("MachineIsValid", get(server_info, uid)->machine.isValid())
			    .detail("MachineTeamSize",
			            get(server_info, uid)->machine.isValid() ? get(server_info, uid)->machine->machineTeams.size()
			                                                     : -1);
		}
	}

	void traceServerTeamInfo() const {
		int i = 0;

		TraceEvent("ServerTeamInfo", distributorId).detail("Size", teams.size());
		for (auto& team : teams) {
			TraceEvent("ServerTeamInfo", distributorId)
			    .detail("TeamIndex", i++)
			    .detail("Healthy", team->isHealthy())
			    .detail("TeamSize", team->size())
			    .detail("MemberIDs", team->getServerIDsStr())
			    .detail("TeamID", team->getTeamID());
		}
	}

	void traceMachineInfo() const {
		int i = 0;

		TraceEvent("MachineInfo").detail("Size", machine_info.size());
		for (auto& machine : machine_info) {
			TraceEvent("MachineInfo", distributorId)
			    .detail("MachineInfoIndex", i++)
			    .detail("Healthy", isMachineHealthy(machine.second))
			    .detail("MachineID", machine.first.contents().toString())
			    .detail("MachineTeamOwned", machine.second->machineTeams.size())
			    .detail("ServerNumOnMachine", machine.second->serversOnMachine.size())
			    .detail("ServersID", machine.second->getServersIDStr());
		}
	}

	void traceMachineTeamInfo() const {
		int i = 0;

		TraceEvent("MachineTeamInfo", distributorId).detail("Size", machineTeams.size());
		for (auto& team : machineTeams) {
			TraceEvent("MachineTeamInfo", distributorId)
			    .detail("TeamIndex", i++)
			    .detail("MachineIDs", team->getMachineIDsStr())
			    .detail("ServerTeams", team->serverTeams.size());
		}
	}

	// Locality string is hashed into integer, used as KeyIndex
	// For better understand which KeyIndex is used for locality, we print this info in trace.
	void traceLocalityArrayIndexName() const {
		TraceEvent("LocalityRecordKeyName").detail("Size", machineLocalityMap._keymap->_lookuparray.size());
		for (int i = 0; i < machineLocalityMap._keymap->_lookuparray.size(); ++i) {
			TraceEvent("LocalityRecordKeyIndexName")
			    .detail("KeyIndex", i)
			    .detail("KeyName", machineLocalityMap._keymap->_lookuparray[i]);
		}
	}

	void traceMachineLocalityMap() const {
		int i = 0;

		TraceEvent("MachineLocalityMap", distributorId).detail("Size", machineLocalityMap.size());
		for (auto& uid : machineLocalityMap.getObjects()) {
			Reference<LocalityRecord> record = machineLocalityMap.getRecord(i);
			if (record.isValid()) {
				TraceEvent("MachineLocalityMap", distributorId)
				    .detail("LocalityIndex", i++)
				    .detail("UID", uid->toString())
				    .detail("LocalityRecord", record->toString());
			} else {
				TraceEvent("MachineLocalityMap")
				    .detail("LocalityIndex", i++)
				    .detail("UID", uid->toString())
				    .detail("LocalityRecord", "[NotFound]");
			}
		}
	}

	// To enable verbose debug info, set shouldPrint to true
	void traceAllInfo(bool shouldPrint = false) const {

		if (!shouldPrint)
			return;
		// Record all team collections IDs
		for (int i = 0; i < teamCollections.size(); ++i) {
			if (teamCollections[i] != nullptr) {
				TraceEvent("TraceAllInfo", distributorId)
				    .detail("TeamCollectionIndex", i)
				    .detail("Primary", teamCollections[i]->primary);
			}
		}

		TraceEvent("TraceAllInfo", distributorId).detail("Primary", primary);
		traceConfigInfo();
		traceServerInfo();
		traceServerTeamInfo();
		traceMachineInfo();
		traceMachineTeamInfo();
		traceLocalityArrayIndexName();
		traceMachineLocalityMap();
	}

	// We must rebuild machine locality map whenever the entry in the map is inserted or removed
	void rebuildMachineLocalityMap() {
		machineLocalityMap.clear();
		int numHealthyMachine = 0;
		for (auto machine = machine_info.begin(); machine != machine_info.end(); ++machine) {
			if (machine->second->serversOnMachine.empty()) {
				TraceEvent(SevWarn, "RebuildMachineLocalityMapError")
				    .detail("Machine", machine->second->machineID.toString())
				    .detail("NumServersOnMachine", 0);
				continue;
			}
			if (!isMachineHealthy(machine->second)) {
				continue;
			}
			Reference<TCServerInfo> representativeServer = machine->second->serversOnMachine[0];
			auto& locality = representativeServer->lastKnownInterface.locality;
			if (!isValidLocality(configuration.storagePolicy, locality)) {
				TraceEvent(SevWarn, "RebuildMachineLocalityMapError")
				    .detail("Machine", machine->second->machineID.toString())
				    .detail("InvalidLocality", locality.toString());
				continue;
			}
			const LocalityEntry& localityEntry = machineLocalityMap.add(locality, &representativeServer->id);
			machine->second->localityEntry = localityEntry;
			++numHealthyMachine;
		}
	}

	// Create machineTeamsToBuild number of machine teams
	// No operation if machineTeamsToBuild is 0
	// Note: The creation of machine teams should not depend on server teams:
	// No matter how server teams will be created, we will create the same set of machine teams;
	// We should never use server team number in building machine teams.
	//
	// Five steps to create each machine team, which are document in the function
	// Reuse ReplicationPolicy selectReplicas func to select machine team
	// return number of added machine teams
	int addBestMachineTeams(int machineTeamsToBuild) {
		int addedMachineTeams = 0;

		ASSERT(machineTeamsToBuild >= 0);
		// The number of machines is always no smaller than the storageTeamSize in a correct configuration
		ASSERT(machine_info.size() >= configuration.storageTeamSize);
		// Future: Consider if we should overbuild more machine teams to
		// allow machineTeamRemover() to get a more balanced machine teams per machine

		// Step 1: Create machineLocalityMap which will be used in building machine team
		rebuildMachineLocalityMap();

		// Add a team in each iteration
		while (addedMachineTeams < machineTeamsToBuild || notEnoughMachineTeamsForAMachine()) {
			// Step 2: Get least used machines from which we choose machines as a machine team
			std::vector<Reference<TCMachineInfo>> leastUsedMachines; // A less used machine has less number of teams
			int minTeamCount = std::numeric_limits<int>::max();
			for (auto& machine : machine_info) {
				// Skip invalid machine whose representative server is not in server_info
				ASSERT_WE_THINK(server_info.find(machine.second->serversOnMachine[0]->id) != server_info.end());
				// Skip unhealthy machines
				if (!isMachineHealthy(machine.second))
					continue;
				// Skip machine with incomplete locality
				if (!isValidLocality(configuration.storagePolicy,
				                     machine.second->serversOnMachine[0]->lastKnownInterface.locality)) {
					continue;
				}

				// Invariant: We only create correct size machine teams.
				// When configuration (e.g., team size) is changed, the DDTeamCollection will be destroyed and rebuilt
				// so that the invariant will not be violated.
				int teamCount = machine.second->machineTeams.size();

				if (teamCount < minTeamCount) {
					leastUsedMachines.clear();
					minTeamCount = teamCount;
				}
				if (teamCount == minTeamCount) {
					leastUsedMachines.push_back(machine.second);
				}
			}

			std::vector<UID*> team;
			std::vector<LocalityEntry> forcedAttributes;

			// Step 4: Reuse Policy's selectReplicas() to create team for the representative process.
			std::vector<UID*> bestTeam;
			int bestScore = std::numeric_limits<int>::max();
			int maxAttempts = SERVER_KNOBS->BEST_OF_AMT; // BEST_OF_AMT = 4
			for (int i = 0; i < maxAttempts && i < 100; ++i) {
				// Step 3: Create a representative process for each machine.
				// Construct forcedAttribute from leastUsedMachines.
				// We will use forcedAttribute to call existing function to form a team
				if (leastUsedMachines.size()) {
					forcedAttributes.clear();
					// Randomly choose 1 least used machine
					Reference<TCMachineInfo> tcMachineInfo = deterministicRandom()->randomChoice(leastUsedMachines);
					ASSERT(!tcMachineInfo->serversOnMachine.empty());
					LocalityEntry process = tcMachineInfo->localityEntry;
					forcedAttributes.push_back(process);
					TraceEvent("ChosenMachine")
					    .detail("MachineInfo", tcMachineInfo->machineID)
					    .detail("LeaseUsedMachinesSize", leastUsedMachines.size())
					    .detail("ForcedAttributesSize", forcedAttributes.size());
				} else {
					// when leastUsedMachine is empty, we will never find a team later, so we can simply return.
					return addedMachineTeams;
				}

				// Choose a team that balances the # of teams per server among the teams
				// that have the least-utilized server
				team.clear();
				ASSERT_WE_THINK(forcedAttributes.size() == 1);
				auto success = machineLocalityMap.selectReplicas(configuration.storagePolicy, forcedAttributes, team);
				// NOTE: selectReplicas() should always return success when storageTeamSize = 1
				ASSERT_WE_THINK(configuration.storageTeamSize > 1 || (configuration.storageTeamSize == 1 && success));
				if (!success) {
					continue; // Try up to maxAttempts, since next time we may choose a different forcedAttributes
				}
				ASSERT(forcedAttributes.size() > 0);
				team.push_back((UID*)machineLocalityMap.getObject(forcedAttributes[0]));

				// selectReplicas() may NEVER return server not in server_info.
				for (auto& pUID : team) {
					ASSERT_WE_THINK(server_info.find(*pUID) != server_info.end());
				}

				// selectReplicas() should always return a team with correct size. otherwise, it has a bug
				ASSERT(team.size() == configuration.storageTeamSize);

				int score = 0;
				std::vector<Standalone<StringRef>> machineIDs;
				for (auto process = team.begin(); process != team.end(); process++) {
					Reference<TCServerInfo> server = server_info[**process];
					score += server->machine->machineTeams.size();
					Standalone<StringRef> machine_id = server->lastKnownInterface.locality.zoneId().get();
					machineIDs.push_back(machine_id);
				}

				// Only choose healthy machines into machine team
				ASSERT_WE_THINK(isMachineTeamHealthy(machineIDs));

				std::sort(machineIDs.begin(), machineIDs.end());
				int overlap = overlappingMachineMembers(machineIDs);
				if (overlap == machineIDs.size()) {
					maxAttempts += 1;
					continue;
				}
				score += SERVER_KNOBS->DD_OVERLAP_PENALTY * overlap;

				// SOMEDAY: randomly pick one from teams with the lowest score
				if (score < bestScore) {
					// bestTeam is the team which has the smallest number of teams its team members belong to.
					bestTeam = team;
					bestScore = score;
				}
			}

			// bestTeam should be a new valid team to be added into machine team now
			// Step 5: Restore machine from its representative process team and get the machine team
			if (bestTeam.size() == configuration.storageTeamSize) {
				// machineIDs is used to quickly check if the machineIDs belong to an existed team
				// machines keep machines reference for performance benefit by avoiding looking up machine by machineID
				std::vector<Reference<TCMachineInfo>> machines;
				for (auto process = bestTeam.begin(); process < bestTeam.end(); process++) {
					Reference<TCMachineInfo> machine = server_info[**process]->machine;
					machines.push_back(machine);
				}

				addMachineTeam(machines);
				addedMachineTeams++;
			} else {
				traceAllInfo(true);
				TraceEvent(SevWarn, "DataDistributionBuildTeams", distributorId)
				    .detail("Primary", primary)
				    .detail("Reason", "Unable to make desired machine Teams");
				lastBuildTeamsFailed = true;
				break;
			}
		}

		return addedMachineTeams;
	}

	bool isMachineTeamHealthy(std::vector<Standalone<StringRef>> const& machineIDs) const {
		int healthyNum = 0;

		// A healthy machine team should have the desired number of machines
		if (machineIDs.size() != configuration.storageTeamSize)
			return false;

		for (auto& id : machineIDs) {
			auto& machine = get(machine_info, id);
			if (isMachineHealthy(machine)) {
				healthyNum++;
			}
		}
		return (healthyNum == machineIDs.size());
	}

	bool isMachineTeamHealthy(TCMachineTeamInfo const& machineTeam) const {
		int healthyNum = 0;

		// A healthy machine team should have the desired number of machines
		if (machineTeam.size() != configuration.storageTeamSize)
			return false;

		for (auto& machine : machineTeam.machines) {
			if (isMachineHealthy(machine)) {
				healthyNum++;
			}
		}
		return (healthyNum == machineTeam.machines.size());
	}

	bool isMachineHealthy(Reference<TCMachineInfo> const& machine) const {
		if (!machine.isValid() || machine_info.find(machine->machineID) == machine_info.end() ||
		    machine->serversOnMachine.empty()) {
			return false;
		}

		// Healthy machine has at least one healthy server
		for (auto& server : machine->serversOnMachine) {
			if (!server_status.get(server->id).isUnhealthy()) {
				return true;
			}
		}

		return false;
	}

	// Return the healthy server with the least number of correct-size server teams
	Reference<TCServerInfo> findOneLeastUsedServer() const {
		std::vector<Reference<TCServerInfo>> leastUsedServers;
		int minTeams = std::numeric_limits<int>::max();
		for (auto& server : server_info) {
			// Only pick healthy server, which is not failed or excluded.
			if (server_status.get(server.first).isUnhealthy())
				continue;
			if (!isValidLocality(configuration.storagePolicy, server.second->lastKnownInterface.locality))
				continue;

			int numTeams = server.second->teams.size();
			if (numTeams < minTeams) {
				minTeams = numTeams;
				leastUsedServers.clear();
			}
			if (minTeams == numTeams) {
				leastUsedServers.push_back(server.second);
			}
		}

		if (leastUsedServers.empty()) {
			// If we cannot find a healthy server with valid locality
			TraceEvent("NoHealthyAndValidLocalityServers")
			    .detail("Servers", server_info.size())
			    .detail("UnhealthyServers", unhealthyServers);
			return Reference<TCServerInfo>();
		} else {
			return deterministicRandom()->randomChoice(leastUsedServers);
		}
	}

	// Randomly choose one machine team that has chosenServer and has the correct size
	// When configuration is changed, we may have machine teams with old storageTeamSize
	Reference<TCMachineTeamInfo> findOneRandomMachineTeam(TCServerInfo const& chosenServer) const {
		if (!chosenServer.machine->machineTeams.empty()) {
			std::vector<Reference<TCMachineTeamInfo>> healthyMachineTeamsForChosenServer;
			for (auto& mt : chosenServer.machine->machineTeams) {
				if (isMachineTeamHealthy(*mt)) {
					healthyMachineTeamsForChosenServer.push_back(mt);
				}
			}
			if (!healthyMachineTeamsForChosenServer.empty()) {
				return deterministicRandom()->randomChoice(healthyMachineTeamsForChosenServer);
			}
		}

		// If we cannot find a healthy machine team
		TraceEvent("NoHealthyMachineTeamForServer")
		    .detail("ServerID", chosenServer.id)
		    .detail("MachineTeams", chosenServer.machine->machineTeams.size());
		return Reference<TCMachineTeamInfo>();
	}

	// A server team should always come from servers on a machine team
	// Check if it is true
	bool isOnSameMachineTeam(TCTeamInfo const& team) const {
		std::vector<Standalone<StringRef>> machineIDs;
		for (const auto& server : team.getServers()) {
			if (!server->machine.isValid())
				return false;
			machineIDs.push_back(server->machine->machineID);
		}
		std::sort(machineIDs.begin(), machineIDs.end());

		int numExistance = 0;
		for (const auto& server : team.getServers()) {
			for (const auto& candidateMachineTeam : server->machine->machineTeams) {
				std::sort(candidateMachineTeam->machineIDs.begin(), candidateMachineTeam->machineIDs.end());
				if (machineIDs == candidateMachineTeam->machineIDs) {
					numExistance++;
					break;
				}
			}
		}
		return (numExistance == team.size());
	}

	// Sanity check the property of teams in unit test
	// Return true if all server teams belong to machine teams
	bool sanityCheckTeams() const {
		for (auto& team : teams) {
			if (isOnSameMachineTeam(*team) == false) {
				return false;
			}
		}

		return true;
	}

	int calculateHealthyServerCount() const {
		int serverCount = 0;
		for (auto i = server_info.begin(); i != server_info.end(); ++i) {
			if (!server_status.get(i->first).isUnhealthy()) {
				++serverCount;
			}
		}
		return serverCount;
	}

	int calculateHealthyMachineCount() const {
		int totalHealthyMachineCount = 0;
		for (auto& m : machine_info) {
			if (isMachineHealthy(m.second)) {
				++totalHealthyMachineCount;
			}
		}

		return totalHealthyMachineCount;
	}

	std::pair<int64_t, int64_t> calculateMinMaxServerTeamsOnServer() const {
		int64_t minTeams = std::numeric_limits<int64_t>::max();
		int64_t maxTeams = 0;
		for (auto& server : server_info) {
			if (server_status.get(server.first).isUnhealthy()) {
				continue;
			}
			minTeams = std::min((int64_t)server.second->teams.size(), minTeams);
			maxTeams = std::max((int64_t)server.second->teams.size(), maxTeams);
		}
		return std::make_pair(minTeams, maxTeams);
	}

	std::pair<int64_t, int64_t> calculateMinMaxMachineTeamsOnMachine() const {
		int64_t minTeams = std::numeric_limits<int64_t>::max();
		int64_t maxTeams = 0;
		for (auto& machine : machine_info) {
			if (!isMachineHealthy(machine.second)) {
				continue;
			}
			minTeams = std::min<int64_t>((int64_t)machine.second->machineTeams.size(), minTeams);
			maxTeams = std::max<int64_t>((int64_t)machine.second->machineTeams.size(), maxTeams);
		}
		return std::make_pair(minTeams, maxTeams);
	}

	// Sanity check
	bool isServerTeamCountCorrect(Reference<TCMachineTeamInfo> const& mt) const {
		int num = 0;
		bool ret = true;
		for (auto& team : teams) {
			if (team->machineTeam->machineIDs == mt->machineIDs) {
				++num;
			}
		}
		if (num != mt->serverTeams.size()) {
			ret = false;
			TraceEvent(SevError, "ServerTeamCountOnMachineIncorrect")
			    .detail("MachineTeam", mt->getMachineIDsStr())
			    .detail("ServerTeamsSize", mt->serverTeams.size())
			    .detail("CountedServerTeams", num);
		}
		return ret;
	}

	// Find the machine team with the least number of server teams
	std::pair<Reference<TCMachineTeamInfo>, int> getMachineTeamWithLeastProcessTeams() const {
		Reference<TCMachineTeamInfo> retMT;
		int minNumProcessTeams = std::numeric_limits<int>::max();

		for (auto& mt : machineTeams) {
			if (EXPENSIVE_VALIDATION) {
				ASSERT(isServerTeamCountCorrect(mt));
			}

			if (mt->serverTeams.size() < minNumProcessTeams) {
				minNumProcessTeams = mt->serverTeams.size();
				retMT = mt;
			}
		}

		return std::pair<Reference<TCMachineTeamInfo>, int>(retMT, minNumProcessTeams);
	}

	// Find the machine team whose members are on the most number of machine teams, same logic as serverTeamRemover
	std::pair<Reference<TCMachineTeamInfo>, int> getMachineTeamWithMostMachineTeams() const {
		Reference<TCMachineTeamInfo> retMT;
		int maxNumMachineTeams = 0;
		int targetMachineTeamNumPerMachine =
		    (SERVER_KNOBS->DESIRED_TEAMS_PER_SERVER * (configuration.storageTeamSize + 1)) / 2;

		for (auto& mt : machineTeams) {
			// The representative team number for the machine team mt is
			// the minimum number of machine teams of a machine in the team mt
			int representNumMachineTeams = std::numeric_limits<int>::max();
			for (auto& m : mt->machines) {
				representNumMachineTeams = std::min<int>(representNumMachineTeams, m->machineTeams.size());
			}
			if (representNumMachineTeams > targetMachineTeamNumPerMachine &&
			    representNumMachineTeams > maxNumMachineTeams) {
				maxNumMachineTeams = representNumMachineTeams;
				retMT = mt;
			}
		}

		return std::pair<Reference<TCMachineTeamInfo>, int>(retMT, maxNumMachineTeams);
	}

	// Find the server team whose members are on the most number of server teams
	std::pair<Reference<TCTeamInfo>, int> getServerTeamWithMostProcessTeams() const {
		Reference<TCTeamInfo> retST;
		int maxNumProcessTeams = 0;
		int targetTeamNumPerServer = (SERVER_KNOBS->DESIRED_TEAMS_PER_SERVER * (configuration.storageTeamSize + 1)) / 2;

		for (auto& t : teams) {
			// The minimum number of teams of a server in a team is the representative team number for the team t
			int representNumProcessTeams = std::numeric_limits<int>::max();
			for (auto& server : t->getServers()) {
				representNumProcessTeams = std::min<int>(representNumProcessTeams, server->teams.size());
			}
			// We only remove the team whose representNumProcessTeams is larger than the targetTeamNumPerServer number
			// otherwise, teamBuilder will build the to-be-removed team again
			if (representNumProcessTeams > targetTeamNumPerServer && representNumProcessTeams > maxNumProcessTeams) {
				maxNumProcessTeams = representNumProcessTeams;
				retST = t;
			}
		}

		return std::pair<Reference<TCTeamInfo>, int>(retST, maxNumProcessTeams);
	}

	int getHealthyMachineTeamCount() const {
		int healthyTeamCount = 0;
		for (const auto& mt : machineTeams) {
			ASSERT(mt->machines.size() == configuration.storageTeamSize);

			if (isMachineTeamHealthy(*mt)) {
				++healthyTeamCount;
			}
		}

		return healthyTeamCount;
	}

	// Each machine is expected to have targetMachineTeamNumPerMachine
	// Return true if there exists a machine that does not have enough teams.
	bool notEnoughMachineTeamsForAMachine() const {
		// If we want to remove the machine team with most machine teams, we use the same logic as
		// notEnoughTeamsForAServer
		int targetMachineTeamNumPerMachine =
		    SERVER_KNOBS->TR_FLAG_REMOVE_MT_WITH_MOST_TEAMS
		        ? (SERVER_KNOBS->DESIRED_TEAMS_PER_SERVER * (configuration.storageTeamSize + 1)) / 2
		        : SERVER_KNOBS->DESIRED_TEAMS_PER_SERVER;
		for (auto& m : machine_info) {
			// If SERVER_KNOBS->TR_FLAG_REMOVE_MT_WITH_MOST_TEAMS is false,
			// The desired machine team number is not the same with the desired server team number
			// in notEnoughTeamsForAServer() below, because the machineTeamRemover() does not
			// remove a machine team with the most number of machine teams.
			if (m.second->machineTeams.size() < targetMachineTeamNumPerMachine && isMachineHealthy(m.second)) {
				return true;
			}
		}

		return false;
	}

	// Each server is expected to have targetTeamNumPerServer teams.
	// Return true if there exists a server that does not have enough teams.
	bool notEnoughTeamsForAServer() const {
		// We build more teams than we finally want so that we can use serverTeamRemover() actor to remove the teams
		// whose member belong to too many teams. This allows us to get a more balanced number of teams per server.
		// We want to ensure every server has targetTeamNumPerServer teams.
		// The numTeamsPerServerFactor is calculated as
		// (SERVER_KNOBS->DESIRED_TEAMS_PER_SERVER + ideal_num_of_teams_per_server) / 2
		// ideal_num_of_teams_per_server is (#teams * storageTeamSize) / #servers, which is
		// (#servers * DESIRED_TEAMS_PER_SERVER * storageTeamSize) / #servers.
		int targetTeamNumPerServer = (SERVER_KNOBS->DESIRED_TEAMS_PER_SERVER * (configuration.storageTeamSize + 1)) / 2;
		ASSERT(targetTeamNumPerServer > 0);
		for (auto& s : server_info) {
			if (s.second->teams.size() < targetTeamNumPerServer && !server_status.get(s.first).isUnhealthy()) {
				return true;
			}
		}

		return false;
	}

	// Create server teams based on machine teams
	// Before the number of machine teams reaches the threshold, build a machine team for each server team
	// When it reaches the threshold, first try to build a server team with existing machine teams; if failed,
	// build an extra machine team and record the event in trace
	int addTeamsBestOf(int teamsToBuild, int desiredTeams, int maxTeams) {
		ASSERT(teamsToBuild >= 0);
		ASSERT_WE_THINK(machine_info.size() > 0 || server_info.size() == 0);
		ASSERT_WE_THINK(SERVER_KNOBS->DESIRED_TEAMS_PER_SERVER >= 1 && configuration.storageTeamSize >= 1);

		int addedMachineTeams = 0;
		int addedTeams = 0;

		// Exclude machine teams who have members in the wrong configuration.
		// When we change configuration, we may have machine teams with storageTeamSize in the old configuration.
		int healthyMachineTeamCount = getHealthyMachineTeamCount();
		int totalMachineTeamCount = machineTeams.size();
		int totalHealthyMachineCount = calculateHealthyMachineCount();

		int desiredMachineTeams = SERVER_KNOBS->DESIRED_TEAMS_PER_SERVER * totalHealthyMachineCount;
		int maxMachineTeams = SERVER_KNOBS->MAX_TEAMS_PER_SERVER * totalHealthyMachineCount;
		// machineTeamsToBuild mimics how the teamsToBuild is calculated in buildTeams()
		int machineTeamsToBuild = std::max(
		    0, std::min(desiredMachineTeams - healthyMachineTeamCount, maxMachineTeams - totalMachineTeamCount));

		TraceEvent("BuildMachineTeams")
		    .detail("TotalHealthyMachine", totalHealthyMachineCount)
		    .detail("HealthyMachineTeamCount", healthyMachineTeamCount)
		    .detail("DesiredMachineTeams", desiredMachineTeams)
		    .detail("MaxMachineTeams", maxMachineTeams)
		    .detail("MachineTeamsToBuild", machineTeamsToBuild);
		// Pre-build all machine teams until we have the desired number of machine teams
		if (machineTeamsToBuild > 0 || notEnoughMachineTeamsForAMachine()) {
			addedMachineTeams = addBestMachineTeams(machineTeamsToBuild);
		}

		while (addedTeams < teamsToBuild || notEnoughTeamsForAServer()) {
			// Step 1: Create 1 best machine team
			std::vector<UID> bestServerTeam;
			int bestScore = std::numeric_limits<int>::max();
			int maxAttempts = SERVER_KNOBS->BEST_OF_AMT; // BEST_OF_AMT = 4
			bool earlyQuitBuild = false;
			for (int i = 0; i < maxAttempts && i < 100; ++i) {
				// Step 2: Choose 1 least used server and then choose 1 least used machine team from the server
				Reference<TCServerInfo> chosenServer = findOneLeastUsedServer();
				if (!chosenServer.isValid()) {
					TraceEvent(SevWarn, "NoValidServer").detail("Primary", primary);
					earlyQuitBuild = true;
					break;
				}
				// Note: To avoid creating correlation of picked machine teams, we simply choose a random machine team
				// instead of choosing the least used machine team.
				// The correlation happens, for example, when we add two new machines, we may always choose the machine
				// team with these two new machines because they are typically less used.
				Reference<TCMachineTeamInfo> chosenMachineTeam = findOneRandomMachineTeam(*chosenServer);

				if (!chosenMachineTeam.isValid()) {
					// We may face the situation that temporarily we have no healthy machine.
					TraceEvent(SevWarn, "MachineTeamNotFound")
					    .detail("Primary", primary)
					    .detail("MachineTeams", machineTeams.size());
					continue; // try randomly to find another least used server
				}

				// From here, chosenMachineTeam must have a healthy server team
				// Step 3: Randomly pick 1 server from each machine in the chosen machine team to form a server team
				std::vector<UID> serverTeam;
				int chosenServerCount = 0;
				for (auto& machine : chosenMachineTeam->machines) {
					UID serverID;
					if (machine == chosenServer->machine) {
						serverID = chosenServer->id;
						++chosenServerCount;
					} else {
						std::vector<Reference<TCServerInfo>> healthyProcesses;
						for (auto it : machine->serversOnMachine) {
							if (!server_status.get(it->id).isUnhealthy()) {
								healthyProcesses.push_back(it);
							}
						}
						serverID = deterministicRandom()->randomChoice(healthyProcesses)->id;
					}
					serverTeam.push_back(serverID);
				}

				ASSERT(chosenServerCount == 1); // chosenServer should be used exactly once
				ASSERT(serverTeam.size() == configuration.storageTeamSize);

				std::sort(serverTeam.begin(), serverTeam.end());
				int overlap = overlappingMembers(serverTeam);
				if (overlap == serverTeam.size()) {
					maxAttempts += 1;
					continue;
				}

				// Pick the server team with smallest score in all attempts
				// If we use different metric here, DD may oscillate infinitely in creating and removing teams.
				// SOMEDAY: Improve the code efficiency by using reservoir algorithm
				int score = SERVER_KNOBS->DD_OVERLAP_PENALTY * overlap;
				for (auto& server : serverTeam) {
					score += server_info[server]->teams.size();
				}
				TraceEvent(SevDebug, "BuildServerTeams")
				    .detail("Score", score)
				    .detail("BestScore", bestScore)
				    .detail("TeamSize", serverTeam.size())
				    .detail("StorageTeamSize", configuration.storageTeamSize);
				if (score < bestScore) {
					bestScore = score;
					bestServerTeam = serverTeam;
				}
			}

			if (earlyQuitBuild) {
				break;
			}
			if (bestServerTeam.size() != configuration.storageTeamSize) {
				// Not find any team and will unlikely find a team
				lastBuildTeamsFailed = true;
				break;
			}

			// Step 4: Add the server team
			addTeam(bestServerTeam.begin(), bestServerTeam.end(), false);
			addedTeams++;
		}

		healthyMachineTeamCount = getHealthyMachineTeamCount();

		std::pair<uint64_t, uint64_t> minMaxTeamsOnServer = calculateMinMaxServerTeamsOnServer();
		std::pair<uint64_t, uint64_t> minMaxMachineTeamsOnMachine = calculateMinMaxMachineTeamsOnMachine();

		TraceEvent("TeamCollectionInfo", distributorId)
		    .detail("Primary", primary)
		    .detail("AddedTeams", addedTeams)
		    .detail("TeamsToBuild", teamsToBuild)
		    .detail("CurrentServerTeams", teams.size())
		    .detail("DesiredTeams", desiredTeams)
		    .detail("MaxTeams", maxTeams)
		    .detail("StorageTeamSize", configuration.storageTeamSize)
		    .detail("CurrentMachineTeams", machineTeams.size())
		    .detail("CurrentHealthyMachineTeams", healthyMachineTeamCount)
		    .detail("DesiredMachineTeams", desiredMachineTeams)
		    .detail("MaxMachineTeams", maxMachineTeams)
		    .detail("TotalHealthyMachines", totalHealthyMachineCount)
		    .detail("MinTeamsOnServer", minMaxTeamsOnServer.first)
		    .detail("MaxTeamsOnServer", minMaxTeamsOnServer.second)
		    .detail("MinMachineTeamsOnMachine", minMaxMachineTeamsOnMachine.first)
		    .detail("MaxMachineTeamsOnMachine", minMaxMachineTeamsOnMachine.second)
		    .detail("DoBuildTeams", doBuildTeams)
		    .trackLatest("TeamCollectionInfo");

		return addedTeams;
	}

	// Check if the number of server (and machine teams) is larger than the maximum allowed number
	void traceTeamCollectionInfo() const {
		int totalHealthyServerCount = calculateHealthyServerCount();
		int desiredServerTeams = SERVER_KNOBS->DESIRED_TEAMS_PER_SERVER * totalHealthyServerCount;
		int maxServerTeams = SERVER_KNOBS->MAX_TEAMS_PER_SERVER * totalHealthyServerCount;

		int totalHealthyMachineCount = calculateHealthyMachineCount();
		int desiredMachineTeams = SERVER_KNOBS->DESIRED_TEAMS_PER_SERVER * totalHealthyMachineCount;
		int maxMachineTeams = SERVER_KNOBS->MAX_TEAMS_PER_SERVER * totalHealthyMachineCount;
		int healthyMachineTeamCount = getHealthyMachineTeamCount();

		std::pair<uint64_t, uint64_t> minMaxTeamsOnServer = calculateMinMaxServerTeamsOnServer();
		std::pair<uint64_t, uint64_t> minMaxMachineTeamsOnMachine = calculateMinMaxMachineTeamsOnMachine();

		TraceEvent("TeamCollectionInfo", distributorId)
		    .detail("Primary", primary)
		    .detail("AddedTeams", 0)
		    .detail("TeamsToBuild", 0)
		    .detail("CurrentServerTeams", teams.size())
		    .detail("DesiredTeams", desiredServerTeams)
		    .detail("MaxTeams", maxServerTeams)
		    .detail("StorageTeamSize", configuration.storageTeamSize)
		    .detail("CurrentMachineTeams", machineTeams.size())
		    .detail("CurrentHealthyMachineTeams", healthyMachineTeamCount)
		    .detail("DesiredMachineTeams", desiredMachineTeams)
		    .detail("MaxMachineTeams", maxMachineTeams)
		    .detail("TotalHealthyMachines", totalHealthyMachineCount)
		    .detail("MinTeamsOnServer", minMaxTeamsOnServer.first)
		    .detail("MaxTeamsOnServer", minMaxTeamsOnServer.second)
		    .detail("MinMachineTeamsOnMachine", minMaxMachineTeamsOnMachine.first)
		    .detail("MaxMachineTeamsOnMachine", minMaxMachineTeamsOnMachine.second)
		    .detail("DoBuildTeams", doBuildTeams)
		    .trackLatest("TeamCollectionInfo");

		// Advance time so that we will not have multiple TeamCollectionInfo at the same time, otherwise
		// simulation test will randomly pick one TeamCollectionInfo trace, which could be the one before build teams
		// wait(delay(0.01));

		// Debug purpose
		// if (healthyMachineTeamCount > desiredMachineTeams || machineTeams.size() > maxMachineTeams) {
		// 	// When the number of machine teams is over the limit, print out the current team info.
		// 	traceAllInfo(true);
		// }
	}

	// Use the current set of known processes (from server_info) to compute an optimized set of storage server teams.
	// The following are guarantees of the process:
	//   - Each newly-built team will meet the replication policy
	//   - All newly-built teams will have exactly teamSize machines
	//
	// buildTeams() only ever adds teams to the list of teams. Teams are only removed from the list when all data has
	// been removed.
	//
	// buildTeams will not count teams larger than teamSize against the desired teams.
	ACTOR static Future<Void> buildTeams(DDTeamCollection* self) {
		state int desiredTeams;
		int serverCount = 0;
		int uniqueMachines = 0;
		std::set<Optional<Standalone<StringRef>>> machines;

		for (auto i = self->server_info.begin(); i != self->server_info.end(); ++i) {
			if (!self->server_status.get(i->first).isUnhealthy()) {
				++serverCount;
				LocalityData& serverLocation = i->second->lastKnownInterface.locality;
				machines.insert(serverLocation.zoneId());
			}
		}
		uniqueMachines = machines.size();
		TraceEvent("BuildTeams", self->distributorId)
		    .detail("ServerCount", self->server_info.size())
		    .detail("UniqueMachines", uniqueMachines)
		    .detail("Primary", self->primary)
		    .detail("StorageTeamSize", self->configuration.storageTeamSize);

		// If there are too few machines to even build teams or there are too few represented datacenters, build no new
		// teams
		if (uniqueMachines >= self->configuration.storageTeamSize) {
			desiredTeams = SERVER_KNOBS->DESIRED_TEAMS_PER_SERVER * serverCount;
			int maxTeams = SERVER_KNOBS->MAX_TEAMS_PER_SERVER * serverCount;

			// Exclude teams who have members in the wrong configuration, since we don't want these teams
			int teamCount = 0;
			int totalTeamCount = 0;
			for (int i = 0; i < self->teams.size(); ++i) {
				if (!self->teams[i]->isWrongConfiguration()) {
					if (self->teams[i]->isHealthy()) {
						teamCount++;
					}
					totalTeamCount++;
				}
			}

			// teamsToBuild is calculated such that we will not build too many teams in the situation
			// when all (or most of) teams become unhealthy temporarily and then healthy again
			state int teamsToBuild = std::max(0, std::min(desiredTeams - teamCount, maxTeams - totalTeamCount));

			TraceEvent("BuildTeamsBegin", self->distributorId)
			    .detail("TeamsToBuild", teamsToBuild)
			    .detail("DesiredTeams", desiredTeams)
			    .detail("MaxTeams", maxTeams)
			    .detail("BadServerTeams", self->badTeams.size())
			    .detail("UniqueMachines", uniqueMachines)
			    .detail("TeamSize", self->configuration.storageTeamSize)
			    .detail("Servers", serverCount)
			    .detail("CurrentTrackedServerTeams", self->teams.size())
			    .detail("HealthyTeamCount", teamCount)
			    .detail("TotalTeamCount", totalTeamCount)
			    .detail("MachineTeamCount", self->machineTeams.size())
			    .detail("MachineCount", self->machine_info.size())
			    .detail("DesiredTeamsPerServer", SERVER_KNOBS->DESIRED_TEAMS_PER_SERVER);

			self->lastBuildTeamsFailed = false;
			if (teamsToBuild > 0 || self->notEnoughTeamsForAServer()) {
				state std::vector<std::vector<UID>> builtTeams;

				// addTeamsBestOf() will not add more teams than needed.
				// If the team number is more than the desired, the extra teams are added in the code path when
				// a team is added as an initial team
				int addedTeams = self->addTeamsBestOf(teamsToBuild, desiredTeams, maxTeams);

				if (addedTeams <= 0 && self->teams.size() == 0) {
					TraceEvent(SevWarn, "NoTeamAfterBuildTeam", self->distributorId)
					    .detail("ServerTeamNum", self->teams.size())
					    .detail("Debug", "Check information below");
					// Debug: set true for traceAllInfo() to print out more information
					self->traceAllInfo();
				}
			} else {
				int totalHealthyMachineCount = self->calculateHealthyMachineCount();

				int desiredMachineTeams = SERVER_KNOBS->DESIRED_TEAMS_PER_SERVER * totalHealthyMachineCount;
				int maxMachineTeams = SERVER_KNOBS->MAX_TEAMS_PER_SERVER * totalHealthyMachineCount;
				int healthyMachineTeamCount = self->getHealthyMachineTeamCount();

				std::pair<uint64_t, uint64_t> minMaxTeamsOnServer = self->calculateMinMaxServerTeamsOnServer();
				std::pair<uint64_t, uint64_t> minMaxMachineTeamsOnMachine =
				    self->calculateMinMaxMachineTeamsOnMachine();

				TraceEvent("TeamCollectionInfo", self->distributorId)
				    .detail("Primary", self->primary)
				    .detail("AddedTeams", 0)
				    .detail("TeamsToBuild", teamsToBuild)
				    .detail("CurrentServerTeams", self->teams.size())
				    .detail("DesiredTeams", desiredTeams)
				    .detail("MaxTeams", maxTeams)
				    .detail("StorageTeamSize", self->configuration.storageTeamSize)
				    .detail("CurrentMachineTeams", self->machineTeams.size())
				    .detail("CurrentHealthyMachineTeams", healthyMachineTeamCount)
				    .detail("DesiredMachineTeams", desiredMachineTeams)
				    .detail("MaxMachineTeams", maxMachineTeams)
				    .detail("TotalHealthyMachines", totalHealthyMachineCount)
				    .detail("MinTeamsOnServer", minMaxTeamsOnServer.first)
				    .detail("MaxTeamsOnServer", minMaxTeamsOnServer.second)
				    .detail("MinMachineTeamsOnMachine", minMaxMachineTeamsOnMachine.first)
				    .detail("MaxMachineTeamsOnMachine", minMaxMachineTeamsOnMachine.second)
				    .detail("DoBuildTeams", self->doBuildTeams)
				    .trackLatest("TeamCollectionInfo");
			}
		} else {
			self->lastBuildTeamsFailed = true;
		}

		self->evaluateTeamQuality();

		// Building teams can cause servers to become undesired, which can make teams unhealthy.
		// Let all of these changes get worked out before responding to the get team request
		wait(delay(0, TaskPriority::DataDistributionLaunch));

		return Void();
	}

	void noHealthyTeams() const {
		std::set<UID> desiredServerSet;
		std::string desc;
		for (auto i = server_info.begin(); i != server_info.end(); ++i) {
			ASSERT(i->first == i->second->id);
			if (!server_status.get(i->first).isFailed) {
				desiredServerSet.insert(i->first);
				desc += i->first.shortString() + " (" + i->second->lastKnownInterface.toString() + "), ";
			}
		}

		TraceEvent(SevWarn, "NoHealthyTeams", distributorId)
		    .detail("CurrentServerTeamCount", teams.size())
		    .detail("ServerCount", server_info.size())
		    .detail("NonFailedServerCount", desiredServerSet.size());
	}

	bool shouldHandleServer(const StorageServerInterface& newServer) const {
		return (includedDCs.empty() ||
		        std::find(includedDCs.begin(), includedDCs.end(), newServer.locality.dcId()) != includedDCs.end() ||
		        (otherTrackedDCs.present() &&
		         std::find(otherTrackedDCs.get().begin(), otherTrackedDCs.get().end(), newServer.locality.dcId()) ==
		             otherTrackedDCs.get().end()));
	}

	void addServer(StorageServerInterface newServer,
	               ProcessClass processClass,
	               Promise<Void> errorOut,
	               Version addedVersion,
	               const DDEnabledState* ddEnabledState) {
		if (!shouldHandleServer(newServer)) {
			return;
		}

		if (!newServer.isTss()) {
			allServers.push_back(newServer.id());
		}

		TraceEvent(newServer.isTss() ? "AddedTSS" : "AddedStorageServer", distributorId)
		    .detail("ServerID", newServer.id())
		    .detail("ProcessClass", processClass.toString())
		    .detail("WaitFailureToken", newServer.waitFailure.getEndpoint().token)
		    .detail("Address", newServer.waitFailure.getEndpoint().getPrimaryAddress());

		auto& r = server_and_tss_info[newServer.id()] = makeReference<TCServerInfo>(
		    newServer,
		    this,
		    processClass,
		    includedDCs.empty() ||
		        std::find(includedDCs.begin(), includedDCs.end(), newServer.locality.dcId()) != includedDCs.end(),
		    storageServerSet,
		    addedVersion);

		if (newServer.isTss()) {
			tss_info_by_pair[newServer.tssPairID.get()] = r;

			if (server_info.count(newServer.tssPairID.get())) {
				r->onTSSPairRemoved = server_info[newServer.tssPairID.get()]->onRemoved;
			}
		} else {
			server_info[newServer.id()] = r;
			// Establish the relation between server and machine
			checkAndCreateMachine(r);
			// Add storage server to pid map
			ASSERT(r->lastKnownInterface.locality.processId().present());
			StringRef pid = r->lastKnownInterface.locality.processId().get();
			pid2server_info[pid].push_back(r);
		}

		r->tracker =
		    storageServerTracker(this, cx, r.getPtr(), errorOut, addedVersion, ddEnabledState, newServer.isTss());

		if (!newServer.isTss()) {
			// link and wake up tss' tracker so it knows when this server gets removed
			if (tss_info_by_pair.count(newServer.id())) {
				tss_info_by_pair[newServer.id()]->onTSSPairRemoved = r->onRemoved;
				if (tss_info_by_pair[newServer.id()]->wakeUpTracker.canBeSet()) {
					auto p = tss_info_by_pair[newServer.id()]->wakeUpTracker;
					// This callback could delete tss_info_by_pair[newServer.id()], so use a copy
					p.send(Void());
				}
			}

			doBuildTeams = true; // Adding a new server triggers to build new teams
			restartTeamBuilder.trigger();
		}
	}

	bool removeTeam(Reference<TCTeamInfo> team) {
		TraceEvent("RemovedServerTeam", distributorId).detail("Team", team->getDesc());
		bool found = false;
		for (int t = 0; t < teams.size(); t++) {
			if (teams[t] == team) {
				teams[t--] = teams.back();
				teams.pop_back();
				found = true;
				break;
			}
		}

		for (const auto& server : team->getServers()) {
			for (int t = 0; t < server->teams.size(); t++) {
				if (server->teams[t] == team) {
					ASSERT(found);
					server->teams[t--] = server->teams.back();
					server->teams.pop_back();
					break; // The teams on a server should never duplicate
				}
			}
		}

		// Remove the team from its machine team
		bool foundInMachineTeam = false;
		for (int t = 0; t < team->machineTeam->serverTeams.size(); ++t) {
			if (team->machineTeam->serverTeams[t] == team) {
				team->machineTeam->serverTeams[t--] = team->machineTeam->serverTeams.back();
				team->machineTeam->serverTeams.pop_back();
				foundInMachineTeam = true;
				break; // The same team is added to the serverTeams only once
			}
		}

		ASSERT_WE_THINK(foundInMachineTeam);
		team->tracker.cancel();
		if (g_network->isSimulated()) {
			// Update server team information for consistency check in simulation
			traceTeamCollectionInfo();
		}
		return found;
	}

	// Check if the server belongs to a machine; if not, create the machine.
	// Establish the two-direction link between server and machine
	Reference<TCMachineInfo> checkAndCreateMachine(Reference<TCServerInfo> server) {
		ASSERT(server.isValid() && server_info.find(server->id) != server_info.end());
		auto& locality = server->lastKnownInterface.locality;
		Standalone<StringRef> machine_id = locality.zoneId().get(); // locality to machine_id with std::string type

		Reference<TCMachineInfo> machineInfo;
		if (machine_info.find(machine_id) == machine_info.end()) {
			// uid is the first storage server process on the machine
			TEST(true); // First storage server in process on the machine
			// For each machine, store the first server's localityEntry into machineInfo for later use.
			LocalityEntry localityEntry = machineLocalityMap.add(locality, &server->id);
			machineInfo = makeReference<TCMachineInfo>(server, localityEntry);
			machine_info.insert(std::make_pair(machine_id, machineInfo));
		} else {
			machineInfo = machine_info.find(machine_id)->second;
			machineInfo->serversOnMachine.push_back(server);
		}
		server->machine = machineInfo;

		return machineInfo;
	}

	// Check if the serverTeam belongs to a machine team; If not, create the machine team
	// Note: This function may make the machine team number larger than the desired machine team number
	Reference<TCMachineTeamInfo> checkAndCreateMachineTeam(Reference<TCTeamInfo> serverTeam) {
		std::vector<Standalone<StringRef>> machineIDs;
		for (auto& server : serverTeam->getServers()) {
			Reference<TCMachineInfo> machine = server->machine;
			machineIDs.push_back(machine->machineID);
		}

		std::sort(machineIDs.begin(), machineIDs.end());
		Reference<TCMachineTeamInfo> machineTeam = findMachineTeam(machineIDs);
		if (!machineTeam.isValid()) { // Create the machine team if it does not exist
			machineTeam = addMachineTeam(machineIDs.begin(), machineIDs.end());
		}

		machineTeam->serverTeams.push_back(serverTeam);

		return machineTeam;
	}

	// Remove the removedMachineInfo machine and any related machine team
	void removeMachine(Reference<TCMachineInfo> removedMachineInfo) {
		// Find machines that share teams with the removed machine
		std::set<Standalone<StringRef>> machinesWithAjoiningTeams;
		for (auto& machineTeam : removedMachineInfo->machineTeams) {
			machinesWithAjoiningTeams.insert(machineTeam->machineIDs.begin(), machineTeam->machineIDs.end());
		}
		machinesWithAjoiningTeams.erase(removedMachineInfo->machineID);
		// For each machine in a machine team with the removed machine,
		// erase shared machine teams from the list of teams.
		for (auto it = machinesWithAjoiningTeams.begin(); it != machinesWithAjoiningTeams.end(); ++it) {
			auto& machineTeams = machine_info[*it]->machineTeams;
			for (int t = 0; t < machineTeams.size(); t++) {
				auto& machineTeam = machineTeams[t];
				if (std::count(machineTeam->machineIDs.begin(),
				               machineTeam->machineIDs.end(),
				               removedMachineInfo->machineID)) {
					machineTeams[t--] = machineTeams.back();
					machineTeams.pop_back();
				}
			}
		}
		removedMachineInfo->machineTeams.clear();

		// Remove global machine team that includes removedMachineInfo
		for (int t = 0; t < machineTeams.size(); t++) {
			auto& machineTeam = machineTeams[t];
			if (std::count(
			        machineTeam->machineIDs.begin(), machineTeam->machineIDs.end(), removedMachineInfo->machineID)) {
				removeMachineTeam(machineTeam);
				// removeMachineTeam will swap the last team in machineTeams vector into [t];
				// t-- to avoid skipping the element
				t--;
			}
		}

		// Remove removedMachineInfo from machine's global info
		machine_info.erase(removedMachineInfo->machineID);
		TraceEvent("MachineLocalityMapUpdate").detail("MachineUIDRemoved", removedMachineInfo->machineID.toString());

		// We do not update macineLocalityMap when a machine is removed because we will do so when we use it in
		// addBestMachineTeams()
		// rebuildMachineLocalityMap();
	}

	// Invariant: Remove a machine team only when the server teams on it has been removed
	// We never actively remove a machine team.
	// A machine team is removed when a machine is removed,
	// which is caused by the event when all servers on the machine is removed.
	// NOTE: When this function is called in the loop of iterating machineTeams, make sure NOT increase the index
	// in the next iteration of the loop. Otherwise, you may miss checking some elements in machineTeams
	bool removeMachineTeam(Reference<TCMachineTeamInfo> targetMT) {
		bool foundMachineTeam = false;
		for (int i = 0; i < machineTeams.size(); i++) {
			Reference<TCMachineTeamInfo> mt = machineTeams[i];
			if (mt->machineIDs == targetMT->machineIDs) {
				machineTeams[i--] = machineTeams.back();
				machineTeams.pop_back();
				foundMachineTeam = true;
				break;
			}
		}
		// Remove machine team on each machine
		for (auto& machine : targetMT->machines) {
			for (int i = 0; i < machine->machineTeams.size(); ++i) {
				if (machine->machineTeams[i]->machineIDs == targetMT->machineIDs) {
					machine->machineTeams[i--] = machine->machineTeams.back();
					machine->machineTeams.pop_back();
					break; // The machineTeams on a machine should never duplicate
				}
			}
		}

		return foundMachineTeam;
	}

	void removeTSS(UID removedServer) {
		// much simpler than remove server. tss isn't in any teams, so just remove it from data structures
		TraceEvent("RemovedTSS", distributorId).detail("ServerID", removedServer);
		Reference<TCServerInfo> removedServerInfo = server_and_tss_info[removedServer];

		tss_info_by_pair.erase(removedServerInfo->lastKnownInterface.tssPairID.get());
		server_and_tss_info.erase(removedServer);

		server_status.clear(removedServer);
	}

	void removeServer(UID removedServer) {
		TraceEvent("RemovedStorageServer", distributorId).detail("ServerID", removedServer);

		// ASSERT( !shardsAffectedByTeamFailure->getServersForTeam( t ) for all t in teams that contain removedServer )
		Reference<TCServerInfo> removedServerInfo = server_info[removedServer];
		// Step: Remove TCServerInfo from pid2server_info
		ASSERT(removedServerInfo->lastKnownInterface.locality.processId().present());
		StringRef pid = removedServerInfo->lastKnownInterface.locality.processId().get();
		auto& info_vec = pid2server_info[pid];
		for (size_t i = 0; i < info_vec.size(); ++i) {
			if (info_vec[i] == removedServerInfo) {
				info_vec[i--] = info_vec.back();
				info_vec.pop_back();
			}
		}
		if (info_vec.size() == 0) {
			pid2server_info.erase(pid);
		}

		// Step: Remove server team that relate to removedServer
		// Find all servers with which the removedServer shares teams
		std::set<UID> serversWithAjoiningTeams;
		auto& sharedTeams = removedServerInfo->teams;
		for (int i = 0; i < sharedTeams.size(); ++i) {
			auto& teamIds = sharedTeams[i]->getServerIDs();
			serversWithAjoiningTeams.insert(teamIds.begin(), teamIds.end());
		}
		serversWithAjoiningTeams.erase(removedServer);

		// For each server in a team with the removedServer, erase shared teams from the list of teams in that other
		// server
		for (auto it = serversWithAjoiningTeams.begin(); it != serversWithAjoiningTeams.end(); ++it) {
			auto& serverTeams = server_info[*it]->teams;
			for (int t = 0; t < serverTeams.size(); t++) {
				auto& serverIds = serverTeams[t]->getServerIDs();
				if (std::count(serverIds.begin(), serverIds.end(), removedServer)) {
					serverTeams[t--] = serverTeams.back();
					serverTeams.pop_back();
				}
			}
		}

		// Step: Remove all teams that contain removedServer
		// SOMEDAY: can we avoid walking through all teams, since we have an index of teams in which removedServer
		// participated
		int removedCount = 0;
		for (int t = 0; t < teams.size(); t++) {
			if (std::count(teams[t]->getServerIDs().begin(), teams[t]->getServerIDs().end(), removedServer)) {
				TraceEvent("ServerTeamRemoved")
				    .detail("Primary", primary)
				    .detail("TeamServerIDs", teams[t]->getServerIDsStr())
				    .detail("TeamID", teams[t]->getTeamID());
				// removeTeam also needs to remove the team from the machine team info.
				removeTeam(teams[t]);
				t--;
				removedCount++;
			}
		}

		if (removedCount == 0) {
			TraceEvent(SevInfo, "NoTeamsRemovedWhenServerRemoved")
			    .detail("Primary", primary)
			    .detail("Debug", "ThisShouldRarelyHappen_CheckInfoBelow");
		}

		for (int t = 0; t < badTeams.size(); t++) {
			if (std::count(badTeams[t]->getServerIDs().begin(), badTeams[t]->getServerIDs().end(), removedServer)) {
				badTeams[t]->tracker.cancel();
				badTeams[t--] = badTeams.back();
				badTeams.pop_back();
			}
		}

		// Step: Remove machine info related to removedServer
		// Remove the server from its machine
		Reference<TCMachineInfo> removedMachineInfo = removedServerInfo->machine;
		for (int i = 0; i < removedMachineInfo->serversOnMachine.size(); ++i) {
			if (removedMachineInfo->serversOnMachine[i] == removedServerInfo) {
				// Safe even when removedServerInfo is the last one
				removedMachineInfo->serversOnMachine[i--] = removedMachineInfo->serversOnMachine.back();
				removedMachineInfo->serversOnMachine.pop_back();
				break;
			}
		}
		// Remove machine if no server on it
		// Note: Remove machine (and machine team) after server teams have been removed, because
		// we remove a machine team only when the server teams on it have been removed
		if (removedMachineInfo->serversOnMachine.size() == 0) {
			removeMachine(removedMachineInfo);
		}

		// If the machine uses removedServer's locality and the machine still has servers, the the machine's
		// representative server will be updated when it is used in addBestMachineTeams()
		// Note that since we do not rebuildMachineLocalityMap() here, the machineLocalityMap can be stale.
		// This is ok as long as we do not arbitrarily validate if machine team satisfies replication policy.

		if (server_info[removedServer]->wrongStoreTypeToRemove.get()) {
			if (wrongStoreTypeRemover.isReady()) {
				wrongStoreTypeRemover = removeWrongStoreType(this);
				addActor.send(wrongStoreTypeRemover);
			}
		}

		// Step: Remove removedServer from server's global data
		for (int s = 0; s < allServers.size(); s++) {
			if (allServers[s] == removedServer) {
				allServers[s--] = allServers.back();
				allServers.pop_back();
			}
		}
		server_info.erase(removedServer);
		server_and_tss_info.erase(removedServer);

		if (server_status.get(removedServer).initialized && server_status.get(removedServer).isUnhealthy()) {
			unhealthyServers--;
		}
		server_status.clear(removedServer);

		// FIXME: add remove support to localitySet so we do not have to recreate it
		resetLocalitySet();

		doBuildTeams = true;
		restartTeamBuilder.trigger();

		TraceEvent("DataDistributionTeamCollectionUpdate", distributorId)
		    .detail("ServerTeams", teams.size())
		    .detail("BadServerTeams", badTeams.size())
		    .detail("Servers", allServers.size())
		    .detail("Machines", machine_info.size())
		    .detail("MachineTeams", machineTeams.size())
		    .detail("DesiredTeamsPerServer", SERVER_KNOBS->DESIRED_TEAMS_PER_SERVER);
	}

	// Adds storage servers held on process of which the Process Id is “pid” into excludeServers which prevent
	// recruiting the wiggling storage servers and let teamTracker start to move data off the affected teams;
	// Return a vector of futures wait for all data is moved to other teams.
	std::vector<Future<Void>> excludeStorageServersForWiggle(const Value& pid) {
		std::vector<Future<Void>> moveFutures;
		if (this->pid2server_info.count(pid) != 0) {
			for (auto& info : this->pid2server_info[pid]) {
				AddressExclusion addr(info->lastKnownInterface.address().ip, info->lastKnownInterface.address().port);
				if (this->excludedServers.count(addr) &&
				    this->excludedServers.get(addr) != DDTeamCollection::Status::NONE) {
					continue; // don't overwrite the value set by actor trackExcludedServer
				}
				this->wiggle_addresses.push_back(addr);
				this->excludedServers.set(addr, DDTeamCollection::Status::WIGGLING);
				moveFutures.push_back(info->onRemoved);
			}
			if (!moveFutures.empty()) {
				this->restartRecruiting.trigger();
			}
		}
		return moveFutures;
	}

	// Include wiggled storage servers by setting their status from `WIGGLING`
	// to `NONE`. The storage recruiter will recruit them as new storage servers
	void includeStorageServersForWiggle() {
		bool included = false;
		for (auto& address : this->wiggle_addresses) {
			if (!this->excludedServers.count(address) ||
			    this->excludedServers.get(address) != DDTeamCollection::Status::WIGGLING) {
				continue;
			}
			included = true;
			this->excludedServers.set(address, DDTeamCollection::Status::NONE);
		}
		this->wiggle_addresses.clear();
		if (included) {
			this->restartRecruiting.trigger();
		}
	}
};

TCServerInfo::~TCServerInfo() {
	if (collection && ssVersionTooFarBehind.get() && !lastKnownInterface.isTss()) {
		collection->removeLaggingStorageServer(lastKnownInterface.locality.zoneId().get());
	}
}

ACTOR Future<Void> updateServerMetrics(TCServerInfo* server) {
	state StorageServerInterface ssi = server->lastKnownInterface;
	state Future<ErrorOr<GetStorageMetricsReply>> metricsRequest =
	    ssi.getStorageMetrics.tryGetReply(GetStorageMetricsRequest(), TaskPriority::DataDistributionLaunch);
	state Future<Void> resetRequest = Never();
	state Future<std::pair<StorageServerInterface, ProcessClass>> interfaceChanged(server->onInterfaceChanged);
	state Future<Void> serverRemoved(server->onRemoved);

	loop {
		choose {
			when(ErrorOr<GetStorageMetricsReply> rep = wait(metricsRequest)) {
				if (rep.present()) {
					server->serverMetrics = rep;
					if (server->updated.canBeSet()) {
						server->updated.send(Void());
					}
					break;
				}
				metricsRequest = Never();
				resetRequest = delay(SERVER_KNOBS->METRIC_DELAY, TaskPriority::DataDistributionLaunch);
			}
			when(std::pair<StorageServerInterface, ProcessClass> _ssi = wait(interfaceChanged)) {
				ssi = _ssi.first;
				interfaceChanged = server->onInterfaceChanged;
				resetRequest = Void();
			}
			when(wait(serverRemoved)) { return Void(); }
			when(wait(resetRequest)) { // To prevent a tight spin loop
				if (IFailureMonitor::failureMonitor().getState(ssi.getStorageMetrics.getEndpoint()).isFailed()) {
					resetRequest = IFailureMonitor::failureMonitor().onStateEqual(ssi.getStorageMetrics.getEndpoint(),
					                                                              FailureStatus(false));
				} else {
					resetRequest = Never();
					metricsRequest = ssi.getStorageMetrics.tryGetReply(GetStorageMetricsRequest(),
					                                                   TaskPriority::DataDistributionLaunch);
				}
			}
		}
	}

	if (server->serverMetrics.get().lastUpdate < now() - SERVER_KNOBS->DD_SS_STUCK_TIME_LIMIT) {
		if (server->ssVersionTooFarBehind.get() == false) {
			TraceEvent("StorageServerStuck", server->collection->distributorId)
			    .detail("ServerId", server->id.toString())
			    .detail("LastUpdate", server->serverMetrics.get().lastUpdate);
			server->ssVersionTooFarBehind.set(true);
			server->collection->addLaggingStorageServer(server->lastKnownInterface.locality.zoneId().get());
		}
	} else if (server->serverMetrics.get().versionLag > SERVER_KNOBS->DD_SS_FAILURE_VERSIONLAG) {
		if (server->ssVersionTooFarBehind.get() == false) {
			TraceEvent(SevWarn, "SSVersionDiffLarge", server->collection->distributorId)
			    .detail("ServerId", server->id.toString())
			    .detail("VersionLag", server->serverMetrics.get().versionLag);
			server->ssVersionTooFarBehind.set(true);
			server->collection->addLaggingStorageServer(server->lastKnownInterface.locality.zoneId().get());
		}
	} else if (server->serverMetrics.get().versionLag < SERVER_KNOBS->DD_SS_ALLOWED_VERSIONLAG) {
		if (server->ssVersionTooFarBehind.get() == true) {
			TraceEvent("SSVersionDiffNormal", server->collection->distributorId)
			    .detail("ServerId", server->id.toString())
			    .detail("VersionLag", server->serverMetrics.get().versionLag);
			server->ssVersionTooFarBehind.set(false);
			server->collection->removeLaggingStorageServer(server->lastKnownInterface.locality.zoneId().get());
		}
	}
	return Void();
}

ACTOR Future<Void> updateServerMetrics(Reference<TCServerInfo> server) {
	wait(updateServerMetrics(server.getPtr()));
	return Void();
}

ACTOR Future<Void> waitUntilHealthy(DDTeamCollection* self, double extraDelay = 0) {
	state int waitCount = 0;
	loop {
		while (self->zeroHealthyTeams->get() || self->processingUnhealthy->get()) {
			// processingUnhealthy: true when there exists data movement
			TraceEvent("WaitUntilHealthyStalled", self->distributorId)
			    .detail("Primary", self->primary)
			    .detail("ZeroHealthy", self->zeroHealthyTeams->get())
			    .detail("ProcessingUnhealthy", self->processingUnhealthy->get());
			wait(self->zeroHealthyTeams->onChange() || self->processingUnhealthy->onChange());
			waitCount = 0;
		}
		wait(delay(SERVER_KNOBS->DD_STALL_CHECK_DELAY,
		           TaskPriority::Low)); // After the team trackers wait on the initial failure reaction delay, they
		                                // yield. We want to make sure every tracker has had the opportunity to send
		                                // their relocations to the queue.
		if (!self->zeroHealthyTeams->get() && !self->processingUnhealthy->get()) {
			if (extraDelay <= 0.01 || waitCount >= 1) {
				// Return healthy if we do not need extraDelay or when DD are healthy in at least two consecutive check
				return Void();
			} else {
				wait(delay(extraDelay, TaskPriority::Low));
				waitCount++;
			}
		}
	}
}

// Take a snapshot of necessary data structures from `DDTeamCollection` and print them out with yields to avoid slow
// task on the run loop.
ACTOR Future<Void> printSnapshotTeamsInfo(Reference<DDTeamCollection> self) {
	state DatabaseConfiguration configuration;
	state std::map<UID, Reference<TCServerInfo>> server_info;
	state std::map<UID, ServerStatus> server_status;
	state std::vector<Reference<TCTeamInfo>> teams;
	state std::map<Standalone<StringRef>, Reference<TCMachineInfo>> machine_info;
	state std::vector<Reference<TCMachineTeamInfo>> machineTeams;
	// state std::vector<std::string> internedLocalityRecordKeyNameStrings;
	// state int machineLocalityMapEntryArraySize;
	// state std::vector<Reference<LocalityRecord>> machineLocalityMapRecordArray;
	state int traceEventsPrinted = 0;
	state std::vector<const UID*> serverIDs;
	state double lastPrintTime = 0;
	state ReadYourWritesTransaction tr(self->cx);
	loop {
		try {
			tr.setOption(FDBTransactionOptions::ACCESS_SYSTEM_KEYS);
			state Future<Void> watchFuture = tr.watch(triggerDDTeamInfoPrintKey);
			wait(tr.commit());
			wait(self->printDetailedTeamsInfo.onTrigger() || watchFuture);
			tr.reset();
			if (now() - lastPrintTime < SERVER_KNOBS->DD_TEAMS_INFO_PRINT_INTERVAL) {
				continue;
			}
			lastPrintTime = now();

			traceEventsPrinted = 0;

			double snapshotStart = now();

			configuration = self->configuration;
			server_info = self->server_info;
			teams = self->teams;
			// Perform deep copy so we have a consistent snapshot, even if yields are performed
			for (const auto& [machineId, info] : self->machine_info) {
				machine_info.emplace(machineId, info->clone());
			}
			machineTeams = self->machineTeams;
			// internedLocalityRecordKeyNameStrings = self->machineLocalityMap._keymap->_lookuparray;
			// machineLocalityMapEntryArraySize = self->machineLocalityMap.size();
			// machineLocalityMapRecordArray = self->machineLocalityMap.getRecordArray();
			std::vector<const UID*> _uids = self->machineLocalityMap.getObjects();
			serverIDs = _uids;

			auto const& keys = self->server_status.getKeys();
			for (auto const& key : keys) {
				server_status.emplace(key, self->server_status.get(key));
			}

			TraceEvent("DDPrintSnapshotTeasmInfo", self->distributorId)
			    .detail("SnapshotSpeed", now() - snapshotStart)
			    .detail("Primary", self->primary);

			// Print to TraceEvents
			TraceEvent("DDConfig", self->distributorId)
			    .detail("StorageTeamSize", configuration.storageTeamSize)
			    .detail("DesiredTeamsPerServer", SERVER_KNOBS->DESIRED_TEAMS_PER_SERVER)
			    .detail("MaxTeamsPerServer", SERVER_KNOBS->MAX_TEAMS_PER_SERVER)
			    .detail("Primary", self->primary);

			TraceEvent("ServerInfo", self->distributorId)
			    .detail("Size", server_info.size())
			    .detail("Primary", self->primary);
			state int i;
			state std::map<UID, Reference<TCServerInfo>>::iterator server = server_info.begin();
			for (i = 0; i < server_info.size(); i++) {
				TraceEvent("ServerInfo", self->distributorId)
				    .detail("ServerInfoIndex", i)
				    .detail("ServerID", server->first.toString())
				    .detail("ServerTeamOwned", server->second->teams.size())
				    .detail("MachineID", server->second->machine->machineID.contents().toString())
				    .detail("Primary", self->primary);
				server++;
				if (++traceEventsPrinted % SERVER_KNOBS->DD_TEAMS_INFO_PRINT_YIELD_COUNT == 0) {
					wait(yield());
				}
			}

			server = server_info.begin();
			for (i = 0; i < server_info.size(); i++) {
				const UID& uid = server->first;
				TraceEvent("ServerStatus", self->distributorId)
				    .detail("ServerUID", uid)
				    .detail("Healthy", !get(server_status, uid).isUnhealthy())
				    .detail("MachineIsValid", server_info[uid]->machine.isValid())
				    .detail("MachineTeamSize",
				            server_info[uid]->machine.isValid() ? server_info[uid]->machine->machineTeams.size() : -1)
				    .detail("Primary", self->primary);
				server++;
				if (++traceEventsPrinted % SERVER_KNOBS->DD_TEAMS_INFO_PRINT_YIELD_COUNT == 0) {
					wait(yield());
				}
			}

			TraceEvent("ServerTeamInfo", self->distributorId)
			    .detail("Size", teams.size())
			    .detail("Primary", self->primary);
			for (i = 0; i < teams.size(); i++) {
				const auto& team = teams[i];
				TraceEvent("ServerTeamInfo", self->distributorId)
				    .detail("TeamIndex", i)
				    .detail("Healthy", team->isHealthy())
				    .detail("TeamSize", team->size())
				    .detail("MemberIDs", team->getServerIDsStr())
				    .detail("Primary", self->primary);
				if (++traceEventsPrinted % SERVER_KNOBS->DD_TEAMS_INFO_PRINT_YIELD_COUNT == 0) {
					wait(yield());
				}
			}

			TraceEvent("MachineInfo", self->distributorId)
			    .detail("Size", machine_info.size())
			    .detail("Primary", self->primary);
			state std::map<Standalone<StringRef>, Reference<TCMachineInfo>>::iterator machine = machine_info.begin();
			state bool isMachineHealthy = false;
			for (i = 0; i < machine_info.size(); i++) {
				Reference<TCMachineInfo> _machine = machine->second;
				if (!_machine.isValid() || machine_info.find(_machine->machineID) == machine_info.end() ||
				    _machine->serversOnMachine.empty()) {
					isMachineHealthy = false;
				}

				// Healthy machine has at least one healthy server
				for (auto& server : _machine->serversOnMachine) {
					if (!get(server_status, server->id).isUnhealthy()) {
						isMachineHealthy = true;
					}
				}

				isMachineHealthy = false;
				TraceEvent("MachineInfo", self->distributorId)
				    .detail("MachineInfoIndex", i)
				    .detail("Healthy", isMachineHealthy)
				    .detail("MachineID", machine->first.contents().toString())
				    .detail("MachineTeamOwned", machine->second->machineTeams.size())
				    .detail("ServerNumOnMachine", machine->second->serversOnMachine.size())
				    .detail("ServersID", machine->second->getServersIDStr())
				    .detail("Primary", self->primary);
				machine++;
				if (++traceEventsPrinted % SERVER_KNOBS->DD_TEAMS_INFO_PRINT_YIELD_COUNT == 0) {
					wait(yield());
				}
			}

			TraceEvent("MachineTeamInfo", self->distributorId)
			    .detail("Size", machineTeams.size())
			    .detail("Primary", self->primary);
			for (i = 0; i < machineTeams.size(); i++) {
				const auto& team = machineTeams[i];
				TraceEvent("MachineTeamInfo", self->distributorId)
				    .detail("TeamIndex", i)
				    .detail("MachineIDs", team->getMachineIDsStr())
				    .detail("ServerTeams", team->serverTeams.size())
				    .detail("Primary", self->primary);
				if (++traceEventsPrinted % SERVER_KNOBS->DD_TEAMS_INFO_PRINT_YIELD_COUNT == 0) {
					wait(yield());
				}
			}

			// TODO: re-enable the following logging or remove them.
			// TraceEvent("LocalityRecordKeyName", self->distributorId)
			//     .detail("Size", internedLocalityRecordKeyNameStrings.size())
			//     .detail("Primary", self->primary);
			// for (i = 0; i < internedLocalityRecordKeyNameStrings.size(); i++) {
			// 	TraceEvent("LocalityRecordKeyIndexName", self->distributorId)
			// 	    .detail("KeyIndex", i)
			// 	    .detail("KeyName", internedLocalityRecordKeyNameStrings[i])
			// 	    .detail("Primary", self->primary);
			// 	if (++traceEventsPrinted % SERVER_KNOBS->DD_TEAMS_INFO_PRINT_YIELD_COUNT == 0) {
			// 		wait(yield());
			// 	}
			// }

			// TraceEvent("MachineLocalityMap", self->distributorId)
			//     .detail("Size", machineLocalityMapEntryArraySize)
			//     .detail("Primary", self->primary);
			// for (i = 0; i < serverIDs.size(); i++) {
			// 	const auto& serverID = serverIDs[i];
			// 	Reference<LocalityRecord> record = machineLocalityMapRecordArray[i];
			// 	if (record.isValid()) {
			// 		TraceEvent("MachineLocalityMap", self->distributorId)
			// 		    .detail("LocalityIndex", i)
			// 		    .detail("UID", serverID->toString())
			// 		    .detail("LocalityRecord", record->toString())
			// 		    .detail("Primary", self->primary);
			// 	} else {
			// 		TraceEvent("MachineLocalityMap", self->distributorId)
			// 		    .detail("LocalityIndex", i)
			// 		    .detail("UID", serverID->toString())
			// 		    .detail("LocalityRecord", "[NotFound]")
			// 		    .detail("Primary", self->primary);
			// 	}
			// 	if (++traceEventsPrinted % SERVER_KNOBS->DD_TEAMS_INFO_PRINT_YIELD_COUNT == 0) {
			// 		wait(yield());
			// 	}
			// }
		} catch (Error& e) {
			wait(tr.onError(e));
		}
	}
}

ACTOR Future<Void> removeBadTeams(DDTeamCollection* self) {
	wait(self->initialFailureReactionDelay);
	wait(waitUntilHealthy(self));
	wait(self->addSubsetComplete.getFuture());
	TraceEvent("DDRemovingBadServerTeams", self->distributorId).detail("Primary", self->primary);
	for (auto it : self->badTeams) {
		it->tracker.cancel();
	}
	self->badTeams.clear();
	return Void();
}

bool isCorrectDC(DDTeamCollection* self, TCServerInfo* server) {
	return (self->includedDCs.empty() ||
	        std::find(self->includedDCs.begin(), self->includedDCs.end(), server->lastKnownInterface.locality.dcId()) !=
	            self->includedDCs.end());
}

ACTOR Future<Void> removeWrongStoreType(DDTeamCollection* self) {
	// Wait for storage servers to initialize its storeType
	wait(delay(SERVER_KNOBS->DD_REMOVE_STORE_ENGINE_DELAY));

	state Future<Void> fisServerRemoved = Never();

	TraceEvent("WrongStoreTypeRemoverStart", self->distributorId).detail("Servers", self->server_info.size());
	loop {
		// Removing a server here when DD is not healthy may lead to rare failure scenarios, for example,
		// the server with wrong storeType is shutting down while this actor marks it as to-be-removed.
		// In addition, removing servers cause extra data movement, which should be done while a cluster is healthy
		wait(waitUntilHealthy(self));

		bool foundSSToRemove = false;

		for (auto& server : self->server_info) {
			if (!server.second->isCorrectStoreType(self->configuration.storageServerStoreType)) {
				// Server may be removed due to failure while the wrongStoreTypeToRemove is sent to the
				// storageServerTracker. This race may cause the server to be removed before react to
				// wrongStoreTypeToRemove
				server.second->wrongStoreTypeToRemove.set(true);
				foundSSToRemove = true;
				TraceEvent("WrongStoreTypeRemover", self->distributorId)
				    .detail("Server", server.first)
				    .detail("StoreType", server.second->storeType)
				    .detail("ConfiguredStoreType", self->configuration.storageServerStoreType);
				break;
			}
		}

		if (!foundSSToRemove) {
			break;
		}
	}

	return Void();
}

ACTOR Future<Void> machineTeamRemover(DDTeamCollection* self) {
	state int numMachineTeamRemoved = 0;
	loop {
		// In case the machineTeamRemover cause problems in production, we can disable it
		if (SERVER_KNOBS->TR_FLAG_DISABLE_MACHINE_TEAM_REMOVER) {
			return Void(); // Directly return Void()
		}

		// To avoid removing machine teams too fast, which is unlikely happen though
		wait(delay(SERVER_KNOBS->TR_REMOVE_MACHINE_TEAM_DELAY, TaskPriority::DataDistribution));

		wait(waitUntilHealthy(self, SERVER_KNOBS->TR_REMOVE_SERVER_TEAM_EXTRA_DELAY));
		// Wait for the badTeamRemover() to avoid the potential race between adding the bad team (add the team tracker)
		// and remove bad team (cancel the team tracker).
		wait(self->badTeamRemover);

		state int healthyMachineCount = self->calculateHealthyMachineCount();
		// Check if all machines are healthy, if not, we wait for 1 second and loop back.
		// Eventually, all machines will become healthy.
		if (healthyMachineCount != self->machine_info.size()) {
			continue;
		}

		// From this point, all machine teams and server teams should be healthy, because we wait above
		// until processingUnhealthy is done, and all machines are healthy

		// Sanity check all machine teams are healthy
		//		int currentHealthyMTCount = self->getHealthyMachineTeamCount();
		//		if (currentHealthyMTCount != self->machineTeams.size()) {
		//			TraceEvent(SevError, "InvalidAssumption")
		//			    .detail("HealthyMachineCount", healthyMachineCount)
		//			    .detail("Machines", self->machine_info.size())
		//			    .detail("CurrentHealthyMTCount", currentHealthyMTCount)
		//			    .detail("MachineTeams", self->machineTeams.size());
		//			self->traceAllInfo(true);
		//		}

		// In most cases, all machine teams should be healthy teams at this point.
		int desiredMachineTeams = SERVER_KNOBS->DESIRED_TEAMS_PER_SERVER * healthyMachineCount;
		int totalMTCount = self->machineTeams.size();
		// Pick the machine team to remove. After release-6.2 version,
		// we remove the machine team with most machine teams, the same logic as serverTeamRemover
		std::pair<Reference<TCMachineTeamInfo>, int> foundMTInfo = SERVER_KNOBS->TR_FLAG_REMOVE_MT_WITH_MOST_TEAMS
		                                                               ? self->getMachineTeamWithMostMachineTeams()
		                                                               : self->getMachineTeamWithLeastProcessTeams();

		if (totalMTCount > desiredMachineTeams && foundMTInfo.first.isValid()) {
			Reference<TCMachineTeamInfo> mt = foundMTInfo.first;
			int minNumProcessTeams = foundMTInfo.second;
			ASSERT(mt.isValid());

			// Pick one process team, and mark it as a bad team
			// Remove the machine by removing its process team one by one
			Reference<TCTeamInfo> team;
			int teamIndex = 0;
			for (teamIndex = 0; teamIndex < mt->serverTeams.size(); ++teamIndex) {
				team = mt->serverTeams[teamIndex];
				ASSERT(team->machineTeam->machineIDs == mt->machineIDs); // Sanity check

				// Check if a server will have 0 team after the team is removed
				for (auto& s : team->getServers()) {
					if (s->teams.size() == 0) {
						TraceEvent(SevError, "MachineTeamRemoverTooAggressive", self->distributorId)
						    .detail("Server", s->id)
						    .detail("ServerTeam", team->getDesc());
						self->traceAllInfo(true);
					}
				}

				// The team will be marked as a bad team
				bool foundTeam = self->removeTeam(team);
				ASSERT(foundTeam == true);
				// removeTeam() has side effect of swapping the last element to the current pos
				// in the serverTeams vector in the machine team.
				--teamIndex;
				self->addTeam(team->getServers(), true, true);
				TEST(true); // Removed machine team
			}

			self->doBuildTeams = true;

			if (self->badTeamRemover.isReady()) {
				self->badTeamRemover = removeBadTeams(self);
				self->addActor.send(self->badTeamRemover);
			}

			TraceEvent("MachineTeamRemover", self->distributorId)
			    .detail("MachineTeamIDToRemove", mt->id.shortString())
			    .detail("MachineTeamToRemove", mt->getMachineIDsStr())
			    .detail("NumProcessTeamsOnTheMachineTeam", minNumProcessTeams)
			    .detail("CurrentMachineTeams", self->machineTeams.size())
			    .detail("DesiredMachineTeams", desiredMachineTeams);

			// Remove the machine team
			bool foundRemovedMachineTeam = self->removeMachineTeam(mt);
			// When we remove the last server team on a machine team in removeTeam(), we also remove the machine team
			// This is needed for removeTeam() functoin.
			// So here the removeMachineTeam() should not find the machine team
			ASSERT(foundRemovedMachineTeam);
			numMachineTeamRemoved++;
		} else {
			if (numMachineTeamRemoved > 0) {
				// Only trace the information when we remove a machine team
				TraceEvent("MachineTeamRemoverDone", self->distributorId)
				    .detail("HealthyMachines", healthyMachineCount)
				    // .detail("CurrentHealthyMachineTeams", currentHealthyMTCount)
				    .detail("CurrentMachineTeams", self->machineTeams.size())
				    .detail("DesiredMachineTeams", desiredMachineTeams)
				    .detail("NumMachineTeamsRemoved", numMachineTeamRemoved);
				self->traceTeamCollectionInfo();
				numMachineTeamRemoved = 0; // Reset the counter to avoid keep printing the message
			}
		}
	}
}

// Remove the server team whose members have the most number of process teams
// until the total number of server teams is no larger than the desired number
ACTOR Future<Void> serverTeamRemover(DDTeamCollection* self) {
	state int numServerTeamRemoved = 0;
	loop {
		// In case the serverTeamRemover cause problems in production, we can disable it
		if (SERVER_KNOBS->TR_FLAG_DISABLE_SERVER_TEAM_REMOVER) {
			return Void(); // Directly return Void()
		}

		double removeServerTeamDelay = SERVER_KNOBS->TR_REMOVE_SERVER_TEAM_DELAY;
		if (g_network->isSimulated()) {
			// Speed up the team remover in simulation; otherwise,
			// it may time out because we need to remove hundreds of teams
			removeServerTeamDelay = removeServerTeamDelay / 100;
		}
		// To avoid removing server teams too fast, which is unlikely happen though
		wait(delay(removeServerTeamDelay, TaskPriority::DataDistribution));

		wait(waitUntilHealthy(self, SERVER_KNOBS->TR_REMOVE_SERVER_TEAM_EXTRA_DELAY));
		// Wait for the badTeamRemover() to avoid the potential race between
		// adding the bad team (add the team tracker) and remove bad team (cancel the team tracker).
		wait(self->badTeamRemover);

		// From this point, all server teams should be healthy, because we wait above
		// until processingUnhealthy is done, and all machines are healthy
		int desiredServerTeams = SERVER_KNOBS->DESIRED_TEAMS_PER_SERVER * self->server_info.size();
		int totalSTCount = self->teams.size();
		// Pick the server team whose members are on the most number of server teams, and mark it undesired
		std::pair<Reference<TCTeamInfo>, int> foundSTInfo = self->getServerTeamWithMostProcessTeams();

		if (totalSTCount > desiredServerTeams && foundSTInfo.first.isValid()) {
			ASSERT(foundSTInfo.first.isValid());
			Reference<TCTeamInfo> st = foundSTInfo.first;
			int maxNumProcessTeams = foundSTInfo.second;
			ASSERT(st.isValid());
			// The team will be marked as a bad team
			bool foundTeam = self->removeTeam(st);
			ASSERT(foundTeam == true);
			self->addTeam(st->getServers(), true, true);
			TEST(true); // Marked team as a bad team

			self->doBuildTeams = true;

			if (self->badTeamRemover.isReady()) {
				self->badTeamRemover = removeBadTeams(self);
				self->addActor.send(self->badTeamRemover);
			}

			TraceEvent("ServerTeamRemover", self->distributorId)
			    .detail("ServerTeamToRemove", st->getServerIDsStr())
			    .detail("ServerTeamID", st->getTeamID())
			    .detail("NumProcessTeamsOnTheServerTeam", maxNumProcessTeams)
			    .detail("CurrentServerTeams", self->teams.size())
			    .detail("DesiredServerTeams", desiredServerTeams);

			numServerTeamRemoved++;
		} else {
			if (numServerTeamRemoved > 0) {
				// Only trace the information when we remove a machine team
				TraceEvent("ServerTeamRemoverDone", self->distributorId)
				    .detail("CurrentServerTeams", self->teams.size())
				    .detail("DesiredServerTeams", desiredServerTeams)
				    .detail("NumServerTeamRemoved", numServerTeamRemoved);
				self->traceTeamCollectionInfo();
				numServerTeamRemoved = 0; // Reset the counter to avoid keep printing the message
			}
		}
	}
}

ACTOR Future<Void> zeroServerLeftLogger_impl(DDTeamCollection* self, Reference<TCTeamInfo> team) {
	wait(delay(SERVER_KNOBS->DD_TEAM_ZERO_SERVER_LEFT_LOG_DELAY));
	state std::vector<KeyRange> shards = self->shardsAffectedByTeamFailure->getShardsFor(
	    ShardsAffectedByTeamFailure::Team(team->getServerIDs(), self->primary));
	state std::vector<Future<StorageMetrics>> sizes;
	sizes.reserve(shards.size());

	for (auto const& shard : shards) {
		sizes.emplace_back(brokenPromiseToNever(self->getShardMetrics.getReply(GetMetricsRequest(shard))));
		TraceEvent(SevWarnAlways, "DDShardLost", self->distributorId)
		    .detail("ServerTeamID", team->getTeamID())
		    .detail("ShardBegin", shard.begin)
		    .detail("ShardEnd", shard.end);
	}

	wait(waitForAll(sizes));

	int64_t bytesLost = 0;
	for (auto const& size : sizes) {
		bytesLost += size.get().bytes;
	}

	TraceEvent(SevWarnAlways, "DDZeroServerLeftInTeam", self->distributorId)
	    .detail("Team", team->getDesc())
	    .detail("TotalBytesLost", bytesLost);

	return Void();
}

bool teamContainsFailedServer(DDTeamCollection* self, Reference<TCTeamInfo> team) {
	auto ssis = team->getLastKnownServerInterfaces();
	for (const auto& ssi : ssis) {
		AddressExclusion addr(ssi.address().ip, ssi.address().port);
		AddressExclusion ipaddr(ssi.address().ip);
		if (self->excludedServers.get(addr) == DDTeamCollection::Status::FAILED ||
		    self->excludedServers.get(ipaddr) == DDTeamCollection::Status::FAILED) {
			return true;
		}
		if (ssi.secondaryAddress().present()) {
			AddressExclusion saddr(ssi.secondaryAddress().get().ip, ssi.secondaryAddress().get().port);
			AddressExclusion sipaddr(ssi.secondaryAddress().get().ip);
			if (self->excludedServers.get(saddr) == DDTeamCollection::Status::FAILED ||
			    self->excludedServers.get(sipaddr) == DDTeamCollection::Status::FAILED) {
				return true;
			}
		}
	}
	return false;
}

// Track a team and issue RelocateShards when the level of degradation changes
// A badTeam can be unhealthy or just a redundantTeam removed by machineTeamRemover() or serverTeamRemover()
ACTOR Future<Void> teamTracker(DDTeamCollection* self, Reference<TCTeamInfo> team, bool badTeam, bool redundantTeam) {
	state int lastServersLeft = team->size();
	state bool lastAnyUndesired = false;
	state bool lastAnyWigglingServer = false;
	state bool logTeamEvents =
	    g_network->isSimulated() || !badTeam || team->size() <= self->configuration.storageTeamSize;
	state bool lastReady = false;
	state bool lastHealthy;
	state bool lastOptimal;
	state bool lastWrongConfiguration = team->isWrongConfiguration();

	state bool lastZeroHealthy = self->zeroHealthyTeams->get();
	state bool firstCheck = true;

	state Future<Void> zeroServerLeftLogger;

	if (logTeamEvents) {
		TraceEvent("ServerTeamTrackerStarting", self->distributorId)
		    .detail("Reason", "Initial wait complete (sc)")
		    .detail("ServerTeam", team->getDesc());
	}
	self->priority_teams[team->getPriority()]++;

	try {
		loop {
			if (logTeamEvents) {
				TraceEvent("ServerTeamHealthChangeDetected", self->distributorId)
				    .detail("ServerTeam", team->getDesc())
				    .detail("Primary", self->primary)
				    .detail("IsReady", self->initialFailureReactionDelay.isReady());
				self->traceTeamCollectionInfo();
			}

			// Check if the number of degraded machines has changed
			state std::vector<Future<Void>> change;
			bool anyUndesired = false;
			bool anyWrongConfiguration = false;
			bool anyWigglingServer = false;
			int serversLeft = 0, serverUndesired = 0, serverWrongConf = 0, serverWiggling = 0;

			for (const UID& uid : team->getServerIDs()) {
				change.push_back(self->server_status.onChange(uid));
				auto& status = self->server_status.get(uid);
				if (!status.isFailed) {
					serversLeft++;
				}
				if (status.isUndesired) {
					anyUndesired = true;
					serverUndesired++;
				}
				if (status.isWrongConfiguration) {
					anyWrongConfiguration = true;
					serverWrongConf++;
				}
				if (status.isWiggling) {
					anyWigglingServer = true;
					serverWiggling++;
				}
			}

			if (serversLeft == 0) {
				logTeamEvents = true;
			}

			// Failed server should not trigger DD if SS failures are set to be ignored
			if (!badTeam && self->healthyZone.get().present() &&
			    (self->healthyZone.get().get() == ignoreSSFailuresZoneString)) {
				ASSERT_WE_THINK(serversLeft == self->configuration.storageTeamSize);
			}

			if (!self->initialFailureReactionDelay.isReady()) {
				change.push_back(self->initialFailureReactionDelay);
			}
			change.push_back(self->zeroHealthyTeams->onChange());

			bool healthy = !badTeam && !anyUndesired && serversLeft == self->configuration.storageTeamSize;
			team->setHealthy(healthy); // Unhealthy teams won't be chosen by bestTeam
			bool optimal = team->isOptimal() && healthy;
			bool containsFailed = teamContainsFailedServer(self, team);
			bool recheck = !healthy && (lastReady != self->initialFailureReactionDelay.isReady() ||
			                            (lastZeroHealthy && !self->zeroHealthyTeams->get()) || containsFailed);

			// TraceEvent("TeamHealthChangeDetected", self->distributorId)
			//     .detail("Team", team->getDesc())
			//     .detail("ServersLeft", serversLeft)
			//     .detail("LastServersLeft", lastServersLeft)
			//     .detail("AnyUndesired", anyUndesired)
			//     .detail("LastAnyUndesired", lastAnyUndesired)
			//     .detail("AnyWrongConfiguration", anyWrongConfiguration)
			//     .detail("LastWrongConfiguration", lastWrongConfiguration)
			//     .detail("Recheck", recheck)
			//     .detail("BadTeam", badTeam)
			//     .detail("LastZeroHealthy", lastZeroHealthy)
			//     .detail("ZeroHealthyTeam", self->zeroHealthyTeams->get());

			lastReady = self->initialFailureReactionDelay.isReady();
			lastZeroHealthy = self->zeroHealthyTeams->get();

			if (firstCheck) {
				firstCheck = false;
				if (healthy) {
					self->healthyTeamCount++;
					self->zeroHealthyTeams->set(false);
				}
				lastHealthy = healthy;

				if (optimal) {
					self->optimalTeamCount++;
					self->zeroOptimalTeams.set(false);
				}
				lastOptimal = optimal;
			}

			if (serversLeft != lastServersLeft || anyUndesired != lastAnyUndesired ||
			    anyWrongConfiguration != lastWrongConfiguration || anyWigglingServer != lastAnyWigglingServer ||
			    recheck) { // NOTE: do not check wrongSize
				if (logTeamEvents) {
					TraceEvent("ServerTeamHealthChanged", self->distributorId)
					    .detail("ServerTeam", team->getDesc())
					    .detail("ServersLeft", serversLeft)
					    .detail("LastServersLeft", lastServersLeft)
					    .detail("ContainsUndesiredServer", anyUndesired)
					    .detail("ContainsWigglingServer", anyWigglingServer)
					    .detail("HealthyTeamsCount", self->healthyTeamCount)
					    .detail("IsWrongConfiguration", anyWrongConfiguration);
				}

				team->setWrongConfiguration(anyWrongConfiguration);

				if (optimal != lastOptimal) {
					lastOptimal = optimal;
					self->optimalTeamCount += optimal ? 1 : -1;

					ASSERT(self->optimalTeamCount >= 0);
					self->zeroOptimalTeams.set(self->optimalTeamCount == 0);
				}

				if (lastHealthy != healthy) {
					lastHealthy = healthy;
					// Update healthy team count when the team healthy changes
					self->healthyTeamCount += healthy ? 1 : -1;

					ASSERT(self->healthyTeamCount >= 0);
					self->zeroHealthyTeams->set(self->healthyTeamCount == 0);

					if (self->healthyTeamCount == 0) {
						TraceEvent(SevWarn, "ZeroServerTeamsHealthySignalling", self->distributorId)
						    .detail("SignallingTeam", team->getDesc())
						    .detail("Primary", self->primary);
					}

					if (logTeamEvents) {
						TraceEvent("ServerTeamHealthDifference", self->distributorId)
						    .detail("ServerTeam", team->getDesc())
						    .detail("LastOptimal", lastOptimal)
						    .detail("LastHealthy", lastHealthy)
						    .detail("Optimal", optimal)
						    .detail("OptimalTeamCount", self->optimalTeamCount);
					}
				}

				lastServersLeft = serversLeft;
				lastAnyUndesired = anyUndesired;
				lastWrongConfiguration = anyWrongConfiguration;
				lastAnyWigglingServer = anyWigglingServer;

				state int lastPriority = team->getPriority();
				if (team->size() == 0) {
					team->setPriority(SERVER_KNOBS->PRIORITY_POPULATE_REGION);
				} else if (serversLeft < self->configuration.storageTeamSize) {
					if (serversLeft == 0)
						team->setPriority(SERVER_KNOBS->PRIORITY_TEAM_0_LEFT);
					else if (serversLeft == 1)
						team->setPriority(SERVER_KNOBS->PRIORITY_TEAM_1_LEFT);
					else if (serversLeft == 2)
						team->setPriority(SERVER_KNOBS->PRIORITY_TEAM_2_LEFT);
					else
						team->setPriority(SERVER_KNOBS->PRIORITY_TEAM_UNHEALTHY);
				} else if (!badTeam && anyWigglingServer && serverWiggling == serverWrongConf &&
				           serverWiggling == serverUndesired) {
					// the wrong configured and undesired server is the wiggling server
					team->setPriority(SERVER_KNOBS->PRIORITY_PERPETUAL_STORAGE_WIGGLE);
				} else if (badTeam || anyWrongConfiguration) {
					if (redundantTeam) {
						team->setPriority(SERVER_KNOBS->PRIORITY_TEAM_REDUNDANT);
					} else {
						team->setPriority(SERVER_KNOBS->PRIORITY_TEAM_UNHEALTHY);
					}
				} else if (anyUndesired) {
					team->setPriority(SERVER_KNOBS->PRIORITY_TEAM_CONTAINS_UNDESIRED_SERVER);
				} else {
					team->setPriority(SERVER_KNOBS->PRIORITY_TEAM_HEALTHY);
				}

				if (lastPriority != team->getPriority()) {
					self->priority_teams[lastPriority]--;
					self->priority_teams[team->getPriority()]++;
					if (lastPriority == SERVER_KNOBS->PRIORITY_TEAM_0_LEFT &&
					    team->getPriority() < SERVER_KNOBS->PRIORITY_TEAM_0_LEFT) {
						zeroServerLeftLogger = Void();
					}
					if (logTeamEvents) {
						int dataLoss = team->getPriority() == SERVER_KNOBS->PRIORITY_TEAM_0_LEFT;
						Severity severity = dataLoss ? SevWarnAlways : SevInfo;
						TraceEvent(severity, "ServerTeamPriorityChange", self->distributorId)
						    .detail("Priority", team->getPriority())
						    .detail("Info", team->getDesc())
						    .detail("ZeroHealthyServerTeams", self->zeroHealthyTeams->get())
						    .detail("Hint",
						            severity == SevWarnAlways ? "No replicas remain of some data"
						                                      : "The priority of this team changed");
						if (team->getPriority() == SERVER_KNOBS->PRIORITY_TEAM_0_LEFT) {
							// 0 servers left in this team, data might be lost.
							zeroServerLeftLogger = zeroServerLeftLogger_impl(self, team);
						}
					}
				}

				lastZeroHealthy =
				    self->zeroHealthyTeams->get(); // set this again in case it changed from this teams health changing
				if ((self->initialFailureReactionDelay.isReady() && !self->zeroHealthyTeams->get()) || containsFailed) {

					std::vector<KeyRange> shards = self->shardsAffectedByTeamFailure->getShardsFor(
					    ShardsAffectedByTeamFailure::Team(team->getServerIDs(), self->primary));

					for (int i = 0; i < shards.size(); i++) {
						// Make it high priority to move keys off failed server or else RelocateShards may never be
						// addressed
						int maxPriority = containsFailed ? SERVER_KNOBS->PRIORITY_TEAM_FAILED : team->getPriority();
						// The shard split/merge and DD rebooting may make a shard mapped to multiple teams,
						// so we need to recalculate the shard's priority
						if (maxPriority < SERVER_KNOBS->PRIORITY_TEAM_FAILED) {
							std::pair<std::vector<ShardsAffectedByTeamFailure::Team>,
							          std::vector<ShardsAffectedByTeamFailure::Team>>
							    teams = self->shardsAffectedByTeamFailure->getTeamsFor(shards[i]);
							for (int j = 0; j < teams.first.size() + teams.second.size(); j++) {
								// t is the team in primary DC or the remote DC
								auto& t =
								    j < teams.first.size() ? teams.first[j] : teams.second[j - teams.first.size()];
								if (!t.servers.size()) {
									maxPriority = std::max(maxPriority, SERVER_KNOBS->PRIORITY_POPULATE_REGION);
									break;
								}

								auto tc = self->teamCollections[t.primary ? 0 : 1];
								if (tc == nullptr) {
									// teamTracker only works when all teamCollections are valid.
									// Always check if all teamCollections are valid, and throw error if any
									// teamCollection has been destructed, because the teamTracker can be triggered
									// after a DDTeamCollection was destroyed and before the other DDTeamCollection is
									// destroyed. Do not throw actor_cancelled() because flow treat it differently.
									throw dd_cancelled();
								}
								ASSERT(tc->primary == t.primary);
								// tc->traceAllInfo();
								if (tc->server_info.count(t.servers[0])) {
									auto& info = tc->server_info[t.servers[0]];

									bool found = false;
									for (int k = 0; k < info->teams.size(); k++) {
										if (info->teams[k]->getServerIDs() == t.servers) {
											maxPriority = std::max(maxPriority, info->teams[k]->getPriority());
											found = true;

											break;
										}
									}

									// If we cannot find the team, it could be a bad team so assume unhealthy priority
									if (!found) {
										// If the input team (in function parameters) is a redundant team, found will be
										// false We want to differentiate the redundant_team from unhealthy_team in
										// terms of relocate priority
										maxPriority =
										    std::max<int>(maxPriority,
										                  redundantTeam ? SERVER_KNOBS->PRIORITY_TEAM_REDUNDANT
										                                : SERVER_KNOBS->PRIORITY_TEAM_UNHEALTHY);
									}
								} else {
									TEST(true); // A removed server is still associated with a team in
									            // ShardsAffectedByTeamFailure
								}
							}
						}

						RelocateShard rs;
						rs.keys = shards[i];
						rs.priority = maxPriority;

						self->output.send(rs);
						TraceEvent("SendRelocateToDDQueue", self->distributorId)
						    .suppressFor(1.0)
						    .detail("ServerPrimary", self->primary)
						    .detail("ServerTeam", team->getDesc())
						    .detail("KeyBegin", rs.keys.begin)
						    .detail("KeyEnd", rs.keys.end)
						    .detail("Priority", rs.priority)
						    .detail("ServerTeamFailedMachines", team->size() - serversLeft)
						    .detail("ServerTeamOKMachines", serversLeft);
					}
				} else {
					if (logTeamEvents) {
						TraceEvent("ServerTeamHealthNotReady", self->distributorId)
						    .detail("HealthyServerTeamCount", self->healthyTeamCount)
						    .detail("ServerTeamID", team->getTeamID());
					}
				}
			}

			// Wait for any of the machines to change status
			wait(quorum(change, 1));
			wait(yield());
		}
	} catch (Error& e) {
		if (logTeamEvents) {
			TraceEvent("TeamTrackerStopping", self->distributorId)
			    .detail("ServerPrimary", self->primary)
			    .detail("Team", team->getDesc())
			    .detail("Priority", team->getPriority());
		}
		self->priority_teams[team->getPriority()]--;
		if (team->isHealthy()) {
			self->healthyTeamCount--;
			ASSERT(self->healthyTeamCount >= 0);

			if (self->healthyTeamCount == 0) {
				TraceEvent(SevWarn, "ZeroTeamsHealthySignalling", self->distributorId)
				    .detail("ServerPrimary", self->primary)
				    .detail("SignallingServerTeam", team->getDesc());
				self->zeroHealthyTeams->set(true);
			}
		}
		if (lastOptimal) {
			self->optimalTeamCount--;
			ASSERT(self->optimalTeamCount >= 0);
			self->zeroOptimalTeams.set(self->optimalTeamCount == 0);
		}
		throw;
	}
}

ACTOR Future<Void> trackExcludedServers(DDTeamCollection* self) {
	// Fetch the list of excluded servers
	state ReadYourWritesTransaction tr(self->cx);
	loop {
		try {
			tr.setOption(FDBTransactionOptions::ACCESS_SYSTEM_KEYS);
			state Future<RangeResult> fresultsExclude = tr.getRange(excludedServersKeys, CLIENT_KNOBS->TOO_MANY);
			state Future<RangeResult> fresultsFailed = tr.getRange(failedServersKeys, CLIENT_KNOBS->TOO_MANY);
			state Future<RangeResult> flocalitiesExclude = tr.getRange(excludedLocalityKeys, CLIENT_KNOBS->TOO_MANY);
			state Future<RangeResult> flocalitiesFailed = tr.getRange(failedLocalityKeys, CLIENT_KNOBS->TOO_MANY);
			state Future<std::vector<ProcessData>> fworkers = getWorkers(self->cx);
			wait(success(fresultsExclude) && success(fresultsFailed) && success(flocalitiesExclude) &&
			     success(flocalitiesFailed));

			state RangeResult excludedResults = fresultsExclude.get();
			ASSERT(!excludedResults.more && excludedResults.size() < CLIENT_KNOBS->TOO_MANY);

			state RangeResult failedResults = fresultsFailed.get();
			ASSERT(!failedResults.more && failedResults.size() < CLIENT_KNOBS->TOO_MANY);

			state RangeResult excludedLocalityResults = flocalitiesExclude.get();
			ASSERT(!excludedLocalityResults.more && excludedLocalityResults.size() < CLIENT_KNOBS->TOO_MANY);

			state RangeResult failedLocalityResults = flocalitiesFailed.get();
			ASSERT(!failedLocalityResults.more && failedLocalityResults.size() < CLIENT_KNOBS->TOO_MANY);

			state std::set<AddressExclusion> excluded;
			state std::set<AddressExclusion> failed;
			for (const auto& r : excludedResults) {
				AddressExclusion addr = decodeExcludedServersKey(r.key);
				if (addr.isValid()) {
					excluded.insert(addr);
				}
			}
			for (const auto& r : failedResults) {
				AddressExclusion addr = decodeFailedServersKey(r.key);
				if (addr.isValid()) {
					failed.insert(addr);
				}
			}

			wait(success(fworkers));
			std::vector<ProcessData> workers = fworkers.get();
			for (const auto& r : excludedLocalityResults) {
				std::string locality = decodeExcludedLocalityKey(r.key);
				std::set<AddressExclusion> localityExcludedAddresses = getAddressesByLocality(workers, locality);
				excluded.insert(localityExcludedAddresses.begin(), localityExcludedAddresses.end());
			}
			for (const auto& r : failedLocalityResults) {
				std::string locality = decodeFailedLocalityKey(r.key);
				std::set<AddressExclusion> localityFailedAddresses = getAddressesByLocality(workers, locality);
				failed.insert(localityFailedAddresses.begin(), localityFailedAddresses.end());
			}

			// Reset and reassign self->excludedServers based on excluded, but we only
			// want to trigger entries that are different
			// Do not retrigger and double-overwrite failed or wiggling servers
			auto old = self->excludedServers.getKeys();
			for (const auto& o : old) {
				if (!excluded.count(o) && !failed.count(o) &&
				    !(self->excludedServers.count(o) &&
				      self->excludedServers.get(o) == DDTeamCollection::Status::WIGGLING)) {
					self->excludedServers.set(o, DDTeamCollection::Status::NONE);
				}
			}
			for (const auto& n : excluded) {
				if (!failed.count(n)) {
					self->excludedServers.set(n, DDTeamCollection::Status::EXCLUDED);
				}
			}

			for (const auto& f : failed) {
				self->excludedServers.set(f, DDTeamCollection::Status::FAILED);
			}

			TraceEvent("DDExcludedServersChanged", self->distributorId)
			    .detail("AddressesExcluded", excludedResults.size())
			    .detail("AddressesFailed", failedResults.size())
			    .detail("LocalitiesExcluded", excludedLocalityResults.size())
			    .detail("LocalitiesFailed", failedLocalityResults.size());

			self->restartRecruiting.trigger();
			state Future<Void> watchFuture = tr.watch(excludedServersVersionKey) || tr.watch(failedServersVersionKey) ||
			                                 tr.watch(excludedLocalityVersionKey) || tr.watch(failedLocalityVersionKey);
			wait(tr.commit());
			wait(watchFuture);
			tr.reset();
		} catch (Error& e) {
			wait(tr.onError(e));
		}
	}
}

ACTOR Future<std::vector<std::pair<StorageServerInterface, ProcessClass>>> getServerListAndProcessClasses(
    Transaction* tr) {
	state Future<std::vector<ProcessData>> workers = getWorkers(tr);
	state Future<RangeResult> serverList = tr->getRange(serverListKeys, CLIENT_KNOBS->TOO_MANY);
	wait(success(workers) && success(serverList));
	ASSERT(!serverList.get().more && serverList.get().size() < CLIENT_KNOBS->TOO_MANY);

	std::map<Optional<Standalone<StringRef>>, ProcessData> id_data;
	for (int i = 0; i < workers.get().size(); i++)
		id_data[workers.get()[i].locality.processId()] = workers.get()[i];

	std::vector<std::pair<StorageServerInterface, ProcessClass>> results;
	for (int i = 0; i < serverList.get().size(); i++) {
		auto ssi = decodeServerListValue(serverList.get()[i].value);
		results.emplace_back(ssi, id_data[ssi.locality.processId()].processClass);
	}

	return results;
}

// Create a transaction reading the value of `wigglingStorageServerKey` and update it to the next Process ID according
// to a sorted PID set maintained by the data distributor. If now no storage server exists, the new Process ID is 0.
ACTOR Future<Void> updateNextWigglingStoragePID(DDTeamCollection* teamCollection) {
	state ReadYourWritesTransaction tr(teamCollection->cx);
	state Value writeValue;
	loop {
		try {
			tr.setOption(FDBTransactionOptions::ACCESS_SYSTEM_KEYS);
			Optional<Value> value = wait(tr.get(wigglingStorageServerKey));
			if (teamCollection->pid2server_info.empty()) {
				writeValue = LiteralStringRef("");
			} else {
				Value pid = teamCollection->pid2server_info.begin()->first;
				if (value.present()) {
					auto nextIt = teamCollection->pid2server_info.upper_bound(value.get());
					if (nextIt == teamCollection->pid2server_info.end()) {
						writeValue = pid;
					} else {
						writeValue = nextIt->first;
					}
				} else {
					writeValue = pid;
				}
			}
			tr.set(wigglingStorageServerKey, writeValue);
			wait(tr.commit());
			break;
		} catch (Error& e) {
			wait(tr.onError(e));
		}
	}
	TraceEvent(SevDebug, "PerpetualNextWigglingStoragePID", teamCollection->distributorId)
	    .detail("WriteValue", writeValue);

	return Void();
}

// Iterate over each storage process to do storage wiggle. After initializing the first Process ID, it waits a signal
// from `perpetualStorageWiggler` indicating the wiggling of current process is finished. Then it writes the next
// Process ID to a system key: `wigglingStorageServerKey` to show the next process to wiggle.
ACTOR Future<Void> perpetualStorageWiggleIterator(AsyncVar<bool>* stopSignal,
                                                  FutureStream<Void> finishStorageWiggleSignal,
                                                  DDTeamCollection* teamCollection) {
	loop {
		choose {
			when(wait(stopSignal->onChange())) {}
			when(waitNext(finishStorageWiggleSignal)) {
				state bool takeRest = true; // delay to avoid delete and update ServerList too frequently
				while (takeRest) {
					wait(delayJittered(SERVER_KNOBS->PERPETUAL_WIGGLE_DELAY));
					// there must not have other teams to place wiggled data
					takeRest = teamCollection->server_info.size() <= teamCollection->configuration.storageTeamSize ||
					           teamCollection->machine_info.size() < teamCollection->configuration.storageTeamSize;
				}
				wait(updateNextWigglingStoragePID(teamCollection));
			}
		}
		if (stopSignal->get()) {
			break;
		}
	}

	return Void();
}

// Watch the value change of `wigglingStorageServerKey`.
// Return the watch future and the current value of `wigglingStorageServerKey`.
ACTOR Future<std::pair<Future<Void>, Value>> watchPerpetualStoragePIDChange(DDTeamCollection* self) {
	state ReadYourWritesTransaction tr(self->cx);
	state Future<Void> watchFuture;
	state Value ret;
	loop {
		try {
			tr.setOption(FDBTransactionOptions::ACCESS_SYSTEM_KEYS);
			Optional<Value> value = wait(tr.get(wigglingStorageServerKey));
			if (value.present()) {
				ret = value.get();
			}
			watchFuture = tr.watch(wigglingStorageServerKey);
			wait(tr.commit());
			break;
		} catch (Error& e) {
			wait(tr.onError(e));
		}
	}
	return std::make_pair(watchFuture, ret);
}

// periodically check whether the cluster is healthy if we continue perpetual wiggle
ACTOR Future<Void> clusterHealthCheckForPerpetualWiggle(DDTeamCollection* self, int* extraTeamCount) {
	state int pausePenalty = 1;
	loop {
		Promise<int> countp;
		self->getUnhealthyRelocationCount.send(countp);
		int count = wait(countp.getFuture());
		// pause wiggle when
		// a. DDQueue is busy with unhealthy relocation request
		// b. healthy teams are not enough
		// c. the overall disk space is not enough
		if (count >= SERVER_KNOBS->DD_STORAGE_WIGGLE_PAUSE_THRESHOLD || self->healthyTeamCount <= *extraTeamCount ||
		    self->bestTeamKeepStuckCount > SERVER_KNOBS->DD_STORAGE_WIGGLE_STUCK_THRESHOLD) {
			// if we pause wiggle not because the reason a, increase extraTeamCount. This helps avoid oscillation
			// between pause and non-pause status.
			if ((self->healthyTeamCount <= *extraTeamCount ||
			     self->bestTeamKeepStuckCount > SERVER_KNOBS->DD_STORAGE_WIGGLE_PAUSE_THRESHOLD) &&
			    !self->pauseWiggle->get()) {
				*extraTeamCount = std::min(*extraTeamCount + pausePenalty, (int)self->teams.size());
				pausePenalty = std::min(pausePenalty * 2, (int)self->teams.size());
			}
			self->pauseWiggle->set(true);
		} else {
			self->pauseWiggle->set(false);
		}
		wait(delay(SERVER_KNOBS->CHECK_TEAM_DELAY, TaskPriority::DataDistributionLow));
	}
}
// Watches the value (pid) change of \xff/storageWigglePID, and adds storage servers held on process of which the
// Process Id is “pid” into excludeServers which prevent recruiting the wiggling storage servers and let teamTracker
// start to move data off the affected teams. The wiggling process of current storage servers will be paused if the
// cluster is unhealthy and restarted once the cluster is healthy again.
ACTOR Future<Void> perpetualStorageWiggler(AsyncVar<bool>* stopSignal,
                                           PromiseStream<Void> finishStorageWiggleSignal,
                                           DDTeamCollection* self) {
	state Future<Void> watchFuture = Never();
	state Future<Void> moveFinishFuture = Never();
	state int extraTeamCount = 0;
	state Future<Void> ddQueueCheck = clusterHealthCheckForPerpetualWiggle(self, &extraTeamCount);
	state int movingCount = 0;
	state std::pair<Future<Void>, Value> res = wait(watchPerpetualStoragePIDChange(self));
	ASSERT(!self->wigglingPid.present()); // only single process wiggle is allowed
	self->wigglingPid = Optional<Key>(res.second);

	loop {
		if (self->wigglingPid.present()) {
			StringRef pid = self->wigglingPid.get();
			if (self->pauseWiggle->get()) {
				TEST(true); // paused because cluster is unhealthy
				moveFinishFuture = Never();
				self->includeStorageServersForWiggle();
				TraceEvent("PerpetualStorageWigglePause", self->distributorId)
				    .detail("ProcessId", pid)
				    .detail("BestTeamKeepStuckCount", self->bestTeamKeepStuckCount)
				    .detail("ExtraHealthyTeamCount", extraTeamCount)
				    .detail("HealthyTeamCount", self->healthyTeamCount)
				    .detail("StorageCount", movingCount);
			} else {
				TEST(true); // start wiggling
				auto fv = self->excludeStorageServersForWiggle(pid);
				movingCount = fv.size();
				moveFinishFuture = waitForAll(fv);
				TraceEvent("PerpetualStorageWiggleStart", self->distributorId)
				    .detail("ProcessId", pid)
				    .detail("ExtraHealthyTeamCount", extraTeamCount)
				    .detail("HealthyTeamCount", self->healthyTeamCount)
				    .detail("StorageCount", movingCount);
			}
		}

		choose {
			when(wait(watchFuture)) {
				ASSERT(!self->wigglingPid.present()); // the previous wiggle must be finished
				watchFuture = Never();
				// read new pid and set the next watch Future
				wait(store(res, watchPerpetualStoragePIDChange(self)));
				self->wigglingPid = Optional<Key>(res.second);

				// random delay
				wait(delayJittered(5.0, TaskPriority::DataDistributionLow));
			}
			when(wait(moveFinishFuture)) {
				ASSERT(self->wigglingPid.present());
				StringRef pid = self->wigglingPid.get();
				TEST(pid != LiteralStringRef("")); // finish wiggling this process

				moveFinishFuture = Never();
				self->includeStorageServersForWiggle();
				TraceEvent("PerpetualStorageWiggleFinish", self->distributorId)
				    .detail("ProcessId", pid.toString())
				    .detail("StorageCount", movingCount);

				self->wigglingPid.reset();
				watchFuture = res.first;
				finishStorageWiggleSignal.send(Void());
				extraTeamCount = std::max(0, extraTeamCount - 1);
			}
			when(wait(ddQueueCheck || self->pauseWiggle->onChange() || stopSignal->onChange())) {}
		}

		if (stopSignal->get()) {
			break;
		}
	}

	if (self->wigglingPid.present()) {
		self->includeStorageServersForWiggle();
		TraceEvent("PerpetualStorageWiggleExitingPause", self->distributorId)
		    .detail("ProcessId", self->wigglingPid.get());
		self->wigglingPid.reset();
	}

	return Void();
}

// This coroutine sets a watch to monitor the value change of `perpetualStorageWiggleKey` which is controlled by command
// `configure perpetual_storage_wiggle=$value` if the value is 1, this actor start 2 actors,
// `perpetualStorageWiggleIterator` and `perpetualStorageWiggler`. Otherwise, it sends stop signal to them.
ACTOR Future<Void> monitorPerpetualStorageWiggle(DDTeamCollection* teamCollection) {
	state int speed = 0;
	state AsyncVar<bool> stopWiggleSignal(true);
	state PromiseStream<Void> finishStorageWiggleSignal;
	state SignalableActorCollection collection;
	teamCollection->pauseWiggle = makeReference<AsyncVar<bool>>(true);

	loop {
		state ReadYourWritesTransaction tr(teamCollection->cx);
		loop {
			try {
				tr.setOption(FDBTransactionOptions::ACCESS_SYSTEM_KEYS);
				Optional<Standalone<StringRef>> value = wait(tr.get(perpetualStorageWiggleKey));

				if (value.present()) {
					speed = std::stoi(value.get().toString());
				}
				state Future<Void> watchFuture = tr.watch(perpetualStorageWiggleKey);
				wait(tr.commit());

				ASSERT(speed == 1 || speed == 0);
				if (speed == 1 && stopWiggleSignal.get()) { // avoid duplicated start
					stopWiggleSignal.set(false);
					collection.add(perpetualStorageWiggleIterator(
					    &stopWiggleSignal, finishStorageWiggleSignal.getFuture(), teamCollection));
					collection.add(
					    perpetualStorageWiggler(&stopWiggleSignal, finishStorageWiggleSignal, teamCollection));
					TraceEvent("PerpetualStorageWiggleOpen", teamCollection->distributorId).log();
				} else if (speed == 0) {
					if (!stopWiggleSignal.get()) {
						stopWiggleSignal.set(true);
						wait(collection.signalAndReset());
						teamCollection->pauseWiggle->set(true);
					}
					TraceEvent("PerpetualStorageWiggleClose", teamCollection->distributorId).log();
				}
				wait(watchFuture);
				break;
			} catch (Error& e) {
				wait(tr.onError(e));
			}
		}
	}
}
// The serverList system keyspace keeps the StorageServerInterface for each serverID. Storage server's storeType
// and serverID are decided by the server's filename. By parsing storage server file's filename on each disk, process on
// each machine creates the TCServer with the correct serverID and StorageServerInterface.
ACTOR Future<Void> waitServerListChange(DDTeamCollection* self,
                                        FutureStream<Void> serverRemoved,
                                        const DDEnabledState* ddEnabledState) {
	state Future<Void> checkSignal = delay(SERVER_KNOBS->SERVER_LIST_DELAY, TaskPriority::DataDistributionLaunch);
	state Future<std::vector<std::pair<StorageServerInterface, ProcessClass>>> serverListAndProcessClasses = Never();
	state bool isFetchingResults = false;
	state Transaction tr(self->cx);
	loop {
		try {
			choose {
				when(wait(checkSignal)) {
					checkSignal = Never();
					isFetchingResults = true;
					serverListAndProcessClasses = getServerListAndProcessClasses(&tr);
				}
				when(std::vector<std::pair<StorageServerInterface, ProcessClass>> results =
				         wait(serverListAndProcessClasses)) {
					serverListAndProcessClasses = Never();
					isFetchingResults = false;

					for (int i = 0; i < results.size(); i++) {
						UID serverId = results[i].first.id();
						StorageServerInterface const& ssi = results[i].first;
						ProcessClass const& processClass = results[i].second;
						if (!self->shouldHandleServer(ssi)) {
							continue;
						} else if (self->server_and_tss_info.count(serverId)) {
							auto& serverInfo = self->server_and_tss_info[serverId];
							if (ssi.getValue.getEndpoint() != serverInfo->lastKnownInterface.getValue.getEndpoint() ||
							    processClass != serverInfo->lastKnownClass.classType()) {
								Promise<std::pair<StorageServerInterface, ProcessClass>> currentInterfaceChanged =
								    serverInfo->interfaceChanged;
								serverInfo->interfaceChanged =
								    Promise<std::pair<StorageServerInterface, ProcessClass>>();
								serverInfo->onInterfaceChanged =
								    Future<std::pair<StorageServerInterface, ProcessClass>>(
								        serverInfo->interfaceChanged.getFuture());
								currentInterfaceChanged.send(std::make_pair(ssi, processClass));
							}
						} else if (!self->recruitingIds.count(ssi.id())) {
							self->addServer(ssi,
							                processClass,
							                self->serverTrackerErrorOut,
							                tr.getReadVersion().get(),
							                ddEnabledState);
							if (!ssi.isTss()) {
								self->doBuildTeams = true;
							}
						}
					}

					tr = Transaction(self->cx);
					checkSignal = delay(SERVER_KNOBS->SERVER_LIST_DELAY, TaskPriority::DataDistributionLaunch);
				}
				when(waitNext(serverRemoved)) {
					if (isFetchingResults) {
						tr = Transaction(self->cx);
						serverListAndProcessClasses = getServerListAndProcessClasses(&tr);
					}
				}
			}
		} catch (Error& e) {
			wait(tr.onError(e));
			serverListAndProcessClasses = Never();
			isFetchingResults = false;
			checkSignal = Void();
		}
	}
}

ACTOR Future<Void> waitHealthyZoneChange(DDTeamCollection* self) {
	state ReadYourWritesTransaction tr(self->cx);
	loop {
		try {
			tr.setOption(FDBTransactionOptions::READ_SYSTEM_KEYS);
			tr.setOption(FDBTransactionOptions::LOCK_AWARE);
			Optional<Value> val = wait(tr.get(healthyZoneKey));
			state Future<Void> healthyZoneTimeout = Never();
			if (val.present()) {
				auto p = decodeHealthyZoneValue(val.get());
				if (p.first == ignoreSSFailuresZoneString) {
					// healthyZone is now overloaded for DD diabling purpose, which does not timeout
					TraceEvent("DataDistributionDisabledForStorageServerFailuresStart", self->distributorId).log();
					healthyZoneTimeout = Never();
				} else if (p.second > tr.getReadVersion().get()) {
					double timeoutSeconds =
					    (p.second - tr.getReadVersion().get()) / (double)SERVER_KNOBS->VERSIONS_PER_SECOND;
					healthyZoneTimeout = delay(timeoutSeconds, TaskPriority::DataDistribution);
					if (self->healthyZone.get() != p.first) {
						TraceEvent("MaintenanceZoneStart", self->distributorId)
						    .detail("ZoneID", printable(p.first))
						    .detail("EndVersion", p.second)
						    .detail("Duration", timeoutSeconds);
						self->healthyZone.set(p.first);
					}
				} else if (self->healthyZone.get().present()) {
					// maintenance hits timeout
					TraceEvent("MaintenanceZoneEndTimeout", self->distributorId).log();
					self->healthyZone.set(Optional<Key>());
				}
			} else if (self->healthyZone.get().present()) {
				// `healthyZone` has been cleared
				if (self->healthyZone.get().get() == ignoreSSFailuresZoneString) {
					TraceEvent("DataDistributionDisabledForStorageServerFailuresEnd", self->distributorId).log();
				} else {
					TraceEvent("MaintenanceZoneEndManualClear", self->distributorId).log();
				}
				self->healthyZone.set(Optional<Key>());
			}

			state Future<Void> watchFuture = tr.watch(healthyZoneKey);
			wait(tr.commit());
			wait(watchFuture || healthyZoneTimeout);
			tr.reset();
		} catch (Error& e) {
			wait(tr.onError(e));
		}
	}
}

ACTOR Future<Void> serverMetricsPolling(TCServerInfo* server) {
	state double lastUpdate = now();
	loop {
		wait(updateServerMetrics(server));
		wait(delayUntil(lastUpdate + SERVER_KNOBS->STORAGE_METRICS_POLLING_DELAY +
		                    SERVER_KNOBS->STORAGE_METRICS_RANDOM_DELAY * deterministicRandom()->random01(),
		                TaskPriority::DataDistributionLaunch));
		lastUpdate = now();
	}
}

// Set the server's storeType; Error is catched by the caller
ACTOR Future<Void> keyValueStoreTypeTracker(DDTeamCollection* self, TCServerInfo* server) {
	// Update server's storeType, especially when it was created
	state KeyValueStoreType type =
	    wait(brokenPromiseToNever(server->lastKnownInterface.getKeyValueStoreType.getReplyWithTaskID<KeyValueStoreType>(
	        TaskPriority::DataDistribution)));
	server->storeType = type;

	if (type != self->configuration.storageServerStoreType) {
		if (self->wrongStoreTypeRemover.isReady()) {
			self->wrongStoreTypeRemover = removeWrongStoreType(self);
			self->addActor.send(self->wrongStoreTypeRemover);
		}
	}

	return Never();
}

ACTOR Future<Void> waitForAllDataRemoved(Database cx, UID serverID, Version addedVersion, DDTeamCollection* teams) {
	state Reference<ReadYourWritesTransaction> tr = makeReference<ReadYourWritesTransaction>(cx);
	loop {
		try {
			tr->setOption(FDBTransactionOptions::PRIORITY_SYSTEM_IMMEDIATE);
			tr->setOption(FDBTransactionOptions::ACCESS_SYSTEM_KEYS);
			Version ver = wait(tr->getReadVersion());

			// we cannot remove a server immediately after adding it, because a perfectly timed master recovery could
			// cause us to not store the mutations sent to the short lived storage server.
			if (ver > addedVersion + SERVER_KNOBS->MAX_READ_TRANSACTION_LIFE_VERSIONS) {
				bool canRemove = wait(canRemoveStorageServer(tr, serverID));
				// TraceEvent("WaitForAllDataRemoved")
				//     .detail("Server", serverID)
				//     .detail("CanRemove", canRemove)
				//     .detail("Shards", teams->shardsAffectedByTeamFailure->getNumberOfShards(serverID));
				ASSERT(teams->shardsAffectedByTeamFailure->getNumberOfShards(serverID) >= 0);
				if (canRemove && teams->shardsAffectedByTeamFailure->getNumberOfShards(serverID) == 0) {
					return Void();
				}
			}

			// Wait for any change to the serverKeys for this server
			wait(delay(SERVER_KNOBS->ALL_DATA_REMOVED_DELAY, TaskPriority::DataDistribution));
			tr->reset();
		} catch (Error& e) {
			wait(tr->onError(e));
		}
	}
}

ACTOR Future<Void> storageServerFailureTracker(DDTeamCollection* self,
                                               TCServerInfo* server,
                                               Database cx,
                                               ServerStatus* status,
                                               Version addedVersion) {
	state StorageServerInterface interf = server->lastKnownInterface;
	state int targetTeamNumPerServer =
	    (SERVER_KNOBS->DESIRED_TEAMS_PER_SERVER * (self->configuration.storageTeamSize + 1)) / 2;
	loop {
		state bool inHealthyZone = false; // healthChanged actor will be Never() if this flag is true
		if (self->healthyZone.get().present()) {
			if (interf.locality.zoneId() == self->healthyZone.get()) {
				status->isFailed = false;
				inHealthyZone = true;
			} else if (self->healthyZone.get().get() == ignoreSSFailuresZoneString) {
				// Ignore all SS failures
				status->isFailed = false;
				inHealthyZone = true;
				TraceEvent("SSFailureTracker", self->distributorId)
				    .suppressFor(1.0)
				    .detail("IgnoredFailure", "BeforeChooseWhen")
				    .detail("ServerID", interf.id())
				    .detail("Status", status->toString());
			}
		}

		if (!interf.isTss()) {
			if (self->server_status.get(interf.id()).initialized) {
				bool unhealthy = self->server_status.get(interf.id()).isUnhealthy();
				if (unhealthy && !status->isUnhealthy()) {
					self->unhealthyServers--;
				}
				if (!unhealthy && status->isUnhealthy()) {
					self->unhealthyServers++;
				}
			} else if (status->isUnhealthy()) {
				self->unhealthyServers++;
			}
		}

		self->server_status.set(interf.id(), *status);
		if (status->isFailed) {
			self->restartRecruiting.trigger();
		}

		Future<Void> healthChanged = Never();
		if (status->isFailed) {
			ASSERT(!inHealthyZone);
			healthChanged =
			    IFailureMonitor::failureMonitor().onStateEqual(interf.waitFailure.getEndpoint(), FailureStatus(false));
		} else if (!inHealthyZone) {
			healthChanged = waitFailureClientStrict(interf.waitFailure,
			                                        SERVER_KNOBS->DATA_DISTRIBUTION_FAILURE_REACTION_TIME,
			                                        TaskPriority::DataDistribution);
		}
		choose {
			when(wait(healthChanged)) {
				status->isFailed = !status->isFailed;
				if (!status->isFailed && !server->lastKnownInterface.isTss() &&
				    (server->teams.size() < targetTeamNumPerServer || self->lastBuildTeamsFailed)) {
					self->doBuildTeams = true;
				}
				if (status->isFailed && self->healthyZone.get().present()) {
					if (self->healthyZone.get().get() == ignoreSSFailuresZoneString) {
						// Ignore the failed storage server
						TraceEvent("SSFailureTracker", self->distributorId)
						    .detail("IgnoredFailure", "InsideChooseWhen")
						    .detail("ServerID", interf.id())
						    .detail("Status", status->toString());
						status->isFailed = false;
					} else if (self->clearHealthyZoneFuture.isReady()) {
						self->clearHealthyZoneFuture = clearHealthyZone(self->cx);
						TraceEvent("MaintenanceZoneCleared", self->distributorId).log();
						self->healthyZone.set(Optional<Key>());
					}
				}

				// TraceEvent("StatusMapChange", self->distributorId)
				//     .detail("ServerID", interf.id())
				//     .detail("Status", status->toString())
				//     .detail("Available",
				//             IFailureMonitor::failureMonitor().getState(interf.waitFailure.getEndpoint()).isAvailable());
			}
			when(wait(status->isUnhealthy() ? waitForAllDataRemoved(cx, interf.id(), addedVersion, self) : Never())) {
				break;
			}
			when(wait(self->healthyZone.onChange())) {}
		}
	}

	return Void(); // Don't ignore failures
}

// Check the status of a storage server.
// Apply all requirements to the server and mark it as excluded if it fails to satisfies these requirements
ACTOR Future<Void> storageServerTracker(
    DDTeamCollection* self,
    Database cx,
    TCServerInfo* server, // This actor is owned by this TCServerInfo, point to server_info[id]
    Promise<Void> errorOut,
    Version addedVersion,
    const DDEnabledState* ddEnabledState,
    bool isTss) {

	state Future<Void> failureTracker;
	state ServerStatus status(false, false, false, server->lastKnownInterface.locality);
	state bool lastIsUnhealthy = false;
	state Future<Void> metricsTracker = serverMetricsPolling(server);

	state Future<std::pair<StorageServerInterface, ProcessClass>> interfaceChanged = server->onInterfaceChanged;

	state Future<Void> storeTypeTracker = (isTss) ? Never() : keyValueStoreTypeTracker(self, server);
	state bool hasWrongDC = !isCorrectDC(self, server);
	state bool hasInvalidLocality =
	    !self->isValidLocality(self->configuration.storagePolicy, server->lastKnownInterface.locality);
	state int targetTeamNumPerServer =
	    (SERVER_KNOBS->DESIRED_TEAMS_PER_SERVER * (self->configuration.storageTeamSize + 1)) / 2;

	try {
		loop {
			status.isUndesired = !self->disableFailingLaggingServers.get() && server->ssVersionTooFarBehind.get();
			status.isWrongConfiguration = false;
			status.isWiggling = false;
			hasWrongDC = !isCorrectDC(self, server);
			hasInvalidLocality =
			    !self->isValidLocality(self->configuration.storagePolicy, server->lastKnownInterface.locality);

			// If there is any other server on this exact NetworkAddress, this server is undesired and will eventually
			// be eliminated. This samAddress checking must be redo whenever the server's state (e.g., storeType,
			// dcLocation, interface) is changed.
			state std::vector<Future<Void>> otherChanges;
			std::vector<Promise<Void>> wakeUpTrackers;
			for (const auto& i : self->server_and_tss_info) {
				if (i.second.getPtr() != server &&
				    i.second->lastKnownInterface.address() == server->lastKnownInterface.address()) {
					auto& statusInfo = self->server_status.get(i.first);
					TraceEvent("SameAddress", self->distributorId)
					    .detail("Failed", statusInfo.isFailed)
					    .detail("Undesired", statusInfo.isUndesired)
					    .detail("Server", server->id)
					    .detail("OtherServer", i.second->id)
					    .detail("Address", server->lastKnownInterface.address())
					    .detail("NumShards", self->shardsAffectedByTeamFailure->getNumberOfShards(server->id))
					    .detail("OtherNumShards", self->shardsAffectedByTeamFailure->getNumberOfShards(i.second->id))
					    .detail("OtherHealthy", !self->server_status.get(i.second->id).isUnhealthy());
					// wait for the server's ip to be changed
					otherChanges.push_back(self->server_status.onChange(i.second->id));
					if (!self->server_status.get(i.second->id).isUnhealthy()) {
						if (self->shardsAffectedByTeamFailure->getNumberOfShards(i.second->id) >=
						    self->shardsAffectedByTeamFailure->getNumberOfShards(server->id)) {
							TraceEvent(SevWarn, "UndesiredStorageServer", self->distributorId)
							    .detail("Server", server->id)
							    .detail("Address", server->lastKnownInterface.address())
							    .detail("OtherServer", i.second->id)
							    .detail("NumShards", self->shardsAffectedByTeamFailure->getNumberOfShards(server->id))
							    .detail("OtherNumShards",
							            self->shardsAffectedByTeamFailure->getNumberOfShards(i.second->id));

							status.isUndesired = true;
						} else
							wakeUpTrackers.push_back(i.second->wakeUpTracker);
					}
				}
			}

			for (auto& p : wakeUpTrackers) {
				if (!p.isSet())
					p.send(Void());
			}

			if (server->lastKnownClass.machineClassFitness(ProcessClass::Storage) > ProcessClass::UnsetFit) {
				// NOTE: Should not use self->healthyTeamCount > 0 in if statement, which will cause status bouncing
				// between healthy and unhealthy and result in OOM (See PR#2228).

				if (self->optimalTeamCount > 0) {
					TraceEvent(SevWarn, "UndesiredStorageServer", self->distributorId)
					    .detail("Server", server->id)
					    .detail("OptimalTeamCount", self->optimalTeamCount)
					    .detail("Fitness", server->lastKnownClass.machineClassFitness(ProcessClass::Storage));
					status.isUndesired = true;
				}
				otherChanges.push_back(self->zeroOptimalTeams.onChange());
			}

			// If this storage server has the wrong key-value store type, then mark it undesired so it will be replaced
			// with a server having the correct type
			if (hasWrongDC || hasInvalidLocality) {
				TraceEvent(SevWarn, "UndesiredDCOrLocality", self->distributorId)
				    .detail("Server", server->id)
				    .detail("WrongDC", hasWrongDC)
				    .detail("InvalidLocality", hasInvalidLocality);
				status.isUndesired = true;
				status.isWrongConfiguration = true;
			}
			if (server->wrongStoreTypeToRemove.get()) {
				TraceEvent(SevWarn, "WrongStoreTypeToRemove", self->distributorId)
				    .detail("Server", server->id)
				    .detail("StoreType", "?");
				status.isUndesired = true;
				status.isWrongConfiguration = true;
			}

			// An invalid wiggle server should set itself the right status. Otherwise, it cannot be re-included by
			// wiggler.
			auto invalidWiggleServer =
			    [](const AddressExclusion& addr, const DDTeamCollection* tc, const TCServerInfo* server) {
				    return server->lastKnownInterface.locality.processId() != tc->wigglingPid;
			    };
			// If the storage server is in the excluded servers list, it is undesired
			NetworkAddress a = server->lastKnownInterface.address();
			AddressExclusion worstAddr(a.ip, a.port);
			DDTeamCollection::Status worstStatus = self->excludedServers.get(worstAddr);

			if (worstStatus == DDTeamCollection::Status::WIGGLING && invalidWiggleServer(worstAddr, self, server)) {
				TraceEvent(SevInfo, "InvalidWiggleServer", self->distributorId)
				    .detail("Address", worstAddr.toString())
				    .detail("ProcessId", server->lastKnownInterface.locality.processId())
				    .detail("ValidWigglingId", self->wigglingPid.present());
				self->excludedServers.set(worstAddr, DDTeamCollection::Status::NONE);
				worstStatus = DDTeamCollection::Status::NONE;
			}
			otherChanges.push_back(self->excludedServers.onChange(worstAddr));

			for (int i = 0; i < 3; i++) {
				if (i > 0 && !server->lastKnownInterface.secondaryAddress().present()) {
					break;
				}
				AddressExclusion testAddr;
				if (i == 0)
					testAddr = AddressExclusion(a.ip);
				else if (i == 1)
					testAddr = AddressExclusion(server->lastKnownInterface.secondaryAddress().get().ip,
					                            server->lastKnownInterface.secondaryAddress().get().port);
				else if (i == 2)
					testAddr = AddressExclusion(server->lastKnownInterface.secondaryAddress().get().ip);
				DDTeamCollection::Status testStatus = self->excludedServers.get(testAddr);

				if (testStatus == DDTeamCollection::Status::WIGGLING && invalidWiggleServer(testAddr, self, server)) {
					TraceEvent(SevInfo, "InvalidWiggleServer", self->distributorId)
					    .detail("Address", testAddr.toString())
					    .detail("ProcessId", server->lastKnownInterface.locality.processId())
					    .detail("ValidWigglingId", self->wigglingPid.present());
					self->excludedServers.set(testAddr, DDTeamCollection::Status::NONE);
					testStatus = DDTeamCollection::Status::NONE;
				}

				if (testStatus > worstStatus) {
					worstStatus = testStatus;
					worstAddr = testAddr;
				}
				otherChanges.push_back(self->excludedServers.onChange(testAddr));
			}

			if (worstStatus != DDTeamCollection::Status::NONE) {
				TraceEvent(SevWarn, "UndesiredStorageServer", self->distributorId)
				    .detail("Server", server->id)
				    .detail("Excluded", worstAddr.toString());
				status.isUndesired = true;
				status.isWrongConfiguration = true;

				if (worstStatus == DDTeamCollection::Status::WIGGLING && !isTss) {
					status.isWiggling = true;
					TraceEvent("PerpetualWigglingStorageServer", self->distributorId)
					    .detail("Server", server->id)
					    .detail("ProcessId", server->lastKnownInterface.locality.processId())
					    .detail("Address", worstAddr.toString());
				} else if (worstStatus == DDTeamCollection::Status::FAILED && !isTss) {
					TraceEvent(SevWarn, "FailedServerRemoveKeys", self->distributorId)
					    .detail("Server", server->id)
					    .detail("Excluded", worstAddr.toString());
					wait(delay(0.0)); // Do not throw an error while still inside trackExcludedServers
					while (!ddEnabledState->isDDEnabled()) {
						wait(delay(1.0));
					}
					if (self->removeFailedServer.canBeSet()) {
						self->removeFailedServer.send(server->id);
					}
					throw movekeys_conflict();
				}
			}

			failureTracker = storageServerFailureTracker(self, server, cx, &status, addedVersion);
			// We need to recruit new storage servers if the key value store type has changed
			if (hasWrongDC || hasInvalidLocality || server->wrongStoreTypeToRemove.get()) {
				self->restartRecruiting.trigger();
			}

			if (lastIsUnhealthy && !status.isUnhealthy() && !isTss &&
			    (server->teams.size() < targetTeamNumPerServer || self->lastBuildTeamsFailed)) {
				self->doBuildTeams = true;
				self->restartTeamBuilder.trigger(); // This does not trigger building teams if there exist healthy teams
			}
			lastIsUnhealthy = status.isUnhealthy();

			state bool recordTeamCollectionInfo = false;
			choose {
				when(wait(failureTracker || server->onTSSPairRemoved || server->killTss.getFuture())) {
					// The server is failed AND all data has been removed from it, so permanently remove it.
					TraceEvent("StatusMapChange", self->distributorId)
					    .detail("ServerID", server->id)
					    .detail("Status", "Removing");

					if (server->updated.canBeSet()) {
						server->updated.send(Void());
					}

					// Remove server from FF/serverList
					wait(removeStorageServer(
					    cx, server->id, server->lastKnownInterface.tssPairID, self->lock, ddEnabledState));

					TraceEvent("StatusMapChange", self->distributorId)
					    .detail("ServerID", server->id)
					    .detail("Status", "Removed");
					// Sets removeSignal (alerting dataDistributionTeamCollection to remove the storage server from its
					// own data structures)
					server->removed.send(Void());
					if (isTss) {
						self->removedTSS.send(server->id);
					} else {
						self->removedServers.send(server->id);
					}
					return Void();
				}
				when(std::pair<StorageServerInterface, ProcessClass> newInterface = wait(interfaceChanged)) {
					bool restartRecruiting = newInterface.first.waitFailure.getEndpoint().getPrimaryAddress() !=
					                         server->lastKnownInterface.waitFailure.getEndpoint().getPrimaryAddress();
					bool localityChanged = server->lastKnownInterface.locality != newInterface.first.locality;
					bool machineLocalityChanged = server->lastKnownInterface.locality.zoneId().get() !=
					                              newInterface.first.locality.zoneId().get();
					bool processIdChanged = server->lastKnownInterface.locality.processId().get() !=
					                        newInterface.first.locality.processId().get();
					TraceEvent("StorageServerInterfaceChanged", self->distributorId)
					    .detail("ServerID", server->id)
					    .detail("NewWaitFailureToken", newInterface.first.waitFailure.getEndpoint().token)
					    .detail("OldWaitFailureToken", server->lastKnownInterface.waitFailure.getEndpoint().token)
					    .detail("LocalityChanged", localityChanged)
					    .detail("ProcessIdChanged", processIdChanged)
					    .detail("MachineLocalityChanged", machineLocalityChanged);

					server->lastKnownInterface = newInterface.first;
					server->lastKnownClass = newInterface.second;
					if (localityChanged && !isTss) {
						TEST(true); // Server locality changed

						// The locality change of a server will affect machine teams related to the server if
						// the server's machine locality is changed
						if (machineLocalityChanged) {
							// First handle the impact on the machine of the server on the old locality
							Reference<TCMachineInfo> machine = server->machine;
							ASSERT(machine->serversOnMachine.size() >= 1);
							if (machine->serversOnMachine.size() == 1) {
								// When server is the last server on the machine,
								// remove the machine and the related machine team
								self->removeMachine(machine);
								server->machine = Reference<TCMachineInfo>();
							} else {
								// we remove the server from the machine, and
								// update locality entry for the machine and the global machineLocalityMap
								int serverIndex = -1;
								for (int i = 0; i < machine->serversOnMachine.size(); ++i) {
									if (machine->serversOnMachine[i].getPtr() == server) {
										// NOTE: now the machine's locality is wrong. Need update it whenever uses it.
										serverIndex = i;
										machine->serversOnMachine[i] = machine->serversOnMachine.back();
										machine->serversOnMachine.pop_back();
										break; // Invariant: server only appear on the machine once
									}
								}
								ASSERT(serverIndex != -1);
								// NOTE: we do not update the machine's locality map even when
								// its representative server is changed.
							}

							// Second handle the impact on the destination machine where the server's new locality is;
							// If the destination machine is new, create one; otherwise, add server to an existing one
							// Update server's machine reference to the destination machine
							Reference<TCMachineInfo> destMachine =
							    self->checkAndCreateMachine(self->server_info[server->id]);
							ASSERT(destMachine.isValid());
						}

						// update pid2server_info if the process id has changed
						if (processIdChanged) {
							self->pid2server_info[newInterface.first.locality.processId().get()].push_back(
							    self->server_info[server->id]);
							// delete the old one
							auto& old_infos =
							    self->pid2server_info[server->lastKnownInterface.locality.processId().get()];
							for (int i = 0; i < old_infos.size(); ++i) {
								if (old_infos[i].getPtr() == server) {
									std::swap(old_infos[i--], old_infos.back());
									old_infos.pop_back();
								}
							}
						}
						// Ensure the server's server team belong to a machine team, and
						// Get the newBadTeams due to the locality change
						std::vector<Reference<TCTeamInfo>> newBadTeams;
						for (auto& serverTeam : server->teams) {
							if (!self->satisfiesPolicy(serverTeam->getServers())) {
								newBadTeams.push_back(serverTeam);
								continue;
							}
							if (machineLocalityChanged) {
								Reference<TCMachineTeamInfo> machineTeam = self->checkAndCreateMachineTeam(serverTeam);
								ASSERT(machineTeam.isValid());
								serverTeam->machineTeam = machineTeam;
							}
						}

						server->inDesiredDC =
						    (self->includedDCs.empty() ||
						     std::find(self->includedDCs.begin(),
						               self->includedDCs.end(),
						               server->lastKnownInterface.locality.dcId()) != self->includedDCs.end());
						self->resetLocalitySet();

						bool addedNewBadTeam = false;
						for (auto it : newBadTeams) {
							if (self->removeTeam(it)) {
								self->addTeam(it->getServers(), true);
								addedNewBadTeam = true;
							}
						}
						if (addedNewBadTeam && self->badTeamRemover.isReady()) {
							TEST(true); // Server locality change created bad teams
							self->doBuildTeams = true;
							self->badTeamRemover = removeBadTeams(self);
							self->addActor.send(self->badTeamRemover);
							// The team number changes, so we need to update the team number info
							// self->traceTeamCollectionInfo();
							recordTeamCollectionInfo = true;
						}
						// The locality change of the server will invalid the server's old teams,
						// so we need to rebuild teams for the server
						self->doBuildTeams = true;
					}

					interfaceChanged = server->onInterfaceChanged;
					// Old failureTracker for the old interface will be actorCancelled since the handler of the old
					// actor now points to the new failure monitor actor.
					status = ServerStatus(
					    status.isFailed, status.isUndesired, status.isWiggling, server->lastKnownInterface.locality);

					// self->traceTeamCollectionInfo();
					recordTeamCollectionInfo = true;
					// Restart the storeTracker for the new interface. This will cancel the previous
					// keyValueStoreTypeTracker
					storeTypeTracker = (isTss) ? Never() : keyValueStoreTypeTracker(self, server);
					hasWrongDC = !isCorrectDC(self, server);
					hasInvalidLocality =
					    !self->isValidLocality(self->configuration.storagePolicy, server->lastKnownInterface.locality);
					self->restartTeamBuilder.trigger();

					if (restartRecruiting)
						self->restartRecruiting.trigger();
				}
				when(wait(otherChanges.empty() ? Never() : quorum(otherChanges, 1))) {
					TraceEvent("SameAddressChangedStatus", self->distributorId).detail("ServerID", server->id);
				}
				when(wait(server->wrongStoreTypeToRemove.onChange())) {
					TraceEvent("UndesiredStorageServerTriggered", self->distributorId)
					    .detail("Server", server->id)
					    .detail("StoreType", server->storeType)
					    .detail("ConfigStoreType", self->configuration.storageServerStoreType)
					    .detail("WrongStoreTypeRemoved", server->wrongStoreTypeToRemove.get());
				}
				when(wait(server->wakeUpTracker.getFuture())) { server->wakeUpTracker = Promise<Void>(); }
				when(wait(storeTypeTracker)) {}
				when(wait(server->ssVersionTooFarBehind.onChange())) {}
				when(wait(self->disableFailingLaggingServers.onChange())) {}
			}

			if (recordTeamCollectionInfo) {
				self->traceTeamCollectionInfo();
			}
		}
	} catch (Error& e) {
		state Error err = e;
		TraceEvent("StorageServerTrackerCancelled", self->distributorId)
		    .suppressFor(1.0)
		    .detail("Primary", self->primary)
		    .detail("Server", server->id)
		    .error(e, /*includeCancelled*/ true);
		if (e.code() != error_code_actor_cancelled && errorOut.canBeSet()) {
			errorOut.sendError(e);
			wait(delay(0)); // Check for cancellation, since errorOut.sendError(e) could delete self
		}
		throw err;
	}
}

// Monitor whether or not storage servers are being recruited.  If so, then a database cannot be considered quiet
ACTOR Future<Void> monitorStorageServerRecruitment(DDTeamCollection* self) {
	state bool recruiting = false;
	state bool lastIsTss = false;
	TraceEvent("StorageServerRecruitment", self->distributorId)
	    .detail("State", "Idle")
	    .trackLatest("StorageServerRecruitment_" + self->distributorId.toString());
	loop {
		if (!recruiting) {
			while (self->recruitingStream.get() == 0) {
				wait(self->recruitingStream.onChange());
			}
			TraceEvent("StorageServerRecruitment", self->distributorId)
			    .detail("State", "Recruiting")
			    .detail("IsTSS", self->isTssRecruiting ? "True" : "False")
			    .trackLatest("StorageServerRecruitment_" + self->distributorId.toString());
			recruiting = true;
			lastIsTss = self->isTssRecruiting;
		} else {
			loop {
				choose {
					when(wait(self->recruitingStream.onChange())) {
						if (lastIsTss != self->isTssRecruiting) {
							TraceEvent("StorageServerRecruitment", self->distributorId)
							    .detail("State", "Recruiting")
							    .detail("IsTSS", self->isTssRecruiting ? "True" : "False")
							    .trackLatest("StorageServerRecruitment_" + self->distributorId.toString());
							lastIsTss = self->isTssRecruiting;
						}
					}
					when(wait(self->recruitingStream.get() == 0
					              ? delay(SERVER_KNOBS->RECRUITMENT_IDLE_DELAY, TaskPriority::DataDistribution)
					              : Future<Void>(Never()))) {
						break;
					}
				}
			}
			TraceEvent("StorageServerRecruitment", self->distributorId)
			    .detail("State", "Idle")
			    .trackLatest("StorageServerRecruitment_" + self->distributorId.toString());
			recruiting = false;
		}
	}
}

ACTOR Future<Void> checkAndRemoveInvalidLocalityAddr(DDTeamCollection* self) {
	state double start = now();
	state bool hasCorrectedLocality = false;

	loop {
		try {
			wait(delay(SERVER_KNOBS->DD_CHECK_INVALID_LOCALITY_DELAY, TaskPriority::DataDistribution));

			// Because worker's processId can be changed when its locality is changed, we cannot watch on the old
			// processId; This actor is inactive most time, so iterating all workers incurs little performance overhead.
			state std::vector<ProcessData> workers = wait(getWorkers(self->cx));
			state std::set<AddressExclusion> existingAddrs;
			for (int i = 0; i < workers.size(); i++) {
				const ProcessData& workerData = workers[i];
				AddressExclusion addr(workerData.address.ip, workerData.address.port);
				existingAddrs.insert(addr);
				if (self->invalidLocalityAddr.count(addr) &&
				    self->isValidLocality(self->configuration.storagePolicy, workerData.locality)) {
					// The locality info on the addr has been corrected
					self->invalidLocalityAddr.erase(addr);
					hasCorrectedLocality = true;
					TraceEvent("InvalidLocalityCorrected").detail("Addr", addr.toString());
				}
			}

			wait(yield(TaskPriority::DataDistribution));

			// In case system operator permanently excludes workers on the address with invalid locality
			for (auto addr = self->invalidLocalityAddr.begin(); addr != self->invalidLocalityAddr.end();) {
				if (!existingAddrs.count(*addr)) {
					// The address no longer has a worker
					addr = self->invalidLocalityAddr.erase(addr);
					hasCorrectedLocality = true;
					TraceEvent("InvalidLocalityNoLongerExists").detail("Addr", addr->toString());
				} else {
					++addr;
				}
			}

			if (hasCorrectedLocality) {
				// Recruit on address who locality has been corrected
				self->restartRecruiting.trigger();
				hasCorrectedLocality = false;
			}

			if (self->invalidLocalityAddr.empty()) {
				break;
			}

			if (now() - start > 300) { // Report warning if invalid locality is not corrected within 300 seconds
				// The incorrect locality info has not been properly corrected in a reasonable time
				TraceEvent(SevWarn, "PersistentInvalidLocality").detail("Addresses", self->invalidLocalityAddr.size());
				start = now();
			}
		} catch (Error& e) {
			TraceEvent("CheckAndRemoveInvalidLocalityAddrRetry", self->distributorId).detail("Error", e.what());
		}
	}

	return Void();
}

int numExistingSSOnAddr(DDTeamCollection* self, const AddressExclusion& addr) {
	int numExistingSS = 0;
	for (auto& server : self->server_and_tss_info) {
		const NetworkAddress& netAddr = server.second->lastKnownInterface.stableAddress();
		AddressExclusion usedAddr(netAddr.ip, netAddr.port);
		if (usedAddr == addr) {
			++numExistingSS;
		}
	}

	return numExistingSS;
}

// All state that represents an ongoing tss pair recruitment
struct TSSPairState : ReferenceCounted<TSSPairState>, NonCopyable {
	Promise<Optional<std::pair<UID, Version>>>
	    ssPairInfo; // if set, for ss to pass its id to tss pair once it is successfully recruited
	Promise<bool> tssPairDone; // if set, for tss to pass ss that it was successfully recruited
	Promise<Void> complete;

	Optional<Key> dcId; // dc
	Optional<Key> dataHallId; // data hall

	bool active;

	TSSPairState() : active(false) {}

	TSSPairState(const LocalityData& locality)
	  : dcId(locality.dcId()), dataHallId(locality.dataHallId()), active(true) {}

	bool inDataZone(const LocalityData& locality) {
		return locality.dcId() == dcId && locality.dataHallId() == dataHallId;
	}

	void cancel() {
		// only cancel if both haven't been set, otherwise one half of pair could think it was successful but the other
		// half would think it failed
		if (active && ssPairInfo.canBeSet() && tssPairDone.canBeSet()) {
			ssPairInfo.send(Optional<std::pair<UID, Version>>());
			// callback of ssPairInfo could have cancelled tssPairDone already, so double check before cancelling
			if (tssPairDone.canBeSet()) {
				tssPairDone.send(false);
			}
			if (complete.canBeSet()) {
				complete.send(Void());
			}
		}
	}

	bool tssRecruitSuccess() {
		if (active && tssPairDone.canBeSet()) {
			tssPairDone.send(true);
			return true;
		}
		return false;
	}

	bool tssRecruitFailed() {
		if (active && tssPairDone.canBeSet()) {
			tssPairDone.send(false);
			return true;
		}
		return false;
	}

	bool ssRecruitSuccess(std::pair<UID, Version> ssInfo) {
		if (active && ssPairInfo.canBeSet()) {
			ssPairInfo.send(Optional<std::pair<UID, Version>>(ssInfo));
			return true;
		}
		return false;
	}

	bool ssRecruitFailed() {
		if (active && ssPairInfo.canBeSet()) {
			ssPairInfo.send(Optional<std::pair<UID, Version>>());
			return true;
		}
		return false;
	}

	bool markComplete() {
		if (active && complete.canBeSet()) {
			complete.send(Void());
			return true;
		}
		return false;
	}

	Future<Optional<std::pair<UID, Version>>> waitOnSS() { return ssPairInfo.getFuture(); }

	Future<bool> waitOnTSS() { return tssPairDone.getFuture(); }

	Future<Void> waitComplete() { return complete.getFuture(); }
};

ACTOR Future<Void> initializeStorage(DDTeamCollection* self,
                                     RecruitStorageReply candidateWorker,
                                     const DDEnabledState* ddEnabledState,
                                     bool recruitTss,
                                     Reference<TSSPairState> tssState) {
	// SOMEDAY: Cluster controller waits for availability, retry quickly if a server's Locality changes
	self->recruitingStream.set(self->recruitingStream.get() + 1);

	const NetworkAddress& netAddr = candidateWorker.worker.stableAddress();
	AddressExclusion workerAddr(netAddr.ip, netAddr.port);
	if (numExistingSSOnAddr(self, workerAddr) <= 2 &&
	    self->recruitingLocalities.find(candidateWorker.worker.stableAddress()) == self->recruitingLocalities.end()) {
		// Only allow at most 2 storage servers on an address, because
		// too many storage server on the same address (i.e., process) can cause OOM.
		// Ask the candidateWorker to initialize a SS only if the worker does not have a pending request
		state UID interfaceId = deterministicRandom()->randomUniqueID();

		state InitializeStorageRequest isr;
		isr.storeType =
		    recruitTss ? self->configuration.testingStorageServerStoreType : self->configuration.storageServerStoreType;
		isr.seedTag = invalidTag;
		isr.reqId = deterministicRandom()->randomUniqueID();
		isr.interfaceId = interfaceId;

		self->recruitingIds.insert(interfaceId);
		self->recruitingLocalities.insert(candidateWorker.worker.stableAddress());

		// if tss, wait for pair ss to finish and add its id to isr. If pair fails, don't recruit tss
		state bool doRecruit = true;
		if (recruitTss) {
			TraceEvent("TSS_Recruit", self->distributorId)
			    .detail("TSSID", interfaceId)
			    .detail("Stage", "TSSWaitingPair")
			    .detail("Addr", candidateWorker.worker.address())
			    .detail("Locality", candidateWorker.worker.locality.toString());

			Optional<std::pair<UID, Version>> ssPairInfoResult = wait(tssState->waitOnSS());
			if (ssPairInfoResult.present()) {
				isr.tssPairIDAndVersion = ssPairInfoResult.get();

				TraceEvent("TSS_Recruit", self->distributorId)
				    .detail("SSID", ssPairInfoResult.get().first)
				    .detail("TSSID", interfaceId)
				    .detail("Stage", "TSSWaitingPair")
				    .detail("Addr", candidateWorker.worker.address())
				    .detail("Version", ssPairInfoResult.get().second)
				    .detail("Locality", candidateWorker.worker.locality.toString());
			} else {
				doRecruit = false;

				TraceEvent(SevWarnAlways, "TSS_RecruitError", self->distributorId)
				    .detail("TSSID", interfaceId)
				    .detail("Reason", "SS recruitment failed for some reason")
				    .detail("Addr", candidateWorker.worker.address())
				    .detail("Locality", candidateWorker.worker.locality.toString());
			}
		}

		TraceEvent("DDRecruiting")
		    .detail("Primary", self->primary)
		    .detail("State", "Sending request to worker")
		    .detail("WorkerID", candidateWorker.worker.id())
		    .detail("WorkerLocality", candidateWorker.worker.locality.toString())
		    .detail("Interf", interfaceId)
		    .detail("Addr", candidateWorker.worker.address())
		    .detail("TSS", recruitTss ? "true" : "false")
		    .detail("RecruitingStream", self->recruitingStream.get());

		Future<ErrorOr<InitializeStorageReply>> fRecruit =
		    doRecruit ? candidateWorker.worker.storage.tryGetReply(isr, TaskPriority::DataDistribution)
		              : Future<ErrorOr<InitializeStorageReply>>(ErrorOr<InitializeStorageReply>(recruitment_failed()));

		state ErrorOr<InitializeStorageReply> newServer = wait(fRecruit);

		if (doRecruit && newServer.isError()) {
			TraceEvent(SevWarn, "DDRecruitmentError").error(newServer.getError());
			if (!newServer.isError(error_code_recruitment_failed) &&
			    !newServer.isError(error_code_request_maybe_delivered)) {
				tssState->markComplete();
				throw newServer.getError();
			}
			wait(delay(SERVER_KNOBS->STORAGE_RECRUITMENT_DELAY, TaskPriority::DataDistribution));
		}

		if (!recruitTss && newServer.present() &&
		    tssState->ssRecruitSuccess(std::pair(interfaceId, newServer.get().addedVersion))) {
			// SS has a tss pair. send it this id, but try to wait for add server until tss is recruited

			TraceEvent("TSS_Recruit", self->distributorId)
			    .detail("SSID", interfaceId)
			    .detail("Stage", "SSSignaling")
			    .detail("Addr", candidateWorker.worker.address())
			    .detail("Locality", candidateWorker.worker.locality.toString());

			// wait for timeout, but eventually move on if no TSS pair recruited
			Optional<bool> tssSuccessful = wait(timeout(tssState->waitOnTSS(), SERVER_KNOBS->TSS_RECRUITMENT_TIMEOUT));

			if (tssSuccessful.present() && tssSuccessful.get()) {
				TraceEvent("TSS_Recruit", self->distributorId)
				    .detail("SSID", interfaceId)
				    .detail("Stage", "SSGotPair")
				    .detail("Addr", candidateWorker.worker.address())
				    .detail("Locality", candidateWorker.worker.locality.toString());
			} else {
				TraceEvent(SevWarn, "TSS_RecruitError", self->distributorId)
				    .detail("SSID", interfaceId)
				    .detail("Reason",
				            tssSuccessful.present() ? "TSS recruitment failed for some reason"
				                                    : "TSS recruitment timed out")
				    .detail("Addr", candidateWorker.worker.address())
				    .detail("Locality", candidateWorker.worker.locality.toString());
			}
		}

		self->recruitingIds.erase(interfaceId);
		self->recruitingLocalities.erase(candidateWorker.worker.stableAddress());

		TraceEvent("DDRecruiting")
		    .detail("Primary", self->primary)
		    .detail("State", "Finished request")
		    .detail("WorkerID", candidateWorker.worker.id())
		    .detail("WorkerLocality", candidateWorker.worker.locality.toString())
		    .detail("Interf", interfaceId)
		    .detail("Addr", candidateWorker.worker.address())
		    .detail("RecruitingStream", self->recruitingStream.get());

		if (newServer.present()) {
			UID id = newServer.get().interf.id();
			if (!self->server_and_tss_info.count(id)) {
				if (!recruitTss || tssState->tssRecruitSuccess()) {
					self->addServer(newServer.get().interf,
					                candidateWorker.processClass,
					                self->serverTrackerErrorOut,
					                newServer.get().addedVersion,
					                ddEnabledState);
					// signal all done after adding tss to tracking info
					tssState->markComplete();
				}
			} else {
				TraceEvent(SevWarn, "DDRecruitmentError")
				    .detail("Reason", "Server ID already recruited")
				    .detail("ServerID", id);
			}
			if (!recruitTss) {
				self->doBuildTeams = true;
			}
		}
	}

	// SS and/or TSS recruitment failed at this point, update tssState
	if (recruitTss && tssState->tssRecruitFailed()) {
		tssState->markComplete();
		TEST(true); // TSS recruitment failed for some reason
	}
	if (!recruitTss && tssState->ssRecruitFailed()) {
		TEST(true); // SS with pair TSS recruitment failed for some reason
	}

	self->recruitingStream.set(self->recruitingStream.get() - 1);
	self->restartRecruiting.trigger();

	return Void();
}

ACTOR Future<Void> storageRecruiter(DDTeamCollection* self,
                                    Reference<IAsyncListener<RequestStream<RecruitStorageRequest>>> recruitStorage,
                                    const DDEnabledState* ddEnabledState) {
	state Future<RecruitStorageReply> fCandidateWorker;
	state RecruitStorageRequest lastRequest;
	state bool hasHealthyTeam;
	state std::map<AddressExclusion, int> numSSPerAddr;

	// tss-specific recruitment state
	state int32_t targetTSSInDC = 0;
	state int32_t tssToRecruit = 0;
	state int inProgressTSSCount = 0;
	state PromiseStream<Future<Void>> addTSSInProgress;
	state Future<Void> inProgressTSS =
	    actorCollection(addTSSInProgress.getFuture(), &inProgressTSSCount, nullptr, nullptr, nullptr);
	state Reference<TSSPairState> tssState = makeReference<TSSPairState>();
	state Future<Void> checkTss = self->initialFailureReactionDelay;
	state bool pendingTSSCheck = false;

	TraceEvent(SevDebug, "TSS_RecruitUpdated", self->distributorId).detail("Count", tssToRecruit);

	loop {
		try {
			// Divide TSS evenly in each DC if there are multiple
			// TODO would it be better to put all of them in primary DC?
			targetTSSInDC = self->configuration.desiredTSSCount;
			if (self->configuration.usableRegions > 1) {
				targetTSSInDC /= self->configuration.usableRegions;
				if (self->primary) {
					// put extras in primary DC if it's uneven
					targetTSSInDC += (self->configuration.desiredTSSCount % self->configuration.usableRegions);
				}
			}
			int newTssToRecruit = targetTSSInDC - self->tss_info_by_pair.size() - inProgressTSSCount;
			// FIXME: Should log this if the recruit count stays the same but the other numbers update?
			if (newTssToRecruit != tssToRecruit) {
				TraceEvent("TSS_RecruitUpdated", self->distributorId)
				    .detail("Desired", targetTSSInDC)
				    .detail("Existing", self->tss_info_by_pair.size())
				    .detail("InProgress", inProgressTSSCount)
				    .detail("NotStarted", newTssToRecruit);
				tssToRecruit = newTssToRecruit;

				// if we need to get rid of some TSS processes, signal to either cancel recruitment or kill existing TSS
				// processes
				if (!pendingTSSCheck && (tssToRecruit < 0 || self->zeroHealthyTeams->get()) &&
				    (self->isTssRecruiting || (self->zeroHealthyTeams->get() && self->tss_info_by_pair.size() > 0))) {
					checkTss = self->initialFailureReactionDelay;
				}
			}
			numSSPerAddr.clear();
			hasHealthyTeam = (self->healthyTeamCount != 0);
			RecruitStorageRequest rsr;
			std::set<AddressExclusion> exclusions;
			for (auto s = self->server_and_tss_info.begin(); s != self->server_and_tss_info.end(); ++s) {
				auto serverStatus = self->server_status.get(s->second->lastKnownInterface.id());
				if (serverStatus.excludeOnRecruit()) {
					TraceEvent(SevDebug, "DDRecruitExcl1")
					    .detail("Primary", self->primary)
					    .detail("Excluding", s->second->lastKnownInterface.address());
					auto addr = s->second->lastKnownInterface.stableAddress();
					AddressExclusion addrExcl(addr.ip, addr.port);
					exclusions.insert(addrExcl);
					numSSPerAddr[addrExcl]++; // increase from 0
				}
			}
			for (auto addr : self->recruitingLocalities) {
				exclusions.insert(AddressExclusion(addr.ip, addr.port));
			}

			auto excl = self->excludedServers.getKeys();
			for (const auto& s : excl) {
				if (self->excludedServers.get(s) != DDTeamCollection::Status::NONE) {
					TraceEvent(SevDebug, "DDRecruitExcl2")
					    .detail("Primary", self->primary)
					    .detail("Excluding", s.toString());
					exclusions.insert(s);
				}
			}

			// Exclude workers that have invalid locality
			for (auto& addr : self->invalidLocalityAddr) {
				TraceEvent(SevDebug, "DDRecruitExclInvalidAddr").detail("Excluding", addr.toString());
				exclusions.insert(addr);
			}

			rsr.criticalRecruitment = !hasHealthyTeam;
			for (auto it : exclusions) {
				rsr.excludeAddresses.push_back(it);
			}

			rsr.includeDCs = self->includedDCs;

			TraceEvent(rsr.criticalRecruitment ? SevWarn : SevInfo, "DDRecruiting")
			    .detail("Primary", self->primary)
			    .detail("State", "Sending request to CC")
			    .detail("Exclusions", rsr.excludeAddresses.size())
			    .detail("Critical", rsr.criticalRecruitment)
			    .detail("IncludedDCsSize", rsr.includeDCs.size());

			if (rsr.criticalRecruitment) {
				TraceEvent(SevWarn, "DDRecruitingEmergency", self->distributorId).detail("Primary", self->primary);
			}

			if (!fCandidateWorker.isValid() || fCandidateWorker.isReady() ||
			    rsr.excludeAddresses != lastRequest.excludeAddresses ||
			    rsr.criticalRecruitment != lastRequest.criticalRecruitment) {
				lastRequest = rsr;
				fCandidateWorker =
				    brokenPromiseToNever(recruitStorage->get().getReply(rsr, TaskPriority::DataDistribution));
			}

			choose {
				when(RecruitStorageReply candidateWorker = wait(fCandidateWorker)) {
					AddressExclusion candidateSSAddr(candidateWorker.worker.stableAddress().ip,
					                                 candidateWorker.worker.stableAddress().port);
					int numExistingSS = numSSPerAddr[candidateSSAddr];
					if (numExistingSS >= 2) {
						TraceEvent(SevWarnAlways, "StorageRecruiterTooManySSOnSameAddr", self->distributorId)
						    .detail("Primary", self->primary)
						    .detail("Addr", candidateSSAddr.toString())
						    .detail("NumExistingSS", numExistingSS);
					}

					if (hasHealthyTeam && !tssState->active && tssToRecruit > 0) {
						TraceEvent("TSS_Recruit", self->distributorId)
						    .detail("Stage", "HoldTSS")
						    .detail("Addr", candidateSSAddr.toString())
						    .detail("Locality", candidateWorker.worker.locality.toString());

						TEST(true); // Starting TSS recruitment
						self->isTssRecruiting = true;
						tssState = makeReference<TSSPairState>(candidateWorker.worker.locality);

						addTSSInProgress.send(tssState->waitComplete());
						self->addActor.send(initializeStorage(self, candidateWorker, ddEnabledState, true, tssState));
						checkTss = self->initialFailureReactionDelay;
					} else {
						if (tssState->active && tssState->inDataZone(candidateWorker.worker.locality)) {
							TEST(true); // TSS recruits pair in same dc/datahall
							self->isTssRecruiting = false;
							TraceEvent("TSS_Recruit", self->distributorId)
							    .detail("Stage", "PairSS")
							    .detail("Addr", candidateSSAddr.toString())
							    .detail("Locality", candidateWorker.worker.locality.toString());
							self->addActor.send(
							    initializeStorage(self, candidateWorker, ddEnabledState, false, tssState));
							// successfully started recruitment of pair, reset tss recruitment state
							tssState = makeReference<TSSPairState>();
						} else {
							TEST(tssState->active); // TSS recruitment skipped potential pair because it's in a
							                        // different dc/datahall
							self->addActor.send(initializeStorage(
							    self, candidateWorker, ddEnabledState, false, makeReference<TSSPairState>()));
						}
					}
				}
				when(wait(recruitStorage->onChange())) { fCandidateWorker = Future<RecruitStorageReply>(); }
				when(wait(self->zeroHealthyTeams->onChange())) {
					if (!pendingTSSCheck && self->zeroHealthyTeams->get() &&
					    (self->isTssRecruiting || self->tss_info_by_pair.size() > 0)) {
						checkTss = self->initialFailureReactionDelay;
					}
				}
				when(wait(checkTss)) {
					bool cancelTss = self->isTssRecruiting && (tssToRecruit < 0 || self->zeroHealthyTeams->get());
					// Can't kill more tss' than we have. Kill 1 if zero healthy teams, otherwise kill enough to get
					// back to the desired amount
					int tssToKill = std::min((int)self->tss_info_by_pair.size(),
					                         std::max(-tssToRecruit, self->zeroHealthyTeams->get() ? 1 : 0));
					if (cancelTss) {
						TEST(tssToRecruit < 0); // tss recruitment cancelled due to too many TSS
						TEST(self->zeroHealthyTeams->get()); // tss recruitment cancelled due zero healthy teams

						TraceEvent(SevWarn, "TSS_RecruitCancelled", self->distributorId)
						    .detail("Reason", tssToRecruit <= 0 ? "TooMany" : "ZeroHealthyTeams");
						tssState->cancel();
						tssState = makeReference<TSSPairState>();
						self->isTssRecruiting = false;

						pendingTSSCheck = true;
						checkTss = delay(SERVER_KNOBS->TSS_DD_CHECK_INTERVAL);
					} else if (tssToKill > 0) {
						auto itr = self->tss_info_by_pair.begin();
						for (int i = 0; i < tssToKill; i++, itr++) {
							UID tssId = itr->second->id;
							StorageServerInterface tssi = itr->second->lastKnownInterface;

							if (self->shouldHandleServer(tssi) && self->server_and_tss_info.count(tssId)) {
								Promise<Void> killPromise = itr->second->killTss;
								if (killPromise.canBeSet()) {
									TEST(tssToRecruit < 0); // Killing TSS due to too many TSS
									TEST(self->zeroHealthyTeams->get()); // Killing TSS due zero healthy teams
									TraceEvent(SevWarn, "TSS_DDKill", self->distributorId)
									    .detail("TSSID", tssId)
									    .detail("Reason",
									            self->zeroHealthyTeams->get() ? "ZeroHealthyTeams" : "TooMany");
									killPromise.send(Void());
								}
							}
						}
						// If we're killing a TSS because of zero healthy teams, wait a bit to give the replacing SS a
						// change to join teams and stuff before killing another TSS
						pendingTSSCheck = true;
						checkTss = delay(SERVER_KNOBS->TSS_DD_CHECK_INTERVAL);
					} else if (self->isTssRecruiting) {
						// check again later in case we need to cancel recruitment
						pendingTSSCheck = true;
						checkTss = delay(SERVER_KNOBS->TSS_DD_CHECK_INTERVAL);
						// FIXME: better way to do this than timer?
					} else {
						pendingTSSCheck = false;
						checkTss = Never();
					}
				}
				when(wait(self->restartRecruiting.onTrigger())) {}
			}
			wait(delay(FLOW_KNOBS->PREVENT_FAST_SPIN_DELAY, TaskPriority::DataDistribution));
		} catch (Error& e) {
			if (e.code() != error_code_timed_out) {
				throw;
			}
			TEST(true); // Storage recruitment timed out
		}
	}
}

ACTOR Future<Void> updateReplicasKey(DDTeamCollection* self, Optional<Key> dcId) {
	std::vector<Future<Void>> serverUpdates;

	for (auto& it : self->server_info) {
		serverUpdates.push_back(it.second->updated.getFuture());
	}

	wait(self->initialFailureReactionDelay && waitForAll(serverUpdates));
	wait(waitUntilHealthy(self));
	TraceEvent("DDUpdatingReplicas", self->distributorId)
	    .detail("Primary", self->primary)
	    .detail("DcId", dcId)
	    .detail("Replicas", self->configuration.storageTeamSize);
	state Transaction tr(self->cx);
	loop {
		try {
			Optional<Value> val = wait(tr.get(datacenterReplicasKeyFor(dcId)));
			state int oldReplicas = val.present() ? decodeDatacenterReplicasValue(val.get()) : 0;
			if (oldReplicas == self->configuration.storageTeamSize) {
				TraceEvent("DDUpdatedAlready", self->distributorId)
				    .detail("Primary", self->primary)
				    .detail("DcId", dcId)
				    .detail("Replicas", self->configuration.storageTeamSize);
				return Void();
			}
			if (oldReplicas < self->configuration.storageTeamSize) {
				tr.set(rebootWhenDurableKey, StringRef());
			}
			tr.set(datacenterReplicasKeyFor(dcId), datacenterReplicasValue(self->configuration.storageTeamSize));
			wait(tr.commit());
			TraceEvent("DDUpdatedReplicas", self->distributorId)
			    .detail("Primary", self->primary)
			    .detail("DcId", dcId)
			    .detail("Replicas", self->configuration.storageTeamSize)
			    .detail("OldReplicas", oldReplicas);
			return Void();
		} catch (Error& e) {
			wait(tr.onError(e));
		}
	}
}

ACTOR Future<Void> serverGetTeamRequests(TeamCollectionInterface tci, DDTeamCollection* self) {
	loop {
		GetTeamRequest req = waitNext(tci.getTeam.getFuture());
		self->addActor.send(self->getTeam(self, req));
	}
}

ACTOR Future<Void> remoteRecovered(Reference<AsyncVar<ServerDBInfo> const> db) {
	TraceEvent("DDTrackerStarting").log();
	while (db->get().recoveryState < RecoveryState::ALL_LOGS_RECRUITED) {
		TraceEvent("DDTrackerStarting").detail("RecoveryState", (int)db->get().recoveryState);
		wait(db->onChange());
	}
	return Void();
}

ACTOR Future<Void> monitorHealthyTeams(DDTeamCollection* self) {
	TraceEvent("DDMonitorHealthyTeamsStart").detail("ZeroHealthyTeams", self->zeroHealthyTeams->get());
	loop choose {
		when(wait(self->zeroHealthyTeams->get()
		              ? delay(SERVER_KNOBS->DD_ZERO_HEALTHY_TEAM_DELAY, TaskPriority::DataDistribution)
		              : Never())) {
			self->doBuildTeams = true;
			wait(DDTeamCollection::checkBuildTeams(self));
		}
		when(wait(self->zeroHealthyTeams->onChange())) {}
	}
}

// Keep track of servers and teams -- serves requests for getRandomTeam
ACTOR Future<Void> dataDistributionTeamCollection(
    Reference<DDTeamCollection> teamCollection,
    Reference<InitialDataDistribution> initData,
    TeamCollectionInterface tci,
    Reference<IAsyncListener<RequestStream<RecruitStorageRequest>>> recruitStorage,
    DDEnabledState const* ddEnabledState) {
	state DDTeamCollection* self = teamCollection.getPtr();
	state Future<Void> loggingTrigger = Void();
	state PromiseStream<Void> serverRemoved;
	state Future<Void> error = actorCollection(self->addActor.getFuture());

	try {
		wait(DDTeamCollection::init(self, initData, ddEnabledState));
		initData = Reference<InitialDataDistribution>();
		self->addActor.send(serverGetTeamRequests(tci, self));

		TraceEvent("DDTeamCollectionBegin", self->distributorId).detail("Primary", self->primary);
		wait(self->readyToStart || error);
		TraceEvent("DDTeamCollectionReadyToStart", self->distributorId).detail("Primary", self->primary);

		// removeBadTeams() does not always run. We may need to restart the actor when needed.
		// So we need the badTeamRemover variable to check if the actor is ready.
		if (self->badTeamRemover.isReady()) {
			self->badTeamRemover = removeBadTeams(self);
			self->addActor.send(self->badTeamRemover);
		}

		self->addActor.send(machineTeamRemover(self));
		self->addActor.send(serverTeamRemover(self));

		if (self->wrongStoreTypeRemover.isReady()) {
			self->wrongStoreTypeRemover = removeWrongStoreType(self);
			self->addActor.send(self->wrongStoreTypeRemover);
		}

		self->traceTeamCollectionInfo();

		if (self->includedDCs.size()) {
			// start this actor before any potential recruitments can happen
			self->addActor.send(updateReplicasKey(self, self->includedDCs[0]));
		}

		// The following actors (e.g. storageRecruiter) do not need to be assigned to a variable because
		// they are always running.
		self->addActor.send(storageRecruiter(self, recruitStorage, ddEnabledState));
		self->addActor.send(monitorStorageServerRecruitment(self));
		self->addActor.send(waitServerListChange(self, serverRemoved.getFuture(), ddEnabledState));
		self->addActor.send(trackExcludedServers(self));
		self->addActor.send(monitorHealthyTeams(self));
		self->addActor.send(waitHealthyZoneChange(self));

		if (self->primary) { // the primary dc also handle the satellite dc's perpetual wiggling
			self->addActor.send(monitorPerpetualStorageWiggle(self));
		}
		// SOMEDAY: Monitor FF/serverList for (new) servers that aren't in allServers and add or remove them

		loop choose {
			when(UID removedServer = waitNext(self->removedServers.getFuture())) {
				TEST(true); // Storage server removed from database
				self->removeServer(removedServer);
				serverRemoved.send(Void());

				self->restartRecruiting.trigger();
			}
			when(UID removedTSS = waitNext(self->removedTSS.getFuture())) {
				TEST(true); // TSS removed from database
				self->removeTSS(removedTSS);
				serverRemoved.send(Void());

				self->restartRecruiting.trigger();
			}
			when(wait(self->zeroHealthyTeams->onChange())) {
				if (self->zeroHealthyTeams->get()) {
					self->restartRecruiting.trigger();
					self->noHealthyTeams();
				}
			}
			when(wait(loggingTrigger)) {
				int highestPriority = 0;
				for (auto it : self->priority_teams) {
					if (it.second > 0) {
						highestPriority = std::max(highestPriority, it.first);
					}
				}

				TraceEvent("TotalDataInFlight", self->distributorId)
				    .detail("Primary", self->primary)
				    .detail("TotalBytes", self->getDebugTotalDataInFlight())
				    .detail("UnhealthyServers", self->unhealthyServers)
				    .detail("ServerCount", self->server_info.size())
				    .detail("StorageTeamSize", self->configuration.storageTeamSize)
				    .detail("HighestPriority", highestPriority)
				    .trackLatest(self->primary ? "TotalDataInFlight" : "TotalDataInFlightRemote");
				loggingTrigger = delay(SERVER_KNOBS->DATA_DISTRIBUTION_LOGGING_INTERVAL, TaskPriority::FlushTrace);
			}
			when(wait(self->serverTrackerErrorOut.getFuture())) {} // Propagate errors from storageServerTracker
			when(wait(error)) {}
		}
	} catch (Error& e) {
		if (e.code() != error_code_movekeys_conflict)
			TraceEvent(SevError, "DataDistributionTeamCollectionError", self->distributorId).error(e);
		throw e;
	}
}

ACTOR Future<Void> waitForDataDistributionEnabled(Database cx, const DDEnabledState* ddEnabledState) {
	state Transaction tr(cx);
	loop {
		wait(delay(SERVER_KNOBS->DD_ENABLED_CHECK_DELAY, TaskPriority::DataDistribution));

		try {
			Optional<Value> mode = wait(tr.get(dataDistributionModeKey));
			if (!mode.present() && ddEnabledState->isDDEnabled()) {
				TraceEvent("WaitForDDEnabledSucceeded").log();
				return Void();
			}
			if (mode.present()) {
				BinaryReader rd(mode.get(), Unversioned());
				int m;
				rd >> m;
				TraceEvent(SevDebug, "WaitForDDEnabled")
				    .detail("Mode", m)
				    .detail("IsDDEnabled", ddEnabledState->isDDEnabled());
				if (m && ddEnabledState->isDDEnabled()) {
					TraceEvent("WaitForDDEnabledSucceeded").log();
					return Void();
				}
			}

			tr.reset();
		} catch (Error& e) {
			wait(tr.onError(e));
		}
	}
}

ACTOR Future<bool> isDataDistributionEnabled(Database cx, const DDEnabledState* ddEnabledState) {
	state Transaction tr(cx);
	loop {
		try {
			Optional<Value> mode = wait(tr.get(dataDistributionModeKey));
			if (!mode.present() && ddEnabledState->isDDEnabled())
				return true;
			if (mode.present()) {
				BinaryReader rd(mode.get(), Unversioned());
				int m;
				rd >> m;
				if (m && ddEnabledState->isDDEnabled()) {
					TraceEvent(SevDebug, "IsDDEnabledSucceeded")
					    .detail("Mode", m)
					    .detail("IsDDEnabled", ddEnabledState->isDDEnabled());
					return true;
				}
			}
			// SOMEDAY: Write a wrapper in MoveKeys.actor.h
			Optional<Value> readVal = wait(tr.get(moveKeysLockOwnerKey));
			UID currentOwner =
			    readVal.present() ? BinaryReader::fromStringRef<UID>(readVal.get(), Unversioned()) : UID();
			if (ddEnabledState->isDDEnabled() && (currentOwner != dataDistributionModeLock)) {
				TraceEvent(SevDebug, "IsDDEnabledSucceeded")
				    .detail("CurrentOwner", currentOwner)
				    .detail("DDModeLock", dataDistributionModeLock)
				    .detail("IsDDEnabled", ddEnabledState->isDDEnabled());
				return true;
			}
			TraceEvent(SevDebug, "IsDDEnabledFailed")
			    .detail("CurrentOwner", currentOwner)
			    .detail("DDModeLock", dataDistributionModeLock)
			    .detail("IsDDEnabled", ddEnabledState->isDDEnabled());
			return false;
		} catch (Error& e) {
			wait(tr.onError(e));
		}
	}
}

// Ensures that the serverKeys key space is properly coalesced
// This method is only used for testing and is not implemented in a manner that is safe for large databases
ACTOR Future<Void> debugCheckCoalescing(Database cx) {
	state Transaction tr(cx);
	loop {
		try {
			state RangeResult serverList = wait(tr.getRange(serverListKeys, CLIENT_KNOBS->TOO_MANY));
			ASSERT(!serverList.more && serverList.size() < CLIENT_KNOBS->TOO_MANY);

			state int i;
			for (i = 0; i < serverList.size(); i++) {
				state UID id = decodeServerListValue(serverList[i].value).id();
				RangeResult ranges = wait(krmGetRanges(&tr, serverKeysPrefixFor(id), allKeys));
				ASSERT(ranges.end()[-1].key == allKeys.end);

				for (int j = 0; j < ranges.size() - 2; j++)
					if (ranges[j].value == ranges[j + 1].value)
						TraceEvent(SevError, "UncoalescedValues", id)
						    .detail("Key1", ranges[j].key)
						    .detail("Key2", ranges[j + 1].key)
						    .detail("Value", ranges[j].value);
			}

			TraceEvent("DoneCheckingCoalescing").log();
			return Void();
		} catch (Error& e) {
			wait(tr.onError(e));
		}
	}
}

static std::set<int> const& normalDDQueueErrors() {
	static std::set<int> s;
	if (s.empty()) {
		s.insert(error_code_movekeys_conflict);
		s.insert(error_code_broken_promise);
	}
	return s;
}

ACTOR Future<Void> pollMoveKeysLock(Database cx, MoveKeysLock lock, const DDEnabledState* ddEnabledState) {
	loop {
		wait(delay(SERVER_KNOBS->MOVEKEYS_LOCK_POLLING_DELAY));
		state Transaction tr(cx);
		loop {
			try {
				wait(checkMoveKeysLockReadOnly(&tr, lock, ddEnabledState));
				break;
			} catch (Error& e) {
				wait(tr.onError(e));
			}
		}
	}
}

struct DataDistributorData : NonCopyable, ReferenceCounted<DataDistributorData> {
	Reference<AsyncVar<ServerDBInfo> const> dbInfo;
	UID ddId;
	PromiseStream<Future<Void>> addActor;
	DDTeamCollection* teamCollection;

	DataDistributorData(Reference<AsyncVar<ServerDBInfo> const> const& db, UID id)
	  : dbInfo(db), ddId(id), teamCollection(nullptr) {}
};

ACTOR Future<Void> monitorBatchLimitedTime(Reference<AsyncVar<ServerDBInfo> const> db, double* lastLimited) {
	loop {
		wait(delay(SERVER_KNOBS->METRIC_UPDATE_RATE));

		state Reference<GrvProxyInfo> grvProxies(new GrvProxyInfo(db->get().client.grvProxies, false));

		choose {
			when(wait(db->onChange())) {}
			when(GetHealthMetricsReply reply =
			         wait(grvProxies->size() ? basicLoadBalance(grvProxies,
			                                                    &GrvProxyInterface::getHealthMetrics,
			                                                    GetHealthMetricsRequest(false))
			                                 : Never())) {
				if (reply.healthMetrics.batchLimited) {
					*lastLimited = now();
				}
			}
		}
	}
}

// Runs the data distribution algorithm for FDB, including the DD Queue, DD tracker, and DD team collection
ACTOR Future<Void> dataDistribution(Reference<DataDistributorData> self,
                                    PromiseStream<GetMetricsListRequest> getShardMetricsList,
                                    const DDEnabledState* ddEnabledState) {
	state double lastLimited = 0;
	self->addActor.send(monitorBatchLimitedTime(self->dbInfo, &lastLimited));

	state Database cx = openDBOnServer(self->dbInfo, TaskPriority::DataDistributionLaunch, LockAware::True);
	cx->locationCacheSize = SERVER_KNOBS->DD_LOCATION_CACHE_SIZE;

	// cx->setOption( FDBDatabaseOptions::LOCATION_CACHE_SIZE, StringRef((uint8_t*)
	// &SERVER_KNOBS->DD_LOCATION_CACHE_SIZE, 8) ); ASSERT( cx->locationCacheSize ==
	// SERVER_KNOBS->DD_LOCATION_CACHE_SIZE
	// );

	// wait(debugCheckCoalescing(cx));
	state std::vector<Optional<Key>> primaryDcId;
	state std::vector<Optional<Key>> remoteDcIds;
	state DatabaseConfiguration configuration;
	state Reference<InitialDataDistribution> initData;
	state MoveKeysLock lock;
	state Reference<DDTeamCollection> primaryTeamCollection;
	state Reference<DDTeamCollection> remoteTeamCollection;
	state bool trackerCancelled;
	loop {
		trackerCancelled = false;

		// Stored outside of data distribution tracker to avoid slow tasks
		// when tracker is cancelled
		state KeyRangeMap<ShardTrackedData> shards;
		state Promise<UID> removeFailedServer;
		try {
			loop {
				TraceEvent("DDInitTakingMoveKeysLock", self->ddId).log();
				MoveKeysLock lock_ = wait(takeMoveKeysLock(cx, self->ddId));
				lock = lock_;
				TraceEvent("DDInitTookMoveKeysLock", self->ddId).log();

				DatabaseConfiguration configuration_ = wait(getDatabaseConfiguration(cx));
				configuration = configuration_;
				primaryDcId.clear();
				remoteDcIds.clear();
				const std::vector<RegionInfo>& regions = configuration.regions;
				if (configuration.regions.size() > 0) {
					primaryDcId.push_back(regions[0].dcId);
				}
				if (configuration.regions.size() > 1) {
					remoteDcIds.push_back(regions[1].dcId);
				}

				TraceEvent("DDInitGotConfiguration", self->ddId).detail("Conf", configuration.toString());

				state Transaction tr(cx);
				loop {
					try {
						tr.setOption(FDBTransactionOptions::ACCESS_SYSTEM_KEYS);
						tr.setOption(FDBTransactionOptions::PRIORITY_SYSTEM_IMMEDIATE);

						RangeResult replicaKeys = wait(tr.getRange(datacenterReplicasKeys, CLIENT_KNOBS->TOO_MANY));

						for (auto& kv : replicaKeys) {
							auto dcId = decodeDatacenterReplicasKey(kv.key);
							auto replicas = decodeDatacenterReplicasValue(kv.value);
							if ((primaryDcId.size() && primaryDcId[0] == dcId) ||
							    (remoteDcIds.size() && remoteDcIds[0] == dcId && configuration.usableRegions > 1)) {
								if (replicas > configuration.storageTeamSize) {
									tr.set(kv.key, datacenterReplicasValue(configuration.storageTeamSize));
								}
							} else {
								tr.clear(kv.key);
							}
						}

						wait(tr.commit());
						break;
					} catch (Error& e) {
						wait(tr.onError(e));
					}
				}

				TraceEvent("DDInitUpdatedReplicaKeys", self->ddId).log();
				Reference<InitialDataDistribution> initData_ = wait(getInitialDataDistribution(
				    cx,
				    self->ddId,
				    lock,
				    configuration.usableRegions > 1 ? remoteDcIds : std::vector<Optional<Key>>(),
				    ddEnabledState));
				initData = initData_;
				if (initData->shards.size() > 1) {
					TraceEvent("DDInitGotInitialDD", self->ddId)
					    .detail("B", initData->shards.end()[-2].key)
					    .detail("E", initData->shards.end()[-1].key)
					    .detail("Src", describe(initData->shards.end()[-2].primarySrc))
					    .detail("Dest", describe(initData->shards.end()[-2].primaryDest))
					    .trackLatest("InitialDD");
				} else {
					TraceEvent("DDInitGotInitialDD", self->ddId)
					    .detail("B", "")
					    .detail("E", "")
					    .detail("Src", "[no items]")
					    .detail("Dest", "[no items]")
					    .trackLatest("InitialDD");
				}

				if (initData->mode && ddEnabledState->isDDEnabled()) {
					// mode may be set true by system operator using fdbcli and isDDEnabled() set to true
					break;
				}
				TraceEvent("DataDistributionDisabled", self->ddId).log();

				TraceEvent("MovingData", self->ddId)
				    .detail("InFlight", 0)
				    .detail("InQueue", 0)
				    .detail("AverageShardSize", -1)
				    .detail("UnhealthyRelocations", 0)
				    .detail("HighestPriority", 0)
				    .detail("BytesWritten", 0)
				    .detail("PriorityRecoverMove", 0)
				    .detail("PriorityRebalanceUnderutilizedTeam", 0)
				    .detail("PriorityRebalannceOverutilizedTeam", 0)
				    .detail("PriorityTeamHealthy", 0)
				    .detail("PriorityTeamContainsUndesiredServer", 0)
				    .detail("PriorityTeamRedundant", 0)
				    .detail("PriorityMergeShard", 0)
				    .detail("PriorityTeamUnhealthy", 0)
				    .detail("PriorityTeam2Left", 0)
				    .detail("PriorityTeam1Left", 0)
				    .detail("PriorityTeam0Left", 0)
				    .detail("PrioritySplitShard", 0)
				    .trackLatest("MovingData");

				TraceEvent("TotalDataInFlight", self->ddId)
				    .detail("Primary", true)
				    .detail("TotalBytes", 0)
				    .detail("UnhealthyServers", 0)
				    .detail("HighestPriority", 0)
				    .trackLatest("TotalDataInFlight");
				TraceEvent("TotalDataInFlight", self->ddId)
				    .detail("Primary", false)
				    .detail("TotalBytes", 0)
				    .detail("UnhealthyServers", 0)
				    .detail("HighestPriority", configuration.usableRegions > 1 ? 0 : -1)
				    .trackLatest("TotalDataInFlightRemote");

				wait(waitForDataDistributionEnabled(cx, ddEnabledState));
				TraceEvent("DataDistributionEnabled").log();
			}

			// When/If this assertion fails, Evan owes Ben a pat on the back for his foresight
			ASSERT(configuration.storageTeamSize > 0);

			state PromiseStream<RelocateShard> output;
			state PromiseStream<RelocateShard> input;
			state PromiseStream<Promise<int64_t>> getAverageShardBytes;
			state PromiseStream<Promise<int>> getUnhealthyRelocationCount;
			state PromiseStream<GetMetricsRequest> getShardMetrics;
			state Reference<AsyncVar<bool>> processingUnhealthy(new AsyncVar<bool>(false));
			state Promise<Void> readyToStart;
			state Reference<ShardsAffectedByTeamFailure> shardsAffectedByTeamFailure(new ShardsAffectedByTeamFailure);

			state int shard = 0;
			for (; shard < initData->shards.size() - 1; shard++) {
				KeyRangeRef keys = KeyRangeRef(initData->shards[shard].key, initData->shards[shard + 1].key);
				shardsAffectedByTeamFailure->defineShard(keys);
				std::vector<ShardsAffectedByTeamFailure::Team> teams;
				teams.push_back(ShardsAffectedByTeamFailure::Team(initData->shards[shard].primarySrc, true));
				if (configuration.usableRegions > 1) {
					teams.push_back(ShardsAffectedByTeamFailure::Team(initData->shards[shard].remoteSrc, false));
				}
				if (g_network->isSimulated()) {
					TraceEvent("DDInitShard")
					    .detail("Keys", keys)
					    .detail("PrimarySrc", describe(initData->shards[shard].primarySrc))
					    .detail("RemoteSrc", describe(initData->shards[shard].remoteSrc))
					    .detail("PrimaryDest", describe(initData->shards[shard].primaryDest))
					    .detail("RemoteDest", describe(initData->shards[shard].remoteDest));
				}

				shardsAffectedByTeamFailure->moveShard(keys, teams);
				if (initData->shards[shard].hasDest) {
					// This shard is already in flight.  Ideally we should use dest in ShardsAffectedByTeamFailure and
					// generate a dataDistributionRelocator directly in DataDistributionQueue to track it, but it's
					// easier to just (with low priority) schedule it for movement.
					bool unhealthy = initData->shards[shard].primarySrc.size() != configuration.storageTeamSize;
					if (!unhealthy && configuration.usableRegions > 1) {
						unhealthy = initData->shards[shard].remoteSrc.size() != configuration.storageTeamSize;
					}
					output.send(RelocateShard(
					    keys, unhealthy ? SERVER_KNOBS->PRIORITY_TEAM_UNHEALTHY : SERVER_KNOBS->PRIORITY_RECOVER_MOVE));
				}
				wait(yield(TaskPriority::DataDistribution));
			}

			std::vector<TeamCollectionInterface> tcis;

			Reference<AsyncVar<bool>> anyZeroHealthyTeams;
			std::vector<Reference<AsyncVar<bool>>> zeroHealthyTeams;
			tcis.push_back(TeamCollectionInterface());
			zeroHealthyTeams.push_back(makeReference<AsyncVar<bool>>(true));
			int storageTeamSize = configuration.storageTeamSize;

			std::vector<Future<Void>> actors;
			if (configuration.usableRegions > 1) {
				tcis.push_back(TeamCollectionInterface());
				storageTeamSize = 2 * configuration.storageTeamSize;

				zeroHealthyTeams.push_back(makeReference<AsyncVar<bool>>(true));
				anyZeroHealthyTeams = makeReference<AsyncVar<bool>>(true);
				actors.push_back(anyTrue(zeroHealthyTeams, anyZeroHealthyTeams));
			} else {
				anyZeroHealthyTeams = zeroHealthyTeams[0];
			}

			actors.push_back(pollMoveKeysLock(cx, lock, ddEnabledState));
			actors.push_back(reportErrorsExcept(dataDistributionTracker(initData,
			                                                            cx,
			                                                            output,
			                                                            shardsAffectedByTeamFailure,
			                                                            getShardMetrics,
			                                                            getShardMetricsList,
			                                                            getAverageShardBytes.getFuture(),
			                                                            readyToStart,
			                                                            anyZeroHealthyTeams,
			                                                            self->ddId,
			                                                            &shards,
			                                                            &trackerCancelled),
			                                    "DDTracker",
			                                    self->ddId,
			                                    &normalDDQueueErrors()));
			actors.push_back(reportErrorsExcept(dataDistributionQueue(cx,
			                                                          output,
			                                                          input.getFuture(),
			                                                          getShardMetrics,
			                                                          processingUnhealthy,
			                                                          tcis,
			                                                          shardsAffectedByTeamFailure,
			                                                          lock,
			                                                          getAverageShardBytes,
			                                                          getUnhealthyRelocationCount,
			                                                          self->ddId,
			                                                          storageTeamSize,
			                                                          configuration.storageTeamSize,
			                                                          &lastLimited,
			                                                          ddEnabledState),
			                                    "DDQueue",
			                                    self->ddId,
			                                    &normalDDQueueErrors()));

			std::vector<DDTeamCollection*> teamCollectionsPtrs;
			primaryTeamCollection = makeReference<DDTeamCollection>(
			    cx,
			    self->ddId,
			    lock,
			    output,
			    shardsAffectedByTeamFailure,
			    configuration,
			    primaryDcId,
			    configuration.usableRegions > 1 ? remoteDcIds : std::vector<Optional<Key>>(),
			    readyToStart.getFuture(),
			    zeroHealthyTeams[0],
			    IsPrimary::True,
			    processingUnhealthy,
			    getShardMetrics,
			    removeFailedServer,
			    getUnhealthyRelocationCount);
			teamCollectionsPtrs.push_back(primaryTeamCollection.getPtr());
			auto recruitStorage = IAsyncListener<RequestStream<RecruitStorageRequest>>::create(
			    self->dbInfo, [](auto const& info) { return info.clusterInterface.recruitStorage; });
			if (configuration.usableRegions > 1) {
				remoteTeamCollection =
				    makeReference<DDTeamCollection>(cx,
				                                    self->ddId,
				                                    lock,
				                                    output,
				                                    shardsAffectedByTeamFailure,
				                                    configuration,
				                                    remoteDcIds,
				                                    Optional<std::vector<Optional<Key>>>(),
				                                    readyToStart.getFuture() && remoteRecovered(self->dbInfo),
				                                    zeroHealthyTeams[1],
				                                    IsPrimary::False,
				                                    processingUnhealthy,
				                                    getShardMetrics,
				                                    removeFailedServer,
				                                    getUnhealthyRelocationCount);
				teamCollectionsPtrs.push_back(remoteTeamCollection.getPtr());
				remoteTeamCollection->teamCollections = teamCollectionsPtrs;
				actors.push_back(
				    reportErrorsExcept(dataDistributionTeamCollection(
				                           remoteTeamCollection, initData, tcis[1], recruitStorage, ddEnabledState),
				                       "DDTeamCollectionSecondary",
				                       self->ddId,
				                       &normalDDQueueErrors()));
				actors.push_back(printSnapshotTeamsInfo(remoteTeamCollection));
			}
			primaryTeamCollection->teamCollections = teamCollectionsPtrs;
			self->teamCollection = primaryTeamCollection.getPtr();
			actors.push_back(
			    reportErrorsExcept(dataDistributionTeamCollection(
			                           primaryTeamCollection, initData, tcis[0], recruitStorage, ddEnabledState),
			                       "DDTeamCollectionPrimary",
			                       self->ddId,
			                       &normalDDQueueErrors()));

			actors.push_back(printSnapshotTeamsInfo(primaryTeamCollection));
			actors.push_back(yieldPromiseStream(output.getFuture(), input));

			wait(waitForAll(actors));
			return Void();
		} catch (Error& e) {
			trackerCancelled = true;
			state Error err = e;
			TraceEvent("DataDistributorDestroyTeamCollections").error(e);
			state std::vector<UID> teamForDroppedRange;
			if (removeFailedServer.getFuture().isReady() && !removeFailedServer.getFuture().isError()) {
				// Choose a random healthy team to host the to-be-dropped range.
				const UID serverID = removeFailedServer.getFuture().get();
				std::vector<UID> pTeam = primaryTeamCollection->getRandomHealthyTeam(serverID);
				teamForDroppedRange.insert(teamForDroppedRange.end(), pTeam.begin(), pTeam.end());
				if (configuration.usableRegions > 1) {
					std::vector<UID> rTeam = remoteTeamCollection->getRandomHealthyTeam(serverID);
					teamForDroppedRange.insert(teamForDroppedRange.end(), rTeam.begin(), rTeam.end());
				}
			}
			self->teamCollection = nullptr;
			primaryTeamCollection = Reference<DDTeamCollection>();
			remoteTeamCollection = Reference<DDTeamCollection>();
			wait(shards.clearAsync());
			TraceEvent("DataDistributorTeamCollectionsDestroyed").error(err);
			if (removeFailedServer.getFuture().isReady() && !removeFailedServer.getFuture().isError()) {
				TraceEvent("RemoveFailedServer", removeFailedServer.getFuture().get()).error(err);
				wait(removeKeysFromFailedServer(
				    cx, removeFailedServer.getFuture().get(), teamForDroppedRange, lock, ddEnabledState));
				Optional<UID> tssPairID;
				wait(removeStorageServer(cx, removeFailedServer.getFuture().get(), tssPairID, lock, ddEnabledState));
			} else {
				if (err.code() != error_code_movekeys_conflict) {
					throw err;
				}

				bool ddEnabled = wait(isDataDistributionEnabled(cx, ddEnabledState));
				TraceEvent("DataDistributionMoveKeysConflict").detail("DataDistributionEnabled", ddEnabled).error(err);
				if (ddEnabled) {
					throw err;
				}
			}
		}
	}
}

static std::set<int> const& normalDataDistributorErrors() {
	static std::set<int> s;
	if (s.empty()) {
		s.insert(error_code_worker_removed);
		s.insert(error_code_broken_promise);
		s.insert(error_code_actor_cancelled);
		s.insert(error_code_please_reboot);
		s.insert(error_code_movekeys_conflict);
	}
	return s;
}

ACTOR Future<Void> ddSnapCreateCore(DistributorSnapRequest snapReq, Reference<AsyncVar<ServerDBInfo> const> db) {
	state Database cx = openDBOnServer(db, TaskPriority::DefaultDelay, LockAware::True);
	state ReadYourWritesTransaction tr(cx);
	loop {
		try {
			tr.setOption(FDBTransactionOptions::ACCESS_SYSTEM_KEYS);
			tr.setOption(FDBTransactionOptions::LOCK_AWARE);
			TraceEvent("SnapDataDistributor_WriteFlagAttempt")
			    .detail("SnapPayload", snapReq.snapPayload)
			    .detail("SnapUID", snapReq.snapUID);
			tr.set(writeRecoveryKey, writeRecoveryKeyTrue);
			wait(tr.commit());
			break;
		} catch (Error& e) {
			TraceEvent("SnapDataDistributor_WriteFlagError").error(e);
			wait(tr.onError(e));
		}
	}
	TraceEvent("SnapDataDistributor_SnapReqEnter")
	    .detail("SnapPayload", snapReq.snapPayload)
	    .detail("SnapUID", snapReq.snapUID);
	try {
		// disable tlog pop on local tlog nodes
		state std::vector<TLogInterface> tlogs = db->get().logSystemConfig.allLocalLogs(false);
		std::vector<Future<Void>> disablePops;
		disablePops.reserve(tlogs.size());
		for (const auto& tlog : tlogs) {
			disablePops.push_back(transformErrors(
			    throwErrorOr(tlog.disablePopRequest.tryGetReply(TLogDisablePopRequest(snapReq.snapUID))),
			    snap_disable_tlog_pop_failed()));
		}
		wait(waitForAll(disablePops));

		TraceEvent("SnapDataDistributor_AfterDisableTLogPop")
		    .detail("SnapPayload", snapReq.snapPayload)
		    .detail("SnapUID", snapReq.snapUID);
		// snap local storage nodes
		std::vector<WorkerInterface> storageWorkers =
		    wait(transformErrors(getStorageWorkers(cx, db, true /* localOnly */), snap_storage_failed()));
		TraceEvent("SnapDataDistributor_GotStorageWorkers")
		    .detail("SnapPayload", snapReq.snapPayload)
		    .detail("SnapUID", snapReq.snapUID);
		std::vector<Future<Void>> storageSnapReqs;
		storageSnapReqs.reserve(storageWorkers.size());
		for (const auto& worker : storageWorkers) {
			storageSnapReqs.push_back(
			    transformErrors(throwErrorOr(worker.workerSnapReq.tryGetReply(WorkerSnapRequest(
			                        snapReq.snapPayload, snapReq.snapUID, LiteralStringRef("storage")))),
			                    snap_storage_failed()));
		}
		wait(waitForAll(storageSnapReqs));

		TraceEvent("SnapDataDistributor_AfterSnapStorage")
		    .detail("SnapPayload", snapReq.snapPayload)
		    .detail("SnapUID", snapReq.snapUID);
		// snap local tlog nodes
		std::vector<Future<Void>> tLogSnapReqs;
		tLogSnapReqs.reserve(tlogs.size());
		for (const auto& tlog : tlogs) {
			tLogSnapReqs.push_back(
			    transformErrors(throwErrorOr(tlog.snapRequest.tryGetReply(
			                        TLogSnapRequest(snapReq.snapPayload, snapReq.snapUID, LiteralStringRef("tlog")))),
			                    snap_tlog_failed()));
		}
		wait(waitForAll(tLogSnapReqs));

		TraceEvent("SnapDataDistributor_AfterTLogStorage")
		    .detail("SnapPayload", snapReq.snapPayload)
		    .detail("SnapUID", snapReq.snapUID);
		// enable tlog pop on local tlog nodes
		std::vector<Future<Void>> enablePops;
		enablePops.reserve(tlogs.size());
		for (const auto& tlog : tlogs) {
			enablePops.push_back(
			    transformErrors(throwErrorOr(tlog.enablePopRequest.tryGetReply(TLogEnablePopRequest(snapReq.snapUID))),
			                    snap_enable_tlog_pop_failed()));
		}
		wait(waitForAll(enablePops));

		TraceEvent("SnapDataDistributor_AfterEnableTLogPops")
		    .detail("SnapPayload", snapReq.snapPayload)
		    .detail("SnapUID", snapReq.snapUID);
		// snap the coordinators
		std::vector<WorkerInterface> coordWorkers = wait(getCoordWorkers(cx, db));
		TraceEvent("SnapDataDistributor_GotCoordWorkers")
		    .detail("SnapPayload", snapReq.snapPayload)
		    .detail("SnapUID", snapReq.snapUID);
		std::vector<Future<Void>> coordSnapReqs;
		coordSnapReqs.reserve(coordWorkers.size());
		for (const auto& worker : coordWorkers) {
			coordSnapReqs.push_back(
			    transformErrors(throwErrorOr(worker.workerSnapReq.tryGetReply(WorkerSnapRequest(
			                        snapReq.snapPayload, snapReq.snapUID, LiteralStringRef("coord")))),
			                    snap_coord_failed()));
		}
		wait(waitForAll(coordSnapReqs));
		TraceEvent("SnapDataDistributor_AfterSnapCoords")
		    .detail("SnapPayload", snapReq.snapPayload)
		    .detail("SnapUID", snapReq.snapUID);
		tr.reset();
		loop {
			try {
				tr.setOption(FDBTransactionOptions::ACCESS_SYSTEM_KEYS);
				tr.setOption(FDBTransactionOptions::LOCK_AWARE);
				TraceEvent("SnapDataDistributor_ClearFlagAttempt")
				    .detail("SnapPayload", snapReq.snapPayload)
				    .detail("SnapUID", snapReq.snapUID);
				tr.clear(writeRecoveryKey);
				wait(tr.commit());
				break;
			} catch (Error& e) {
				TraceEvent("SnapDataDistributor_ClearFlagError").error(e);
				wait(tr.onError(e));
			}
		}
	} catch (Error& err) {
		state Error e = err;
		TraceEvent("SnapDataDistributor_SnapReqExit")
		    .detail("SnapPayload", snapReq.snapPayload)
		    .detail("SnapUID", snapReq.snapUID)
		    .error(e, true /*includeCancelled */);
		if (e.code() == error_code_snap_storage_failed || e.code() == error_code_snap_tlog_failed ||
		    e.code() == error_code_operation_cancelled || e.code() == error_code_snap_disable_tlog_pop_failed) {
			// enable tlog pop on local tlog nodes
			std::vector<TLogInterface> tlogs = db->get().logSystemConfig.allLocalLogs(false);
			try {
				std::vector<Future<Void>> enablePops;
				enablePops.reserve(tlogs.size());
				for (const auto& tlog : tlogs) {
					enablePops.push_back(transformErrors(
					    throwErrorOr(tlog.enablePopRequest.tryGetReply(TLogEnablePopRequest(snapReq.snapUID))),
					    snap_enable_tlog_pop_failed()));
				}
				wait(waitForAll(enablePops));
			} catch (Error& error) {
				TraceEvent(SevDebug, "IgnoreEnableTLogPopFailure").log();
			}
		}
		throw e;
	}
	return Void();
}

ACTOR Future<Void> ddSnapCreate(DistributorSnapRequest snapReq,
                                Reference<AsyncVar<ServerDBInfo> const> db,
                                DDEnabledState* ddEnabledState) {
	state Future<Void> dbInfoChange = db->onChange();
	if (!ddEnabledState->setDDEnabled(false, snapReq.snapUID)) {
		// disable DD before doing snapCreate, if previous snap req has already disabled DD then this operation fails
		// here
		TraceEvent("SnapDDSetDDEnabledFailedInMemoryCheck").log();
		snapReq.reply.sendError(operation_failed());
		return Void();
	}
	double delayTime = g_network->isSimulated() ? 70.0 : SERVER_KNOBS->SNAP_CREATE_MAX_TIMEOUT;
	try {
		choose {
			when(wait(dbInfoChange)) {
				TraceEvent("SnapDDCreateDBInfoChanged")
				    .detail("SnapPayload", snapReq.snapPayload)
				    .detail("SnapUID", snapReq.snapUID);
				snapReq.reply.sendError(snap_with_recovery_unsupported());
			}
			when(wait(ddSnapCreateCore(snapReq, db))) {
				TraceEvent("SnapDDCreateSuccess")
				    .detail("SnapPayload", snapReq.snapPayload)
				    .detail("SnapUID", snapReq.snapUID);
				snapReq.reply.send(Void());
			}
			when(wait(delay(delayTime))) {
				TraceEvent("SnapDDCreateTimedOut")
				    .detail("SnapPayload", snapReq.snapPayload)
				    .detail("SnapUID", snapReq.snapUID);
				snapReq.reply.sendError(timed_out());
			}
		}
	} catch (Error& e) {
		TraceEvent("SnapDDCreateError")
		    .detail("SnapPayload", snapReq.snapPayload)
		    .detail("SnapUID", snapReq.snapUID)
		    .error(e, true /*includeCancelled */);
		if (e.code() != error_code_operation_cancelled) {
			snapReq.reply.sendError(e);
		} else {
			// enable DD should always succeed
			bool success = ddEnabledState->setDDEnabled(true, snapReq.snapUID);
			ASSERT(success);
			throw e;
		}
	}
	// enable DD should always succeed
	bool success = ddEnabledState->setDDEnabled(true, snapReq.snapUID);
	ASSERT(success);
	return Void();
}

// Find size of set intersection of excludeServerIDs and serverIDs on each team and see if the leftover team is valid
bool _exclusionSafetyCheck(std::vector<UID>& excludeServerIDs, DDTeamCollection* teamCollection) {
	std::sort(excludeServerIDs.begin(), excludeServerIDs.end());
	for (const auto& team : teamCollection->teams) {
		std::vector<UID> teamServerIDs = team->getServerIDs();
		std::sort(teamServerIDs.begin(), teamServerIDs.end());
		TraceEvent(SevDebug, "DDExclusionSafetyCheck", teamCollection->distributorId)
		    .detail("Excluding", describe(excludeServerIDs))
		    .detail("Existing", team->getDesc());
		// Find size of set intersection of both vectors and see if the leftover team is valid
		std::vector<UID> intersectSet(teamServerIDs.size());
		auto it = std::set_intersection(excludeServerIDs.begin(),
		                                excludeServerIDs.end(),
		                                teamServerIDs.begin(),
		                                teamServerIDs.end(),
		                                intersectSet.begin());
		intersectSet.resize(it - intersectSet.begin());
		if (teamServerIDs.size() - intersectSet.size() < SERVER_KNOBS->DD_EXCLUDE_MIN_REPLICAS) {
			return false;
		}
	}
	return true;
}

ACTOR Future<Void> ddExclusionSafetyCheck(DistributorExclusionSafetyCheckRequest req,
                                          Reference<DataDistributorData> self,
                                          Database cx) {
	TraceEvent("DDExclusionSafetyCheckBegin", self->ddId).log();
	std::vector<StorageServerInterface> ssis = wait(getStorageServers(cx));
	DistributorExclusionSafetyCheckReply reply(true);
	if (!self->teamCollection) {
		TraceEvent("DDExclusionSafetyCheckTeamCollectionInvalid", self->ddId).log();
		reply.safe = false;
		req.reply.send(reply);
		return Void();
	}
	// If there is only 1 team, unsafe to mark failed: team building can get stuck due to lack of servers left
	if (self->teamCollection->teams.size() <= 1) {
		TraceEvent("DDExclusionSafetyCheckNotEnoughTeams", self->ddId).log();
		reply.safe = false;
		req.reply.send(reply);
		return Void();
	}
	std::vector<UID> excludeServerIDs;
	// Go through storage server interfaces and translate Address -> server ID (UID)
	for (const AddressExclusion& excl : req.exclusions) {
		for (const auto& ssi : ssis) {
			if (excl.excludes(ssi.address()) ||
			    (ssi.secondaryAddress().present() && excl.excludes(ssi.secondaryAddress().get()))) {
				excludeServerIDs.push_back(ssi.id());
			}
		}
	}
	reply.safe = _exclusionSafetyCheck(excludeServerIDs, self->teamCollection);
	TraceEvent("DDExclusionSafetyCheckFinish", self->ddId).log();
	req.reply.send(reply);
	return Void();
}

ACTOR Future<Void> waitFailCacheServer(Database* db, StorageServerInterface ssi) {
	state Transaction tr(*db);
	state Key key = storageCacheServerKey(ssi.id());
	wait(waitFailureClient(ssi.waitFailure));
	loop {
		tr.setOption(FDBTransactionOptions::ACCESS_SYSTEM_KEYS);
		try {
			tr.addReadConflictRange(storageCacheServerKeys);
			tr.clear(key);
			wait(tr.commit());
			break;
		} catch (Error& e) {
			wait(tr.onError(e));
		}
	}
	return Void();
}

ACTOR Future<Void> cacheServerWatcher(Database* db) {
	state Transaction tr(*db);
	state ActorCollection actors(false);
	state std::set<UID> knownCaches;
	loop {
		tr.setOption(FDBTransactionOptions::ACCESS_SYSTEM_KEYS);
		try {
			RangeResult range = wait(tr.getRange(storageCacheServerKeys, CLIENT_KNOBS->TOO_MANY));
			ASSERT(!range.more);
			std::set<UID> caches;
			for (auto& kv : range) {
				UID id;
				BinaryReader reader{ kv.key.removePrefix(storageCacheServersPrefix), Unversioned() };
				reader >> id;
				caches.insert(id);
				if (knownCaches.find(id) == knownCaches.end()) {
					StorageServerInterface ssi;
					BinaryReader reader{ kv.value, IncludeVersion() };
					reader >> ssi;
					actors.add(waitFailCacheServer(db, ssi));
				}
			}
			knownCaches = std::move(caches);
			tr.reset();
			wait(delay(5.0) || actors.getResult());
			ASSERT(!actors.getResult().isReady());
		} catch (Error& e) {
			wait(tr.onError(e));
		}
	}
}

static int64_t getMedianShardSize(VectorRef<DDMetricsRef> metricVec) {
	std::nth_element(metricVec.begin(),
	                 metricVec.begin() + metricVec.size() / 2,
	                 metricVec.end(),
	                 [](const DDMetricsRef& d1, const DDMetricsRef& d2) { return d1.shardBytes < d2.shardBytes; });
	return metricVec[metricVec.size() / 2].shardBytes;
}

ACTOR Future<Void> ddGetMetrics(GetDataDistributorMetricsRequest req,
                                PromiseStream<GetMetricsListRequest> getShardMetricsList) {
	ErrorOr<Standalone<VectorRef<DDMetricsRef>>> result = wait(
	    errorOr(brokenPromiseToNever(getShardMetricsList.getReply(GetMetricsListRequest(req.keys, req.shardLimit)))));

	if (result.isError()) {
		req.reply.sendError(result.getError());
	} else {
		GetDataDistributorMetricsReply rep;
		if (!req.midOnly) {
			rep.storageMetricsList = result.get();
		} else {
			auto& metricVec = result.get();
			if (metricVec.empty())
				rep.midShardSize = 0;
			else {
				rep.midShardSize = getMedianShardSize(metricVec.contents());
			}
		}
		req.reply.send(rep);
	}

	return Void();
}

ACTOR Future<Void> dataDistributor(DataDistributorInterface di, Reference<AsyncVar<ServerDBInfo> const> db) {
	state Reference<DataDistributorData> self(new DataDistributorData(db, di.id()));
	state Future<Void> collection = actorCollection(self->addActor.getFuture());
	state PromiseStream<GetMetricsListRequest> getShardMetricsList;
	state Database cx = openDBOnServer(db, TaskPriority::DefaultDelay, LockAware::True);
	state ActorCollection actors(false);
	state DDEnabledState ddEnabledState;
	self->addActor.send(actors.getResult());
	self->addActor.send(traceRole(Role::DATA_DISTRIBUTOR, di.id()));

	try {
		TraceEvent("DataDistributorRunning", di.id());
		self->addActor.send(waitFailureServer(di.waitFailure.getFuture()));
		self->addActor.send(cacheServerWatcher(&cx));
		state Future<Void> distributor =
		    reportErrorsExcept(dataDistribution(self, getShardMetricsList, &ddEnabledState),
		                       "DataDistribution",
		                       di.id(),
		                       &normalDataDistributorErrors());

		loop choose {
			when(wait(distributor || collection)) {
				ASSERT(false);
				throw internal_error();
			}
			when(HaltDataDistributorRequest req = waitNext(di.haltDataDistributor.getFuture())) {
				req.reply.send(Void());
				TraceEvent("DataDistributorHalted", di.id()).detail("ReqID", req.requesterID);
				break;
			}
			when(GetDataDistributorMetricsRequest req = waitNext(di.dataDistributorMetrics.getFuture())) {
				actors.add(ddGetMetrics(req, getShardMetricsList));
			}
			when(DistributorSnapRequest snapReq = waitNext(di.distributorSnapReq.getFuture())) {
				actors.add(ddSnapCreate(snapReq, db, &ddEnabledState));
			}
			when(DistributorExclusionSafetyCheckRequest exclCheckReq =
			         waitNext(di.distributorExclCheckReq.getFuture())) {
				actors.add(ddExclusionSafetyCheck(exclCheckReq, self, cx));
			}
		}
	} catch (Error& err) {
		if (normalDataDistributorErrors().count(err.code()) == 0) {
			TraceEvent("DataDistributorError", di.id()).error(err, true);
			throw err;
		}
		TraceEvent("DataDistributorDied", di.id()).error(err, true);
	}

	return Void();
}

std::unique_ptr<DDTeamCollection> testTeamCollection(int teamSize,
                                                     Reference<IReplicationPolicy> policy,
                                                     int processCount) {
	Database database = DatabaseContext::create(
	    makeReference<AsyncVar<ClientDBInfo>>(), Never(), LocalityData(), EnableLocalityLoadBalance::False);

	DatabaseConfiguration conf;
	conf.storageTeamSize = teamSize;
	conf.storagePolicy = policy;

	auto collection =
	    std::unique_ptr<DDTeamCollection>(new DDTeamCollection(database,
	                                                           UID(0, 0),
	                                                           MoveKeysLock(),
	                                                           PromiseStream<RelocateShard>(),
	                                                           makeReference<ShardsAffectedByTeamFailure>(),
	                                                           conf,
	                                                           {},
	                                                           {},
	                                                           Future<Void>(Void()),
	                                                           makeReference<AsyncVar<bool>>(true),
	                                                           IsPrimary::True,
	                                                           makeReference<AsyncVar<bool>>(false),
	                                                           PromiseStream<GetMetricsRequest>(),
	                                                           Promise<UID>(),
	                                                           PromiseStream<Promise<int>>()));

	for (int id = 1; id <= processCount; ++id) {
		UID uid(id, 0);
		StorageServerInterface interface;
		interface.uniqueID = uid;
		interface.locality.set(LiteralStringRef("machineid"), Standalone<StringRef>(std::to_string(id)));
		interface.locality.set(LiteralStringRef("zoneid"), Standalone<StringRef>(std::to_string(id % 5)));
		interface.locality.set(LiteralStringRef("data_hall"), Standalone<StringRef>(std::to_string(id % 3)));
		collection->server_info[uid] = makeReference<TCServerInfo>(
		    interface, collection.get(), ProcessClass(), true, collection->storageServerSet);
		collection->server_status.set(uid, ServerStatus(false, false, false, interface.locality));
		collection->checkAndCreateMachine(collection->server_info[uid]);
	}

	return collection;
}

std::unique_ptr<DDTeamCollection> testMachineTeamCollection(int teamSize,
                                                            Reference<IReplicationPolicy> policy,
                                                            int processCount) {
	Database database = DatabaseContext::create(
	    makeReference<AsyncVar<ClientDBInfo>>(), Never(), LocalityData(), EnableLocalityLoadBalance::False);

	DatabaseConfiguration conf;
	conf.storageTeamSize = teamSize;
	conf.storagePolicy = policy;

	auto collection =
	    std::unique_ptr<DDTeamCollection>(new DDTeamCollection(database,
	                                                           UID(0, 0),
	                                                           MoveKeysLock(),
	                                                           PromiseStream<RelocateShard>(),
	                                                           makeReference<ShardsAffectedByTeamFailure>(),
	                                                           conf,
	                                                           {},
	                                                           {},
	                                                           Future<Void>(Void()),
	                                                           makeReference<AsyncVar<bool>>(true),
	                                                           IsPrimary::True,
	                                                           makeReference<AsyncVar<bool>>(false),
	                                                           PromiseStream<GetMetricsRequest>(),
	                                                           Promise<UID>(),
	                                                           PromiseStream<Promise<int>>()));

	for (int id = 1; id <= processCount; id++) {
		UID uid(id, 0);
		StorageServerInterface interface;
		interface.uniqueID = uid;
		int process_id = id;
		int dc_id = process_id / 1000;
		int data_hall_id = process_id / 100;
		int zone_id = process_id / 10;
		int machine_id = process_id / 5;

		printf("testMachineTeamCollection: process_id:%d zone_id:%d machine_id:%d ip_addr:%s\n",
		       process_id,
		       zone_id,
		       machine_id,
		       interface.address().toString().c_str());
		interface.locality.set(LiteralStringRef("processid"), Standalone<StringRef>(std::to_string(process_id)));
		interface.locality.set(LiteralStringRef("machineid"), Standalone<StringRef>(std::to_string(machine_id)));
		interface.locality.set(LiteralStringRef("zoneid"), Standalone<StringRef>(std::to_string(zone_id)));
		interface.locality.set(LiteralStringRef("data_hall"), Standalone<StringRef>(std::to_string(data_hall_id)));
		interface.locality.set(LiteralStringRef("dcid"), Standalone<StringRef>(std::to_string(dc_id)));
		collection->server_info[uid] = makeReference<TCServerInfo>(
		    interface, collection.get(), ProcessClass(), true, collection->storageServerSet);

		collection->server_status.set(uid, ServerStatus(false, false, false, interface.locality));
	}

	int totalServerIndex = collection->constructMachinesFromServers();
	printf("testMachineTeamCollection: construct machines for %d servers\n", totalServerIndex);

	return collection;
}

TEST_CASE("DataDistribution/AddTeamsBestOf/UseMachineID") {
	wait(Future<Void>(Void()));

	int teamSize = 3; // replication size
	int processSize = 60;
	int desiredTeams = SERVER_KNOBS->DESIRED_TEAMS_PER_SERVER * processSize;
	int maxTeams = SERVER_KNOBS->MAX_TEAMS_PER_SERVER * processSize;

	Reference<IReplicationPolicy> policy = Reference<IReplicationPolicy>(
	    new PolicyAcross(teamSize, "zoneid", Reference<IReplicationPolicy>(new PolicyOne())));
	state std::unique_ptr<DDTeamCollection> collection = testMachineTeamCollection(teamSize, policy, processSize);

	collection->addTeamsBestOf(30, desiredTeams, maxTeams);

	ASSERT(collection->sanityCheckTeams() == true);

	return Void();
}

TEST_CASE("DataDistribution/AddTeamsBestOf/NotUseMachineID") {
	wait(Future<Void>(Void()));

	int teamSize = 3; // replication size
	int processSize = 60;
	int desiredTeams = SERVER_KNOBS->DESIRED_TEAMS_PER_SERVER * processSize;
	int maxTeams = SERVER_KNOBS->MAX_TEAMS_PER_SERVER * processSize;

	Reference<IReplicationPolicy> policy = Reference<IReplicationPolicy>(
	    new PolicyAcross(teamSize, "zoneid", Reference<IReplicationPolicy>(new PolicyOne())));
	state std::unique_ptr<DDTeamCollection> collection = testMachineTeamCollection(teamSize, policy, processSize);

	if (collection == nullptr) {
		fprintf(stderr, "collection is null\n");
		return Void();
	}

	collection->addBestMachineTeams(30); // Create machine teams to help debug
	collection->addTeamsBestOf(30, desiredTeams, maxTeams);
	collection->sanityCheckTeams(); // Server team may happen to be on the same machine team, although unlikely

	return Void();
}

TEST_CASE("DataDistribution/AddAllTeams/isExhaustive") {
	Reference<IReplicationPolicy> policy =
	    Reference<IReplicationPolicy>(new PolicyAcross(3, "zoneid", Reference<IReplicationPolicy>(new PolicyOne())));
	state int processSize = 10;
	state int desiredTeams = SERVER_KNOBS->DESIRED_TEAMS_PER_SERVER * processSize;
	state int maxTeams = SERVER_KNOBS->MAX_TEAMS_PER_SERVER * processSize;
	state std::unique_ptr<DDTeamCollection> collection = testTeamCollection(3, policy, processSize);

	int result = collection->addTeamsBestOf(200, desiredTeams, maxTeams);

	// The maximum number of available server teams without considering machine locality is 120
	// The maximum number of available server teams with machine locality constraint is 120 - 40, because
	// the 40 (5*4*2) server teams whose servers come from the same machine are invalid.
	ASSERT(result == 80);

	return Void();
}

TEST_CASE("/DataDistribution/AddAllTeams/withLimit") {
	Reference<IReplicationPolicy> policy =
	    Reference<IReplicationPolicy>(new PolicyAcross(3, "zoneid", Reference<IReplicationPolicy>(new PolicyOne())));
	state int processSize = 10;
	state int desiredTeams = SERVER_KNOBS->DESIRED_TEAMS_PER_SERVER * processSize;
	state int maxTeams = SERVER_KNOBS->MAX_TEAMS_PER_SERVER * processSize;

	state std::unique_ptr<DDTeamCollection> collection = testTeamCollection(3, policy, processSize);

	int result = collection->addTeamsBestOf(10, desiredTeams, maxTeams);

	ASSERT(result >= 10);

	return Void();
}

TEST_CASE("/DataDistribution/AddTeamsBestOf/SkippingBusyServers") {
	wait(Future<Void>(Void()));
	Reference<IReplicationPolicy> policy =
	    Reference<IReplicationPolicy>(new PolicyAcross(3, "zoneid", Reference<IReplicationPolicy>(new PolicyOne())));
	state int processSize = 10;
	state int desiredTeams = SERVER_KNOBS->DESIRED_TEAMS_PER_SERVER * processSize;
	state int maxTeams = SERVER_KNOBS->MAX_TEAMS_PER_SERVER * processSize;
	state int teamSize = 3;
	// state int targetTeamsPerServer = SERVER_KNOBS->DESIRED_TEAMS_PER_SERVER * (teamSize + 1) / 2;
	state std::unique_ptr<DDTeamCollection> collection = testTeamCollection(teamSize, policy, processSize);

	collection->addTeam(std::set<UID>({ UID(1, 0), UID(2, 0), UID(3, 0) }), true);
	collection->addTeam(std::set<UID>({ UID(1, 0), UID(3, 0), UID(4, 0) }), true);

	state int result = collection->addTeamsBestOf(8, desiredTeams, maxTeams);

	ASSERT(result >= 8);

	for (auto process = collection->server_info.begin(); process != collection->server_info.end(); process++) {
		auto teamCount = process->second->teams.size();
		ASSERT(teamCount >= 1);
		// ASSERT(teamCount <= targetTeamsPerServer);
	}

	return Void();
}

// Due to the randomness in choosing the machine team and the server team from the machine team, it is possible that
// we may not find the remaining several (e.g., 1 or 2) available teams.
// It is hard to conclude what is the minimum number of  teams the addTeamsBestOf() should create in this situation.
TEST_CASE("/DataDistribution/AddTeamsBestOf/NotEnoughServers") {
	wait(Future<Void>(Void()));

	Reference<IReplicationPolicy> policy =
	    Reference<IReplicationPolicy>(new PolicyAcross(3, "zoneid", Reference<IReplicationPolicy>(new PolicyOne())));
	state int processSize = 5;
	state int desiredTeams = SERVER_KNOBS->DESIRED_TEAMS_PER_SERVER * processSize;
	state int maxTeams = SERVER_KNOBS->MAX_TEAMS_PER_SERVER * processSize;
	state int teamSize = 3;
	state std::unique_ptr<DDTeamCollection> collection = testTeamCollection(teamSize, policy, processSize);

	collection->addTeam(std::set<UID>({ UID(1, 0), UID(2, 0), UID(3, 0) }), true);
	collection->addTeam(std::set<UID>({ UID(1, 0), UID(3, 0), UID(4, 0) }), true);

	collection->addBestMachineTeams(10);
	int result = collection->addTeamsBestOf(10, desiredTeams, maxTeams);

	if (collection->machineTeams.size() != 10 || result != 8) {
		collection->traceAllInfo(true); // Debug message
	}

	// NOTE: Due to the pure randomness in selecting a machine for a machine team,
	// we cannot guarantee that all machine teams are created.
	// When we chnage the selectReplicas function to achieve such guarantee, we can enable the following ASSERT
	ASSERT(collection->machineTeams.size() == 10); // Should create all machine teams

	// We need to guarantee a server always have at least a team so that the server can participate in data distribution
	for (auto process = collection->server_info.begin(); process != collection->server_info.end(); process++) {
		auto teamCount = process->second->teams.size();
		ASSERT(teamCount >= 1);
	}

	// If we find all available teams, result will be 8 because we prebuild 2 teams
	ASSERT(result == 8);

	return Void();
}<|MERGE_RESOLUTION|>--- conflicted
+++ resolved
@@ -357,15 +357,12 @@
 	void addref() override { ReferenceCounted<TCTeamInfo>::addref(); }
 	void delref() override { ReferenceCounted<TCTeamInfo>::delref(); }
 
-<<<<<<< HEAD
 	bool hasServer(const UID& server) {
 		return std::find(serverIDs.begin(), serverIDs.end(), server) != serverIDs.end();
 	}
 
-	void addServers(const vector<UID>& servers) override {
-=======
 	void addServers(const std::vector<UID>& servers) override {
->>>>>>> 1d36c18a
+
 		serverIDs.reserve(servers.size());
 		for (int i = 0; i < servers.size(); i++) {
 			serverIDs.push_back(servers[i]);
