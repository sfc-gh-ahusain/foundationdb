/*
 * Platform.actor.cpp
 *
 * This source file is part of the FoundationDB open source project
 *
 * Copyright 2013-2018 Apple Inc. and the FoundationDB project authors
 *
 * Licensed under the Apache License, Version 2.0 (the "License");
 * you may not use this file except in compliance with the License.
 * You may obtain a copy of the License at
 *
 *     http://www.apache.org/licenses/LICENSE-2.0
 *
 * Unless required by applicable law or agreed to in writing, software
 * distributed under the License is distributed on an "AS IS" BASIS,
 * WITHOUT WARRANTIES OR CONDITIONS OF ANY KIND, either express or implied.
 * See the License for the specific language governing permissions and
 * limitations under the License.
 */

#ifdef _WIN32
// This has to come as the first include on Win32 for rand_s() to be found
#define _CRT_RAND_S
#include <stdlib.h>
#include <math.h> // For _set_FMA3_enable workaround in platformInit
#endif

#include <errno.h>
#include "flow/Platform.h"
#include "flow/Platform.actor.h"
#include "flow/Arena.h"

#include "flow/Trace.h"
#include "flow/Error.h"

#include "flow/Knobs.h"

#include <iostream>
#include <fstream>
#include <sstream>
#include <cstring>
#include <algorithm>

#include <sys/types.h>
#include <time.h>
#include <sys/stat.h>
#include <fcntl.h>
#include "flow/UnitTest.h"
#include "flow/FaultInjection.h"

#include "fdbrpc/IAsyncFile.h"

#include "fdbclient/AnnotateActor.h"

#ifdef _WIN32
#include <windows.h>
#include <winioctl.h>
#include <io.h>
#include <psapi.h>
#include <stdio.h>
#include <conio.h>
#include <direct.h>
#include <pdh.h>
#include <pdhmsg.h>
#pragma comment(lib, "pdh.lib")

// for SHGetFolderPath
#include <ShlObj.h>
#pragma comment(lib, "Shell32.lib")

#define CANONICAL_PATH_SEPARATOR '\\'
#define PATH_MAX MAX_PATH
#endif

#ifdef __unixish__
#define CANONICAL_PATH_SEPARATOR '/'

#include <dirent.h>
#include <sys/time.h>
#include <sys/mman.h>
#include <unistd.h>
#include <ftw.h>
#include <pwd.h>
#include <sched.h>
#ifndef __aarch64__
#include <cpuid.h>
#endif

/* Needed for disk capacity */
#include <sys/statvfs.h>

/* getifaddrs */
#include <sys/socket.h>
#include <ifaddrs.h>
#include <arpa/inet.h>

#include "flow/stacktrace.h"

#ifdef __linux__
/* Needed for memory allocation */
#include <linux/mman.h>
/* Needed for processor affinity */
#include <sched.h>
/* Needed for getProcessorTime* and setpriority */
#include <sys/syscall.h>
/* Needed for setpriority */
#include <sys/resource.h>
/* Needed for crash handler */
#include <signal.h>
/* Needed for gnu_dev_{major,minor} */
#include <sys/sysmacros.h>
#endif

#ifdef __FreeBSD__
/* Needed for processor affinity */
#include <sys/sched.h>
/* Needed for getProcessorTime and setpriority */
#include <sys/syscall.h>
/* Needed for setpriority */
#include <sys/resource.h>
/* Needed for crash handler */
#include <sys/signal.h>
/* Needed for proc info	*/
#include <sys/user.h>
/* Needed for vm info  */
#include <sys/param.h>
#include <sys/sysctl.h>
#include <sys/vmmeter.h>
#include <sys/cpuset.h>
#include <sys/resource.h>
/* Needed for sysctl info */
#include <sys/sysctl.h>
#include <sys/fcntl.h>
/* Needed for network info */
#include <net/if.h>
#include <net/if_mib.h>
#include <net/if_var.h>
#include <netinet/in.h>
#include <netinet/tcp.h>
#include <netinet/tcp_var.h>
/* Needed for device info */
#include <devstat.h>
#include <kvm.h>
#include <libutil.h>
#endif

#ifdef __APPLE__
#include <sys/uio.h>
#include <sys/syslimits.h>
#include <mach/mach.h>
#include <mach-o/dyld.h>
#include <sys/param.h>
#include <sys/mount.h>
#include <sys/sysctl.h>
#include <netinet/in.h>
#include <net/if.h>
#include <net/if_dl.h>
#include <net/route.h>

#include <CoreFoundation/CoreFoundation.h>
#include <IOKit/IOKitLib.h>
#include <IOKit/storage/IOBlockStorageDriver.h>
#include <IOKit/storage/IOMedia.h>
#include <IOKit/IOBSD.h>
#endif

#endif

#include "flow/actorcompiler.h" // This must be the last #include.

std::string removeWhitespace(const std::string& t) {
	static const std::string ws(" \t\r");
	std::string str = t;
	size_t found = str.find_last_not_of(ws);
	if (found != std::string::npos)
		str.erase(found + 1);
	else
		str.clear(); // str is all whitespace
	found = str.find_first_not_of(ws);
	if (found != std::string::npos)
		str.erase(0, found);
	else
		str.clear(); // str is all whitespace

	return str;
}

#ifdef _WIN32
#define ALLOC_FAIL nullptr
#elif defined(__unixish__)
#define ALLOC_FAIL MAP_FAILED
#else
#error What platform is this?
#endif

using std::cout;
using std::endl;

#if defined(_WIN32)
__int64 FiletimeAsInt64(FILETIME& t) {
	return *(__int64*)&t;
}
#endif

#ifdef _WIN32
bool handlePdhStatus(const PDH_STATUS& status, std::string message) {
	if (status != ERROR_SUCCESS) {
		TraceEvent(SevWarnAlways, message.c_str()).GetLastError().detail("Status", status);
		return false;
	}
	return true;
}

bool setPdhString(int id, std::string& out) {
	char buf[512];
	DWORD sz = 512;
	if (!handlePdhStatus(PdhLookupPerfNameByIndex(nullptr, id, buf, &sz), "PdhLookupPerfByNameIndex"))
		return false;
	out = buf;
	return true;
}
#endif

#ifdef __unixish__
static double getProcessorTimeGeneric(int who) {
	struct rusage r_usage;

	if (getrusage(who, &r_usage)) {
		TraceEvent(SevError, "GetCPUTime").detail("Who", who).GetLastError();
		throw platform_error();
	}

	return (r_usage.ru_utime.tv_sec + (r_usage.ru_utime.tv_usec / double(1e6)) + r_usage.ru_stime.tv_sec +
	        (r_usage.ru_stime.tv_usec / double(1e6)));
}
#endif

double getProcessorTimeThread() {
	INJECT_FAULT(platform_error, "getProcessorTimeThread"); // Get Thread CPU Time failed
#if defined(_WIN32)
	FILETIME ftCreate, ftExit, ftKernel, ftUser;
	if (!GetThreadTimes(GetCurrentThread(), &ftCreate, &ftExit, &ftKernel, &ftUser)) {
		TraceEvent(SevError, "GetThreadCPUTime").GetLastError();
		throw platform_error();
	}
	return FiletimeAsInt64(ftKernel) / double(1e7) + FiletimeAsInt64(ftUser) / double(1e7);
#elif defined(__linux__) || defined(__FreeBSD__)
	return getProcessorTimeGeneric(RUSAGE_THREAD);
#elif defined(__APPLE__)
	/* No RUSAGE_THREAD so we use the lower level interface */
	struct thread_basic_info info;
	mach_msg_type_number_t info_count = THREAD_BASIC_INFO_COUNT;
	if (KERN_SUCCESS != thread_info(mach_thread_self(), THREAD_BASIC_INFO, (thread_info_t)&info, &info_count)) {
		TraceEvent(SevError, "GetThreadCPUTime").GetLastError();
		throw platform_error();
	}
	return (info.user_time.seconds + (info.user_time.microseconds / double(1e6)) + info.system_time.seconds +
	        (info.system_time.microseconds / double(1e6)));
#else
#warning getProcessorTimeThread unimplemented on this platform
	return 0.0;
#endif
}

double getProcessorTimeProcess() {
	INJECT_FAULT(platform_error, "getProcessorTimeProcess"); // Get CPU Process Time failed
#if defined(_WIN32)
	FILETIME ftCreate, ftExit, ftKernel, ftUser;
	if (!GetProcessTimes(GetCurrentProcess(), &ftCreate, &ftExit, &ftKernel, &ftUser)) {
		TraceEvent(SevError, "GetProcessCPUTime").GetLastError();
		throw platform_error();
	}
	return FiletimeAsInt64(ftKernel) / double(1e7) + FiletimeAsInt64(ftUser) / double(1e7);
#elif defined(__unixish__)
	return getProcessorTimeGeneric(RUSAGE_SELF);
#else
#warning getProcessorTimeProcess unimplemented on this platform
	return 0.0;
#endif
}

uint64_t getResidentMemoryUsage() {
#if defined(__linux__)
	uint64_t rssize = 0;

	std::ifstream stat_stream("/proc/self/statm", std::ifstream::in);
	std::string ignore;

	if (!stat_stream.good()) {
		TraceEvent(SevError, "GetResidentMemoryUsage").GetLastError();
		throw platform_error();
	}

	stat_stream >> ignore;
	stat_stream >> rssize;

	rssize *= sysconf(_SC_PAGESIZE);

	return rssize;
#elif defined(__FreeBSD__)
	uint64_t rssize = 0;

	int status;
	pid_t ppid = getpid();
	int pidinfo[4];
	pidinfo[0] = CTL_KERN;
	pidinfo[1] = KERN_PROC;
	pidinfo[2] = KERN_PROC_PID;
	pidinfo[3] = (int)ppid;

	struct kinfo_proc procstk;
	size_t len = sizeof(procstk);

	status = sysctl(pidinfo, nitems(pidinfo), &procstk, &len, nullptr, 0);
	if (status < 0) {
		TraceEvent(SevError, "GetResidentMemoryUsage").GetLastError();
		throw platform_error();
	}

	rssize = (uint64_t)procstk.ki_rssize;

	return rssize;
#elif defined(_WIN32)
	PROCESS_MEMORY_COUNTERS_EX pmc;
	if (!GetProcessMemoryInfo(GetCurrentProcess(), (PPROCESS_MEMORY_COUNTERS)&pmc, sizeof(pmc))) {
		TraceEvent(SevError, "GetResidentMemoryUsage").GetLastError();
		throw platform_error();
	}
	return pmc.WorkingSetSize;
#elif defined(__APPLE__)
	struct task_basic_info info;
	mach_msg_type_number_t info_count = TASK_BASIC_INFO_COUNT;
	if (KERN_SUCCESS != task_info(mach_task_self(), TASK_BASIC_INFO, (task_info_t)&info, &info_count)) {
		TraceEvent(SevError, "GetResidentMemoryUsage").GetLastError();
		throw platform_error();
	}
	return info.resident_size;
#else
#warning getMemoryUsage unimplemented on this platform
	return 0;
#endif
}

uint64_t getMemoryUsage() {
#if defined(__linux__)
	uint64_t vmsize = 0;

	std::ifstream stat_stream("/proc/self/statm", std::ifstream::in);

	if (!stat_stream.good()) {
		TraceEvent(SevError, "GetMemoryUsage").GetLastError();
		throw platform_error();
	}

	stat_stream >> vmsize;

	vmsize *= sysconf(_SC_PAGESIZE);

	return vmsize;
#elif defined(__FreeBSD__)
	uint64_t vmsize = 0;

	int status;
	pid_t ppid = getpid();
	int pidinfo[4];
	pidinfo[0] = CTL_KERN;
	pidinfo[1] = KERN_PROC;
	pidinfo[2] = KERN_PROC_PID;
	pidinfo[3] = (int)ppid;

	struct kinfo_proc procstk;
	size_t len = sizeof(procstk);

	status = sysctl(pidinfo, nitems(pidinfo), &procstk, &len, nullptr, 0);
	if (status < 0) {
		TraceEvent(SevError, "GetMemoryUsage").GetLastError();
		throw platform_error();
	}

	vmsize = (uint64_t)procstk.ki_size >> PAGE_SHIFT;

	return vmsize;
#elif defined(_WIN32)
	PROCESS_MEMORY_COUNTERS_EX pmc;
	if (!GetProcessMemoryInfo(GetCurrentProcess(), (PPROCESS_MEMORY_COUNTERS)&pmc, sizeof(pmc))) {
		TraceEvent(SevError, "GetMemoryUsage").GetLastError();
		throw platform_error();
	}
	return pmc.PagefileUsage;
#elif defined(__APPLE__)
	struct task_basic_info info;
	mach_msg_type_number_t info_count = TASK_BASIC_INFO_COUNT;
	if (KERN_SUCCESS != task_info(mach_task_self(), TASK_BASIC_INFO, (task_info_t)&info, &info_count)) {
		TraceEvent(SevError, "GetMemoryUsage").GetLastError();
		throw platform_error();
	}
	return info.virtual_size;
#else
#warning getMemoryUsage unimplemented on this platform
	return 0;
#endif
}

#if defined(__linux__)
void getMemoryInfo(std::map<StringRef, int64_t>& request, std::stringstream& memInfoStream) {
	size_t count = request.size();
	if (count == 0)
		return;

	while (count > 0 && !memInfoStream.eof()) {
		std::string key;

		memInfoStream >> key;
		auto item = request.find(StringRef(key));
		if (item != request.end()) {
			int64_t value;
			memInfoStream >> value;
			item->second = value;
			count--;
		}
		memInfoStream.ignore(std::numeric_limits<std::streamsize>::max(), '\n');
	}
}

int64_t getLowWatermark(std::stringstream& zoneInfoStream) {
	int64_t lowWatermark = 0;
	while (!zoneInfoStream.eof()) {
		std::string key;
		zoneInfoStream >> key;

		if (key == "low") {
			int64_t value;
			zoneInfoStream >> value;
			lowWatermark += value;
		}

		zoneInfoStream.ignore(std::numeric_limits<std::streamsize>::max(), '\n');
	}

	return lowWatermark;
}
#endif

void getMachineRAMInfo(MachineRAMInfo& memInfo) {
#if defined(__linux__)
	std::ifstream zoneInfoFileStream("/proc/zoneinfo", std::ifstream::in);
	int64_t lowWatermark = 0;
	if (!zoneInfoFileStream.good()) {
		TraceEvent(SevWarnAlways, "GetMachineZoneInfo").GetLastError();
	} else {
		std::stringstream zoneInfoStream;
		zoneInfoStream << zoneInfoFileStream.rdbuf();
		lowWatermark = getLowWatermark(zoneInfoStream) * 4; // Convert from 4K pages to KB
	}

	std::ifstream fileStream("/proc/meminfo", std::ifstream::in);
	if (!fileStream.good()) {
		TraceEvent(SevError, "GetMachineMemInfo").GetLastError();
		throw platform_error();
	}

	std::map<StringRef, int64_t> request = {
		{ LiteralStringRef("MemTotal:"), 0 },       { LiteralStringRef("MemFree:"), 0 },
		{ LiteralStringRef("MemAvailable:"), -1 },  { LiteralStringRef("Active(file):"), 0 },
		{ LiteralStringRef("Inactive(file):"), 0 }, { LiteralStringRef("SwapTotal:"), 0 },
		{ LiteralStringRef("SwapFree:"), 0 },       { LiteralStringRef("SReclaimable:"), 0 },
	};

	std::stringstream memInfoStream;
	memInfoStream << fileStream.rdbuf();
	getMemoryInfo(request, memInfoStream);

	int64_t memFree = request[LiteralStringRef("MemFree:")];
	int64_t pageCache = request[LiteralStringRef("Active(file):")] + request[LiteralStringRef("Inactive(file):")];
	int64_t slabReclaimable = request[LiteralStringRef("SReclaimable:")];
	int64_t usedSwap = request[LiteralStringRef("SwapTotal:")] - request[LiteralStringRef("SwapFree:")];

	memInfo.total = 1024 * request[LiteralStringRef("MemTotal:")];
	if (request[LiteralStringRef("MemAvailable:")] != -1) {
		memInfo.available = 1024 * (request[LiteralStringRef("MemAvailable:")] - usedSwap);
	} else {
		memInfo.available =
		    1024 * (std::max<int64_t>(0,
		                              (memFree - lowWatermark) + std::max(pageCache - lowWatermark, pageCache / 2) +
		                                  std::max(slabReclaimable - lowWatermark, slabReclaimable / 2)) -
		            usedSwap);
	}

	memInfo.committed = memInfo.total - memInfo.available;
#elif defined(__FreeBSD__)
	int status;

	u_int page_size;
	u_int free_count;
	u_int active_count;
	u_int inactive_count;
	u_int wire_count;

	size_t uint_size;

	uint_size = sizeof(page_size);

	status = sysctlbyname("vm.stats.vm.v_page_size", &page_size, &uint_size, nullptr, 0);
	if (status < 0) {
		TraceEvent(SevError, "GetMachineMemInfo").GetLastError();
		throw platform_error();
	}

	status = sysctlbyname("vm.stats.vm.v_free_count", &free_count, &uint_size, nullptr, 0);
	if (status < 0) {
		TraceEvent(SevError, "GetMachineMemInfo").GetLastError();
		throw platform_error();
	}

	status = sysctlbyname("vm.stats.vm.v_active_count", &active_count, &uint_size, nullptr, 0);
	if (status < 0) {
		TraceEvent(SevError, "GetMachineMemInfo").GetLastError();
		throw platform_error();
	}

	status = sysctlbyname("vm.stats.vm.v_inactive_count", &inactive_count, &uint_size, nullptr, 0);
	if (status < 0) {
		TraceEvent(SevError, "GetMachineMemInfo").GetLastError();
		throw platform_error();
	}

	status = sysctlbyname("vm.stats.vm.v_wire_count", &wire_count, &uint_size, nullptr, 0);
	if (status < 0) {
		TraceEvent(SevError, "GetMachineMemInfo").GetLastError();
		throw platform_error();
	}

	memInfo.total = (int64_t)((free_count + active_count + inactive_count + wire_count) * (u_int64_t)(page_size));
	memInfo.available = (int64_t)(free_count * (u_int64_t)(page_size));
	memInfo.committed = memInfo.total - memInfo.available;
#elif defined(_WIN32)
	MEMORYSTATUSEX mem_status;
	mem_status.dwLength = sizeof(mem_status);
	if (!GlobalMemoryStatusEx(&mem_status)) {
		TraceEvent(SevError, "WindowsGetMemStatus").GetLastError();
		throw platform_error();
	}

	PERFORMACE_INFORMATION perf;
	if (!GetPerformanceInfo(&perf, sizeof(perf))) {
		TraceEvent(SevError, "WindowsGetMemPerformanceInfo").GetLastError();
		throw platform_error();
	}

	memInfo.total = mem_status.ullTotalPhys;
	memInfo.committed = perf.PageSize * perf.CommitTotal;
	memInfo.available = memInfo.total - memInfo.committed;
#elif defined(__APPLE__)
	vm_statistics_data_t vm_stat;
	vm_size_t pagesize;
	mach_msg_type_number_t host_size = sizeof(vm_statistics_data_t) / sizeof(integer_t);
	if (KERN_SUCCESS != host_statistics(mach_host_self(), HOST_VM_INFO, (host_info_t)&vm_stat, &host_size)) {
		TraceEvent(SevError, "GetMachineMemInfo").GetLastError();
		throw platform_error();
	}
	host_page_size(mach_host_self(), &pagesize);

	memInfo.total =
	    pagesize * (vm_stat.free_count + vm_stat.active_count + vm_stat.inactive_count + vm_stat.wire_count);
	memInfo.available = pagesize * vm_stat.free_count;
	memInfo.committed = memInfo.total - memInfo.available;
#else
#warning getMachineRAMInfo unimplemented on this platform
#endif
}

Error systemErrorCodeToError() {
#if defined(_WIN32)
	if (GetLastError() == ERROR_IO_DEVICE) {
		return io_error();
	}
#elif defined(__unixish__)
	if (errno == EIO || errno == EROFS) {
		return io_error();
	}
#else
#error Port me!
#endif

	return platform_error();
}

void getDiskBytes(std::string const& directory, int64_t& free, int64_t& total) {
	INJECT_FAULT(platform_error, "getDiskBytes"); // Get disk bytes failed
#if defined(__unixish__)
#if defined(__linux__) || defined(__FreeBSD__)
	struct statvfs buf;
	if (statvfs(directory.c_str(), &buf)) {
		Error e = systemErrorCodeToError();
		TraceEvent(SevError, "GetDiskBytesStatvfsError").detail("Directory", directory).GetLastError().error(e);
		throw e;
	}

	uint64_t blockSize = buf.f_frsize;
#elif defined(__APPLE__)
	struct statfs buf;
	if (statfs(directory.c_str(), &buf)) {
		Error e = systemErrorCodeToError();
		TraceEvent(SevError, "GetDiskBytesStatfsError").detail("Directory", directory).GetLastError().error(e);
		throw e;
	}

	uint64_t blockSize = buf.f_bsize;
#else
#error Unknown unix
#endif

	free = std::min((uint64_t)std::numeric_limits<int64_t>::max(), buf.f_bavail * blockSize);
	total = std::min((uint64_t)std::numeric_limits<int64_t>::max(), buf.f_blocks * blockSize);

#elif defined(_WIN32)
	std::string fullPath = abspath(directory);
	//TraceEvent("FullDiskPath").detail("Path", fullPath).detail("Disk", (char)toupper(fullPath[0]));

	ULARGE_INTEGER freeSpace;
	ULARGE_INTEGER totalSpace;
	ULARGE_INTEGER totalFreeSpace;
	if (!GetDiskFreeSpaceEx(fullPath.c_str(), &freeSpace, &totalSpace, &totalFreeSpace)) {
		Error e = systemErrorCodeToError();
		TraceEvent(SevError, "DiskFreeError").detail("Path", fullPath).GetLastError().error(e);
		throw e;
	}
	total = std::min((uint64_t)std::numeric_limits<int64_t>::max(), totalSpace.QuadPart);
	free = std::min((uint64_t)std::numeric_limits<int64_t>::max(), freeSpace.QuadPart);
#else
#warning getDiskBytes unimplemented on this platform
	free = 1LL << 50;
	total = 1LL << 50;
#endif
}

#ifdef __unixish__
const char* getInterfaceName(const IPAddress& _ip) {
	INJECT_FAULT(platform_error, "getInterfaceName"); // Get interface name failed
	static char iname[20];

	struct ifaddrs* interfaces = nullptr;
	const char* ifa_name = nullptr;

	if (getifaddrs(&interfaces)) {
		TraceEvent(SevWarnAlways, "GetInterfaceAddrs").GetLastError();
		throw platform_error();
	}

	for (struct ifaddrs* iter = interfaces; iter; iter = iter->ifa_next) {
		if (!iter->ifa_addr)
			continue;
		if (iter->ifa_addr->sa_family == AF_INET && _ip.isV4()) {
			uint32_t ip = ntohl((reinterpret_cast<struct sockaddr_in*>(iter->ifa_addr))->sin_addr.s_addr);
			if (ip == _ip.toV4()) {
				ifa_name = iter->ifa_name;
				break;
			}
		} else if (iter->ifa_addr->sa_family == AF_INET6 && _ip.isV6()) {
			struct sockaddr_in6* ifa_addr = reinterpret_cast<struct sockaddr_in6*>(iter->ifa_addr);
			if (memcmp(_ip.toV6().data(), &ifa_addr->sin6_addr, 16) == 0) {
				ifa_name = iter->ifa_name;
				break;
			}
		}
	}

	if (ifa_name) {
		strncpy(iname, ifa_name, 19);
		iname[19] = 0;
	}

	freeifaddrs(interfaces);

	if (ifa_name)
		return iname;
	else
		return nullptr;
}
#endif

#if defined(__linux__)
void getNetworkTraffic(const IPAddress& ip,
                       uint64_t& bytesSent,
                       uint64_t& bytesReceived,
                       uint64_t& outSegs,
                       uint64_t& retransSegs) {
	INJECT_FAULT(
	    platform_error,
	    "getNetworkTraffic"); // getNetworkTraffic: Even though this function doesn't throw errors, the equivalents for
	                          // other platforms do, and since all of our simulation testing is on Linux...
	const char* ifa_name = nullptr;
	try {
		ifa_name = getInterfaceName(ip);
	} catch (Error& e) {
		if (e.code() != error_code_platform_error) {
			throw;
		}
	}

	if (!ifa_name)
		return;

	std::ifstream dev_stream("/proc/net/dev", std::ifstream::in);
	dev_stream.ignore(std::numeric_limits<std::streamsize>::max(), '\n');
	dev_stream.ignore(std::numeric_limits<std::streamsize>::max(), '\n');

	std::string iface;
	std::string ignore;

	uint64_t bytesSentSum = 0;
	uint64_t bytesReceivedSum = 0;

	while (dev_stream.good()) {
		dev_stream >> iface;
		if (dev_stream.eof())
			break;
		if (!strncmp(iface.c_str(), ifa_name, strlen(ifa_name))) {
			uint64_t sent = 0, received = 0;

			dev_stream >> received;
			for (int i = 0; i < 7; i++)
				dev_stream >> ignore;
			dev_stream >> sent;

			bytesSentSum += sent;
			bytesReceivedSum += received;

			dev_stream.ignore(std::numeric_limits<std::streamsize>::max(), '\n');
		}
	}

	if (bytesSentSum > 0) {
		bytesSent = bytesSentSum;
	}
	if (bytesReceivedSum > 0) {
		bytesReceived = bytesReceivedSum;
	}

	std::ifstream snmp_stream("/proc/net/snmp", std::ifstream::in);

	std::string label;

	while (snmp_stream.good()) {
		snmp_stream >> label;
		snmp_stream.ignore(std::numeric_limits<std::streamsize>::max(), '\n');
		if (label == "Tcp:")
			break;
	}

	/* Ignore the first 11 columns of the Tcp line */
	for (int i = 0; i < 11; i++)
		snmp_stream >> ignore;

	snmp_stream >> outSegs;
	snmp_stream >> retransSegs;
}

void getMachineLoad(uint64_t& idleTime, uint64_t& totalTime, bool logDetails) {
	INJECT_FAULT(platform_error,
	             "getMachineLoad"); // getMachineLoad: Even though this function doesn't throw errors, the equivalents
	                                // for other platforms do, and since all of our simulation testing is on Linux...
	std::ifstream stat_stream("/proc/stat", std::ifstream::in);

	std::string ignore;
	stat_stream >> ignore;

	uint64_t t_user, t_nice, t_system, t_idle, t_iowait, t_irq, t_softirq, t_steal, t_guest;
	stat_stream >> t_user >> t_nice >> t_system >> t_idle >> t_iowait >> t_irq >> t_softirq >> t_steal >> t_guest;

	totalTime = t_user + t_nice + t_system + t_idle + t_iowait + t_irq + t_softirq + t_steal + t_guest;
	idleTime = t_idle + t_iowait;

	if (!DEBUG_DETERMINISM && logDetails)
		TraceEvent("MachineLoadDetail")
		    .detail("User", t_user)
		    .detail("Nice", t_nice)
		    .detail("System", t_system)
		    .detail("Idle", t_idle)
		    .detail("IOWait", t_iowait)
		    .detail("IRQ", t_irq)
		    .detail("SoftIRQ", t_softirq)
		    .detail("Steal", t_steal)
		    .detail("Guest", t_guest);
}

void getDiskStatistics(std::string const& directory,
                       uint64_t& currentIOs,
                       uint64_t& busyTicks,
                       uint64_t& reads,
                       uint64_t& writes,
                       uint64_t& writeSectors,
                       uint64_t& readSectors) {
	INJECT_FAULT(platform_error, "getDiskStatistics"); // Getting disks statistics failed
	currentIOs = 0;

	struct stat buf;
	if (stat(directory.c_str(), &buf)) {
		TraceEvent(SevError, "GetDiskStatisticsStatError").detail("Directory", directory).GetLastError();
		throw platform_error();
	}

	std::ifstream proc_stream("/proc/diskstats", std::ifstream::in);
	while (proc_stream.good()) {
		std::string line;
		getline(proc_stream, line);
		std::istringstream disk_stream(line, std::istringstream::in);

		unsigned int majorId;
		unsigned int minorId;
		disk_stream >> majorId;
		disk_stream >> minorId;
		if (majorId == (unsigned int)gnu_dev_major(buf.st_dev) && minorId == (unsigned int)gnu_dev_minor(buf.st_dev)) {
			std::string ignore;
			uint64_t rd_ios; /* # of reads completed */
			//	    This is the total number of reads completed successfully.

			uint64_t rd_merges; /* # of reads merged */
			//	    Reads and writes which are adjacent to each other may be merged for
			//	    efficiency.  Thus two 4K reads may become one 8K read before it is
			//	    ultimately handed to the disk, and so it will be counted (and queued)
			//	    as only one I/O.  This field lets you know how often this was done.

			uint64_t rd_sectors; /*# of sectors read */
			//	    This is the total number of sectors read successfully.

			uint64_t rd_ticks; /* # of milliseconds spent reading */
			//	    This is the total number of milliseconds spent by all reads (as
			//	    measured from __make_request() to end_that_request_last()).

			uint64_t wr_ios; /* # of writes completed */
			//	    This is the total number of writes completed successfully.

			uint64_t wr_merges; /* # of writes merged */
			//	    Reads and writes which are adjacent to each other may be merged for
			//	    efficiency.  Thus two 4K reads may become one 8K read before it is
			//	    ultimately handed to the disk, and so it will be counted (and queued)
			//	    as only one I/O.  This field lets you know how often this was done.

			uint64_t wr_sectors; /* # of sectors written */
			//	    This is the total number of sectors written successfully.

			uint64_t wr_ticks; /* # of milliseconds spent writing */
			//	    This is the total number of milliseconds spent by all writes (as
			//	    measured from __make_request() to end_that_request_last()).

			uint64_t cur_ios; /* # of I/Os currently in progress */
			//	    The only field that should go to zero. Incremented as requests are
			//	    given to appropriate struct request_queue and decremented as they finish.

			uint64_t ticks; /* # of milliseconds spent doing I/Os */
			//	    This field increases so long as field 9 is nonzero.

			uint64_t aveq; /* weighted # of milliseconds spent doing I/Os */
			//	    This field is incremented at each I/O start, I/O completion, I/O
			//	    merge, or read of these stats by the number of I/Os in progress
			//	    (field 9) times the number of milliseconds spent doing I/O since the
			//	    last update of this field.  This can provide an easy measure of both
			//	    I/O completion time and the backlog that may be accumulating.

			disk_stream >> ignore;
			disk_stream >> rd_ios;
			disk_stream >> rd_merges;
			disk_stream >> rd_sectors;
			disk_stream >> rd_ticks;
			disk_stream >> wr_ios;
			disk_stream >> wr_merges;
			disk_stream >> wr_sectors;
			disk_stream >> wr_ticks;
			disk_stream >> cur_ios;
			disk_stream >> ticks;
			disk_stream >> aveq;

			currentIOs = cur_ios;
			busyTicks = ticks;
			reads = rd_ios;
			writes = wr_ios;
			writeSectors = wr_sectors;
			readSectors = rd_sectors;

			//TraceEvent("DiskMetricsRaw").detail("Input", line).detail("Ignore", ignore).detail("RdIos", rd_ios)
			//	.detail("RdMerges", rd_merges).detail("RdSectors", rd_sectors).detail("RdTicks",
			// rd_ticks).detail("WrIos", wr_ios).detail("WrMerges", wr_merges) 	.detail("WrSectors",
			// wr_sectors).detail("WrTicks", wr_ticks).detail("CurIos", cur_ios).detail("Ticks", ticks).detail("Aveq",
			// aveq) 	.detail("CurrentIOs", currentIOs).detail("BusyTicks", busyTicks).detail("Reads",
			// reads).detail("Writes", writes).detail("WriteSectors", writeSectors)
			//  .detail("ReadSectors", readSectors);
			return;
		} else
			disk_stream.ignore(std::numeric_limits<std::streamsize>::max(), '\n');
	}

	if (!g_network->isSimulated())
		TraceEvent(SevWarn, "GetDiskStatisticsDeviceNotFound").detail("Directory", directory);
}

dev_t getDeviceId(std::string path) {
	struct stat statInfo;

	while (true) {
		int returnValue = stat(path.c_str(), &statInfo);
		if (!returnValue)
			break;

		if (errno == ENOENT) {
			path = parentDirectory(path);
		} else {
			TraceEvent(SevError, "GetDeviceIdError").detail("Path", path).GetLastError();
			throw platform_error();
		}
	}

	return statInfo.st_dev;
}

#endif

#if defined(__FreeBSD__)
void getNetworkTraffic(const IPAddress ip,
                       uint64_t& bytesSent,
                       uint64_t& bytesReceived,
                       uint64_t& outSegs,
                       uint64_t& retransSegs) {
	INJECT_FAULT(platform_error, "getNetworkTraffic"); // Get Network traffic failed

	const char* ifa_name = nullptr;
	try {
		ifa_name = getInterfaceName(ip);
	} catch (Error& e) {
		if (e.code() != error_code_platform_error) {
			throw;
		}
	}

	if (!ifa_name)
		return;

	struct ifaddrs* interfaces = nullptr;

	if (getifaddrs(&interfaces)) {
		TraceEvent(SevError, "GetNetworkTrafficError").GetLastError();
		throw platform_error();
	}

	int if_count, i;
	int mib[6];
	size_t ifmiblen;
	struct ifmibdata ifmd;

	mib[0] = CTL_NET;
	mib[1] = PF_LINK;
	mib[2] = NETLINK_GENERIC;
	mib[3] = IFMIB_IFDATA;
	mib[4] = IFMIB_IFCOUNT;
	mib[5] = IFDATA_GENERAL;

	ifmiblen = sizeof(ifmd);

	for (i = 1; i <= if_count; i++) {
		mib[4] = i;

		sysctl(mib, 6, &ifmd, &ifmiblen, (void*)0, 0);

		if (!strcmp(ifmd.ifmd_name, ifa_name)) {
			bytesSent = ifmd.ifmd_data.ifi_obytes;
			bytesReceived = ifmd.ifmd_data.ifi_ibytes;
			break;
		}
	}

	freeifaddrs(interfaces);

	struct tcpstat tcpstat;
	size_t stat_len;
	stat_len = sizeof(tcpstat);
	int tcpstatus = sysctlbyname("net.inet.tcp.stats", &tcpstat, &stat_len, nullptr, 0);
	if (tcpstatus < 0) {
		TraceEvent(SevError, "GetNetworkTrafficError").GetLastError();
		throw platform_error();
	}

	outSegs = tcpstat.tcps_sndtotal;
	retransSegs = tcpstat.tcps_sndrexmitpack;
}

void getMachineLoad(uint64_t& idleTime, uint64_t& totalTime, bool logDetails) {
	INJECT_FAULT(platform_error, "getMachineLoad"); // Getting machine load failed

	long cur[CPUSTATES], last[CPUSTATES];
	size_t cur_sz = sizeof cur;
	int cpustate;
	long sum;

	memset(last, 0, sizeof last);

	if (sysctlbyname("kern.cp_time", &cur, &cur_sz, nullptr, 0) < 0) {
		TraceEvent(SevError, "GetMachineLoad").GetLastError();
		throw platform_error();
	}

	sum = 0;
	for (cpustate = 0; cpustate < CPUSTATES; cpustate++) {
		long tmp = cur[cpustate];
		cur[cpustate] -= last[cpustate];
		last[cpustate] = tmp;
		sum += cur[cpustate];
	}

	totalTime = (uint64_t)(cur[CP_USER] + cur[CP_NICE] + cur[CP_SYS] + cur[CP_IDLE]);

	idleTime = (uint64_t)(cur[CP_IDLE]);

	// need to add logging here to TraceEvent
}

void getDiskStatistics(std::string const& directory,
                       uint64_t& currentIOs,
                       uint64_t& busyTicks,
                       uint64_t& reads,
                       uint64_t& writes,
                       uint64_t& writeSectors,
                       uint64_t& readSectors) {
	INJECT_FAULT(platform_error, "getDiskStatistics"); // getting disk stats failed
	currentIOs = 0;
	busyTicks = 0;
	reads = 0;
	writes = 0;
	writeSectors = 0;
	readSectors = 0;

	struct stat buf;
	if (stat(directory.c_str(), &buf)) {
		TraceEvent(SevError, "GetDiskStatisticsStatError").detail("Directory", directory).GetLastError();
		throw platform_error();
	}

	static struct statinfo dscur;
	double etime;
	struct timespec ts;
	static int num_devices;

	kvm_t* kd = nullptr;

	etime = ts.tv_nsec * 1e-6;
	;

	int dn;
	u_int64_t total_transfers_read, total_transfers_write;
	u_int64_t total_blocks_read, total_blocks_write;
	u_int64_t queue_len;
	long double ms_per_transaction;

	dscur.dinfo = (struct devinfo*)calloc(1, sizeof(struct devinfo));
	if (dscur.dinfo == nullptr) {
		TraceEvent(SevError, "GetDiskStatisticsStatError").GetLastError();
		throw platform_error();
	}

	if (devstat_getdevs(kd, &dscur) == -1) {
		TraceEvent(SevError, "GetDiskStatisticsStatError").GetLastError();
		throw platform_error();
	}

	num_devices = dscur.dinfo->numdevs;

	for (dn = 0; dn < num_devices; dn++) {

		if (devstat_compute_statistics(&dscur.dinfo->devices[dn],
		                               nullptr,
		                               etime,
		                               DSM_MS_PER_TRANSACTION,
		                               &ms_per_transaction,
		                               DSM_TOTAL_TRANSFERS_READ,
		                               &total_transfers_read,
		                               DSM_TOTAL_TRANSFERS_WRITE,
		                               &total_transfers_write,
		                               DSM_TOTAL_BLOCKS_READ,
		                               &total_blocks_read,
		                               DSM_TOTAL_BLOCKS_WRITE,
		                               &total_blocks_write,
		                               DSM_QUEUE_LENGTH,
		                               &queue_len,
		                               DSM_NONE) != 0) {
			TraceEvent(SevError, "GetDiskStatisticsStatError").GetLastError();
			throw platform_error();
		}

		currentIOs = queue_len;
		busyTicks = (u_int64_t)ms_per_transaction;
		reads = total_transfers_read;
		writes = total_transfers_write;
		writeSectors = total_blocks_read;
		readSectors = total_blocks_write;
	}
}

dev_t getDeviceId(std::string path) {
	struct stat statInfo;

	while (true) {
		int returnValue = stat(path.c_str(), &statInfo);
		if (!returnValue)
			break;

		if (errno == ENOENT) {
			path = parentDirectory(path);
		} else {
			TraceEvent(SevError, "GetDeviceIdError").detail("Path", path).GetLastError();
			throw platform_error();
		}
	}

	return statInfo.st_dev;
}

#endif

#ifdef __APPLE__
void getNetworkTraffic(const IPAddress& ip,
                       uint64_t& bytesSent,
                       uint64_t& bytesReceived,
                       uint64_t& outSegs,
                       uint64_t& retransSegs) {
	INJECT_FAULT(platform_error, "getNetworkTraffic"); // Get network traffic failed (macOS)

	const char* ifa_name = nullptr;
	try {
		ifa_name = getInterfaceName(ip);
	} catch (Error& e) {
		if (e.code() != error_code_platform_error) {
			throw;
		}
	}

	if (!ifa_name)
		return;

	int mib[] = {
		CTL_NET, PF_ROUTE,       0,
		AF_INET, NET_RT_IFLIST2, 0 /* If we could get an interface index instead of name, we would pass it here */
	};

	size_t len;

	if (sysctl(mib, 6, nullptr, &len, nullptr, 0) < 0) {
		TraceEvent(SevError, "GetNetworkTrafficError").GetLastError();
		throw platform_error();
	}

	char* buf = (char*)malloc(len);

	if (sysctl(mib, 6, buf, &len, nullptr, 0) < 0) {
		free(buf);
		TraceEvent(SevError, "GetNetworkTrafficReadInterfacesError").GetLastError();
		throw platform_error();
	}

	char* lim = buf + len;

	for (char* next = buf; next < lim;) {
		struct if_msghdr* ifm = (struct if_msghdr*)next;
		next += ifm->ifm_msglen;

		if ((ifm->ifm_type = RTM_IFINFO2)) {
			struct if_msghdr2* if2m = (struct if_msghdr2*)ifm;
			struct sockaddr_dl* sdl = (struct sockaddr_dl*)(if2m + 1);

			if (sdl->sdl_nlen == strlen(ifa_name) && !strncmp(ifa_name, sdl->sdl_data, sdl->sdl_nlen)) {
				bytesSent = if2m->ifm_data.ifi_obytes;
				bytesReceived = if2m->ifm_data.ifi_ibytes;
				outSegs = if2m->ifm_data.ifi_opackets;
				retransSegs = 0;
				break;
			}
		}
	}

	free(buf);
}

void getMachineLoad(uint64_t& idleTime, uint64_t& totalTime, bool logDetails) {
	INJECT_FAULT(platform_error, "getMachineLoad"); // Getting machine load filed (macOS)
	mach_msg_type_number_t count = HOST_CPU_LOAD_INFO_COUNT;
	host_cpu_load_info_data_t r_load;

	if (host_statistics(mach_host_self(), HOST_CPU_LOAD_INFO, (host_info_t)&r_load, &count) != KERN_SUCCESS) {
		TraceEvent(SevError, "GetMachineLoad").GetLastError();
		throw platform_error();
	}

	idleTime = r_load.cpu_ticks[CPU_STATE_IDLE];
	totalTime = r_load.cpu_ticks[CPU_STATE_IDLE] + r_load.cpu_ticks[CPU_STATE_USER] + r_load.cpu_ticks[CPU_STATE_NICE] +
	            r_load.cpu_ticks[CPU_STATE_SYSTEM];
}

void getDiskStatistics(std::string const& directory,
                       uint64_t& currentIOs,
                       uint64_t& busyTicks,
                       uint64_t& reads,
                       uint64_t& writes,
                       uint64_t& writeSectors,
                       uint64_t& readSectors) {
	INJECT_FAULT(platform_error, "getDiskStatistics"); // Getting disk stats failed (macOS)
	currentIOs = 0;
	busyTicks = 0;
	writeSectors = 0;
	readSectors = 0;

	struct statfs buf;
	if (statfs(directory.c_str(), &buf)) {
		Error e = systemErrorCodeToError();
		TraceEvent(SevError, "GetDiskStatisticsStatfsError").detail("Directory", directory).GetLastError().error(e);
		throw e;
	}

	const char* dev = strrchr(buf.f_mntfromname, '/');
	if (!dev) {
		TraceEvent(SevError, "GetDiskStatisticsStrrchrError").detail("Directory", directory).GetLastError();
		throw platform_error();
	}
	dev++;

	io_iterator_t disk_list;

	// According to Apple docs, if this gets passed to IOServiceGetMatchingServices, we aren't responsible for the
	// memory anymore, the only case where it isn't passed is if it's null, in which case we also aren't responsible. So
	// no need to call CFRelease on this variable.
	CFMutableDictionaryRef match = IOBSDNameMatching(kIOMasterPortDefault, kNilOptions, dev);

	if (!match) {
		TraceEvent(SevError, "IOBSDNameMatching");
		throw platform_error();
	}

	if (IOServiceGetMatchingServices(kIOMasterPortDefault, match, &disk_list) != kIOReturnSuccess) {
		TraceEvent(SevError, "IOServiceGetMatchingServices");
		throw platform_error();
	}

	io_registry_entry_t disk = IOIteratorNext(disk_list);
	if (!disk) {
		IOObjectRelease(disk_list);
		TraceEvent(SevError, "IOIteratorNext");
		throw platform_error();
	}

	io_registry_entry_t tdisk = disk;
	while (!IOObjectConformsTo(disk, "IOBlockStorageDriver")) {
		IORegistryEntryGetParentEntry(disk, kIOServicePlane, &tdisk);
		IOObjectRelease(disk);
		disk = tdisk;
	}

	CFDictionaryRef disk_dict = nullptr;
	if (IORegistryEntryCreateCFProperties(
	        disk, (CFMutableDictionaryRef*)&disk_dict, kCFAllocatorDefault, kNilOptions) != kIOReturnSuccess) {
		IOObjectRelease(disk);
		IOObjectRelease(disk_list);
		TraceEvent(SevError, "IORegistryEntryCreateCFProperties");
		throw platform_error();
	}

	// Here and below, note that memory returned by CFDictionaryGetValue() is not owned by us, and should not be
	// CFRelease()'d by us.
	CFDictionaryRef stats_dict =
	    (CFDictionaryRef)CFDictionaryGetValue(disk_dict, CFSTR(kIOBlockStorageDriverStatisticsKey));

	if (stats_dict == nullptr) {
		CFRelease(disk_dict);
		IOObjectRelease(disk);
		IOObjectRelease(disk_list);
		TraceEvent(SevError, "CFDictionaryGetValue");
		throw platform_error();
	}

	CFNumberRef number;

	if ((number = (CFNumberRef)CFDictionaryGetValue(stats_dict, CFSTR(kIOBlockStorageDriverStatisticsReadsKey)))) {
		CFNumberGetValue(number, kCFNumberSInt64Type, &reads);
	}

	if ((number = (CFNumberRef)CFDictionaryGetValue(stats_dict, CFSTR(kIOBlockStorageDriverStatisticsWritesKey)))) {
		CFNumberGetValue(number, kCFNumberSInt64Type, &writes);
	}

	CFRelease(disk_dict);
	IOObjectRelease(disk);
	IOObjectRelease(disk_list);
}
#endif

#if defined(_WIN32)
std::vector<std::string> expandWildcardPath(const char* wildcardPath) {
	PDH_STATUS Status;
	char* EndOfPaths;
	char* Paths = nullptr;
	DWORD BufferSize = 0;
	std::vector<std::string> results;

	Status = PdhExpandCounterPath(wildcardPath, Paths, &BufferSize);
	if (Status != PDH_MORE_DATA) {
		TraceEvent(SevWarn, "PdhExpandCounterPathError")
		    .detail("Reason", "Expand Path call made no sense")
		    .detail("Status", Status);
		goto Cleanup;
	}

	Paths = (char*)malloc(BufferSize);
	Status = PdhExpandCounterPath(wildcardPath, Paths, &BufferSize);

	if (Status != ERROR_SUCCESS) {
		TraceEvent(SevWarn, "PdhExpandCounterPathError")
		    .detail("Reason", "Expand Path call failed")
		    .detail("Status", Status);
		goto Cleanup;
	}

	if (Paths == nullptr) {
		TraceEvent("WindowsPdhExpandCounterPathError").detail("Reason", "Path could not be expanded");
		goto Cleanup;
	}

	EndOfPaths = Paths + BufferSize;

	for (char* p = Paths; ((p != EndOfPaths) && (*p != '\0')); p += strlen(p) + 1) {
		results.push_back(p);
		// printf("Counter: %s\n", p);
	}

Cleanup:
	if (Paths) {
		free(Paths);
	}
	return results;
}

std::vector<HCOUNTER> addCounters(HQUERY Query, const char* path) {
	std::vector<HCOUNTER> counters;

	std::vector<std::string> paths = expandWildcardPath(path);

	for (int i = 0; i < paths.size(); i++) {
		HCOUNTER counter;
		handlePdhStatus(PdhAddCounter(Query, paths[i].c_str(), 0, &counter), "PdhAddCounter");
		counters.push_back(counter);
	}
	return counters;
}
#endif

struct SystemStatisticsState {
	double lastTime;
	double lastClockThread;
	double lastClockProcess;
	uint64_t processLastSent;
	uint64_t processLastReceived;
#if defined(_WIN32)
	struct {
		std::string diskDevice;
		std::string physicalDisk;
		std::string processor;
		std::string networkDevice;
		std::string tcpv4;
		std::string pctIdle;
		std::string diskQueueLength;
		std::string diskReadsPerSec;
		std::string diskWritesPerSec;
		std::string diskWriteBytesPerSec;
		std::string bytesSentPerSec;
		std::string bytesRecvPerSec;
		std::string segmentsOutPerSec;
		std::string segmentsRetransPerSec;
	} pdhStrings;
	PDH_STATUS Status;
	HQUERY Query;
	HCOUNTER QueueLengthCounter;
	HCOUNTER DiskTimeCounter;
	HCOUNTER ReadsCounter;
	HCOUNTER WritesCounter;
	HCOUNTER WriteBytesCounter;
	std::vector<HCOUNTER> SendCounters;
	std::vector<HCOUNTER> ReceiveCounters;
	HCOUNTER SegmentsOutCounter;
	HCOUNTER SegmentsRetransCounter;
	HCOUNTER ProcessorIdleCounter;
	SystemStatisticsState()
	  : Query(nullptr), QueueLengthCounter(nullptr), DiskTimeCounter(nullptr), ReadsCounter(nullptr),
	    WritesCounter(nullptr), WriteBytesCounter(nullptr), ProcessorIdleCounter(nullptr),
#elif defined(__unixish__)
	uint64_t machineLastSent, machineLastReceived;
	uint64_t machineLastOutSegs, machineLastRetransSegs;
	uint64_t lastBusyTicks, lastReads, lastWrites, lastWriteSectors, lastReadSectors;
	uint64_t lastClockIdleTime, lastClockTotalTime;
	SystemStatisticsState()
	  : machineLastSent(0), machineLastReceived(0), machineLastOutSegs(0), machineLastRetransSegs(0), lastBusyTicks(0),
	    lastReads(0), lastWrites(0), lastWriteSectors(0), lastReadSectors(0), lastClockIdleTime(0),
	    lastClockTotalTime(0),
#else
#error Port me!
#endif
	    lastTime(0), lastClockThread(0), lastClockProcess(0), processLastSent(0), processLastReceived(0) {
	}
};

#if defined(_WIN32)
void initPdhStrings(SystemStatisticsState* state, std::string dataFolder) {
	if (setPdhString(234, state->pdhStrings.physicalDisk) && setPdhString(238, state->pdhStrings.processor) &&
	    setPdhString(510, state->pdhStrings.networkDevice) && setPdhString(638, state->pdhStrings.tcpv4) &&
	    setPdhString(1482, state->pdhStrings.pctIdle) && setPdhString(198, state->pdhStrings.diskQueueLength) &&
	    setPdhString(214, state->pdhStrings.diskReadsPerSec) && setPdhString(216, state->pdhStrings.diskWritesPerSec) &&
	    setPdhString(222, state->pdhStrings.diskWriteBytesPerSec) &&
	    setPdhString(506, state->pdhStrings.bytesSentPerSec) && setPdhString(264, state->pdhStrings.bytesRecvPerSec) &&
	    setPdhString(654, state->pdhStrings.segmentsOutPerSec) &&
	    setPdhString(656, state->pdhStrings.segmentsRetransPerSec)) {

		if (!dataFolder.empty()) {
			dataFolder = abspath(dataFolder);
			char buf[512], buf2[512];
			DWORD sz = 512, sz2 = 512;

			if (!GetVolumePathName(dataFolder.c_str(), buf, 512)) {
				TraceEvent(SevWarn, "GetVolumePathName").GetLastError().detail("Path", dataFolder);
				return;
			}

			if (!GetVolumeNameForVolumeMountPoint(buf, buf2, 512)) {
				TraceEvent(SevWarn, "GetVolumeNameForVolumeMountPoint").GetLastError().detail("Path", dataFolder);
				return;
			}

			if (!strlen(buf2)) {
				TraceEvent(SevWarn, "WinDiskStatsGetPathError").detail("Path", dataFolder);
				return;
			}

			if (buf2[strlen(buf2) - 1] == '\\')
				buf2[strlen(buf2) - 1] = 0;

			HANDLE hDevice = CreateFile(buf2, 0, 0, nullptr, OPEN_EXISTING, 0, nullptr);
			if (hDevice == INVALID_HANDLE_VALUE) {
				TraceEvent(SevWarn, "CreateFile").GetLastError().detail("Path", dataFolder);
				return;
			}

			STORAGE_DEVICE_NUMBER storage_device;
			if (!DeviceIoControl(hDevice,
			                     IOCTL_STORAGE_GET_DEVICE_NUMBER,
			                     nullptr,
			                     0,
			                     &storage_device,
			                     sizeof(storage_device),
			                     &sz,
			                     nullptr)) {
				TraceEvent(SevWarn, "DeviceIoControl").GetLastError().detail("Path", dataFolder);
				return;
			}

			// Find the drive letter involved!
			sz = 512;
			if (handlePdhStatus(PdhEnumObjectItems(nullptr,
			                                       nullptr,
			                                       state->pdhStrings.physicalDisk.c_str(),
			                                       buf2,
			                                       &sz2,
			                                       buf,
			                                       &sz,
			                                       PERF_DETAIL_NOVICE,
			                                       0),
			                    "PdhEnumObjectItems")) {
				char* ptr = buf;
				while (*ptr) {
					if (isdigit(*ptr) && atoi(ptr) == storage_device.DeviceNumber) {
						state->pdhStrings.diskDevice = ptr;
						break;
					}
					ptr += strlen(ptr) + 1;
				}
			}

			if (state->pdhStrings.diskDevice.empty()) {
				TraceEvent(SevWarn, "WinDiskStatsGetPathError").detail("Path", dataFolder);
				return;
			}
		}
	}
}
#endif

SystemStatistics getSystemStatistics(std::string dataFolder,
                                     const IPAddress* ip,
                                     SystemStatisticsState** statState,
                                     bool logDetails) {
	if ((*statState) == nullptr)
		(*statState) = new SystemStatisticsState();
	SystemStatistics returnStats;

	double nowTime = timer();
	double nowClockProcess = getProcessorTimeProcess();
	double nowClockThread = getProcessorTimeThread();
	returnStats.elapsed = nowTime - (*statState)->lastTime;

	returnStats.initialized = (*statState)->lastTime != 0;
	if (returnStats.initialized) {
		returnStats.processCPUSeconds = (nowClockProcess - (*statState)->lastClockProcess);
		returnStats.mainThreadCPUSeconds = (nowClockThread - (*statState)->lastClockThread);
	}

	returnStats.processMemory = getMemoryUsage();
	returnStats.processResidentMemory = getResidentMemoryUsage();

	MachineRAMInfo memInfo;
	getMachineRAMInfo(memInfo);
	returnStats.machineTotalRAM = memInfo.total;
	returnStats.machineCommittedRAM = memInfo.committed;
	returnStats.machineAvailableRAM = memInfo.available;

	if (dataFolder != "") {
		int64_t diskTotal, diskFree;
		getDiskBytes(dataFolder, diskFree, diskTotal);
		returnStats.processDiskTotalBytes = diskTotal;
		returnStats.processDiskFreeBytes = diskFree;
	}

#if defined(_WIN32)
	if ((*statState)->Query == nullptr) {
		initPdhStrings(*statState, dataFolder);

		TraceEvent("SetupQuery");
		handlePdhStatus(PdhOpenQuery(nullptr, NULL, &(*statState)->Query), "PdhOpenQuery");

		if (!(*statState)->pdhStrings.diskDevice.empty()) {
			handlePdhStatus(
			    PdhAddCounter((*statState)->Query,
			                  ("\\" + (*statState)->pdhStrings.physicalDisk + "(" +
			                   (*statState)->pdhStrings.diskDevice + ")\\" + (*statState)->pdhStrings.pctIdle)
			                      .c_str(),
			                  0,
			                  &(*statState)->DiskTimeCounter),
			    "PdhAddCounter");
			handlePdhStatus(
			    PdhAddCounter((*statState)->Query,
			                  ("\\" + (*statState)->pdhStrings.physicalDisk + "(" +
			                   (*statState)->pdhStrings.diskDevice + ")\\" + (*statState)->pdhStrings.diskQueueLength)
			                      .c_str(),
			                  0,
			                  &(*statState)->QueueLengthCounter),
			    "PdhAddCounter");
			handlePdhStatus(
			    PdhAddCounter((*statState)->Query,
			                  ("\\" + (*statState)->pdhStrings.physicalDisk + "(" +
			                   (*statState)->pdhStrings.diskDevice + ")\\" + (*statState)->pdhStrings.diskReadsPerSec)
			                      .c_str(),
			                  0,
			                  &(*statState)->ReadsCounter),
			    "PdhAddCounter");
			handlePdhStatus(
			    PdhAddCounter((*statState)->Query,
			                  ("\\" + (*statState)->pdhStrings.physicalDisk + "(" +
			                   (*statState)->pdhStrings.diskDevice + ")\\" + (*statState)->pdhStrings.diskWritesPerSec)
			                      .c_str(),
			                  0,
			                  &(*statState)->WritesCounter),
			    "PdhAddCounter");
			handlePdhStatus(PdhAddCounter((*statState)->Query,
			                              ("\\" + (*statState)->pdhStrings.physicalDisk + "(" +
			                               (*statState)->pdhStrings.diskDevice + ")\\" +
			                               (*statState)->pdhStrings.diskWriteBytesPerSec)
			                                  .c_str(),
			                              0,
			                              &(*statState)->WriteBytesCounter),
			                "PdhAddCounter");
		}
		(*statState)->SendCounters = addCounters(
		    (*statState)->Query,
		    ("\\" + (*statState)->pdhStrings.networkDevice + "(*)\\" + (*statState)->pdhStrings.bytesSentPerSec)
		        .c_str());
		(*statState)->ReceiveCounters = addCounters(
		    (*statState)->Query,
		    ("\\" + (*statState)->pdhStrings.networkDevice + "(*)\\" + (*statState)->pdhStrings.bytesRecvPerSec)
		        .c_str());
		handlePdhStatus(
		    PdhAddCounter(
		        (*statState)->Query,
		        ("\\" + (*statState)->pdhStrings.tcpv4 + "\\" + (*statState)->pdhStrings.segmentsOutPerSec).c_str(),
		        0,
		        &(*statState)->SegmentsOutCounter),
		    "PdhAddCounter");
		handlePdhStatus(
		    PdhAddCounter(
		        (*statState)->Query,
		        ("\\" + (*statState)->pdhStrings.tcpv4 + "\\" + (*statState)->pdhStrings.segmentsRetransPerSec).c_str(),
		        0,
		        &(*statState)->SegmentsRetransCounter),
		    "PdhAddCounter");
		handlePdhStatus(
		    PdhAddCounter(
		        (*statState)->Query,
		        ("\\" + (*statState)->pdhStrings.processor + "(*)\\" + (*statState)->pdhStrings.pctIdle).c_str(),
		        0,
		        &(*statState)->ProcessorIdleCounter),
		    "PdhAddCounter");
	}
	handlePdhStatus(PdhCollectQueryData((*statState)->Query), "PdhCollectQueryData");

	PDH_FMT_COUNTERVALUE DisplayValue;
	if (returnStats.initialized) {
		if (!(*statState)->pdhStrings.diskDevice.empty()) {
			if (handlePdhStatus(
			        PdhGetFormattedCounterValue((*statState)->DiskTimeCounter, PDH_FMT_DOUBLE, 0, &DisplayValue),
			        "DiskTimeCounter"))
				returnStats.processDiskIdleSeconds = DisplayValue.doubleValue * returnStats.elapsed / 100.0;
			if (handlePdhStatus(
			        PdhGetFormattedCounterValue((*statState)->QueueLengthCounter, PDH_FMT_DOUBLE, 0, &DisplayValue),
			        "QueueLengthCounter"))
				returnStats.processDiskQueueDepth = DisplayValue.doubleValue;
			if (handlePdhStatus(
			        PdhGetFormattedCounterValue((*statState)->ReadsCounter, PDH_FMT_DOUBLE, 0, &DisplayValue),
			        "ReadsCounter"))
				returnStats.processDiskRead = DisplayValue.doubleValue * returnStats.elapsed;
			if (handlePdhStatus(
			        PdhGetFormattedCounterValue((*statState)->WritesCounter, PDH_FMT_DOUBLE, 0, &DisplayValue),
			        "WritesCounter"))
				returnStats.processDiskWrite = DisplayValue.doubleValue * returnStats.elapsed;
			if (handlePdhStatus(
			        PdhGetFormattedCounterValue((*statState)->WriteBytesCounter, PDH_FMT_DOUBLE, 0, &DisplayValue),
			        "WriteBytesCounter"))
				returnStats.processDiskWriteSectors = DisplayValue.doubleValue * returnStats.elapsed / 512.0;
		}
		returnStats.machineMegabitsSent = 0.0;
		for (int i = 0; i < (*statState)->SendCounters.size(); i++)
			if (handlePdhStatus(
			        PdhGetFormattedCounterValue((*statState)->SendCounters[i], PDH_FMT_DOUBLE, 0, &DisplayValue),
			        "SendCounter"))
				returnStats.machineMegabitsSent += DisplayValue.doubleValue * 7.62939453e-6;
		returnStats.machineMegabitsSent *= returnStats.elapsed;

		returnStats.machineMegabitsReceived = 0.0;
		for (int i = 0; i < (*statState)->ReceiveCounters.size(); i++)
			if (handlePdhStatus(
			        PdhGetFormattedCounterValue((*statState)->ReceiveCounters[i], PDH_FMT_DOUBLE, 0, &DisplayValue),
			        "ReceiveCounter"))
				returnStats.machineMegabitsReceived += DisplayValue.doubleValue * 7.62939453e-6;
		returnStats.machineMegabitsReceived *= returnStats.elapsed;

		if (handlePdhStatus(
		        PdhGetFormattedCounterValue((*statState)->SegmentsOutCounter, PDH_FMT_DOUBLE, 0, &DisplayValue),
		        "SegmentsOutCounter"))
			returnStats.machineOutSegs = DisplayValue.doubleValue * returnStats.elapsed;
		if (handlePdhStatus(
		        PdhGetFormattedCounterValue((*statState)->SegmentsRetransCounter, PDH_FMT_DOUBLE, 0, &DisplayValue),
		        "SegmentsRetransCounter"))
			returnStats.machineRetransSegs = DisplayValue.doubleValue * returnStats.elapsed;

		if (handlePdhStatus(
		        PdhGetFormattedCounterValue((*statState)->ProcessorIdleCounter, PDH_FMT_DOUBLE, 0, &DisplayValue),
		        "ProcessorIdleCounter"))
			returnStats.machineCPUSeconds = (100 - DisplayValue.doubleValue) * returnStats.elapsed / 100.0;
	}
#elif defined(__unixish__)
	uint64_t machineNowSent = (*statState)->machineLastSent;
	uint64_t machineNowReceived = (*statState)->machineLastReceived;
	uint64_t machineOutSegs = (*statState)->machineLastOutSegs;
	uint64_t machineRetransSegs = (*statState)->machineLastRetransSegs;

	getNetworkTraffic(*ip, machineNowSent, machineNowReceived, machineOutSegs, machineRetransSegs);
	if (returnStats.initialized) {
		returnStats.machineMegabitsSent = ((machineNowSent - (*statState)->machineLastSent) * 8e-6);
		returnStats.machineMegabitsReceived = ((machineNowReceived - (*statState)->machineLastReceived) * 8e-6);
		returnStats.machineOutSegs = machineOutSegs - (*statState)->machineLastOutSegs;
		returnStats.machineRetransSegs = machineRetransSegs - (*statState)->machineLastRetransSegs;
	}
	(*statState)->machineLastSent = machineNowSent;
	(*statState)->machineLastReceived = machineNowReceived;
	(*statState)->machineLastOutSegs = machineOutSegs;
	(*statState)->machineLastRetransSegs = machineRetransSegs;

	uint64_t currentIOs;
	uint64_t nowBusyTicks = (*statState)->lastBusyTicks;
	uint64_t nowReads = (*statState)->lastReads;
	uint64_t nowWrites = (*statState)->lastWrites;
	uint64_t nowWriteSectors = (*statState)->lastWriteSectors;
	uint64_t nowReadSectors = (*statState)->lastReadSectors;

	if (dataFolder != "") {
		getDiskStatistics(dataFolder, currentIOs, nowBusyTicks, nowReads, nowWrites, nowWriteSectors, nowReadSectors);
		returnStats.processDiskQueueDepth = currentIOs;
		returnStats.processDiskReadCount = nowReads;
		returnStats.processDiskWriteCount = nowWrites;
		if (returnStats.initialized) {
			returnStats.processDiskIdleSeconds = std::max<double>(
			    0,
			    returnStats.elapsed -
			        std::min<double>(returnStats.elapsed, (nowBusyTicks - (*statState)->lastBusyTicks) / 1000.0));
			returnStats.processDiskRead = (nowReads - (*statState)->lastReads);
			returnStats.processDiskWrite = (nowWrites - (*statState)->lastWrites);
			returnStats.processDiskWriteSectors = (nowWriteSectors - (*statState)->lastWriteSectors);
			returnStats.processDiskReadSectors = (nowReadSectors - (*statState)->lastReadSectors);
		}
		(*statState)->lastBusyTicks = nowBusyTicks;
		(*statState)->lastReads = nowReads;
		(*statState)->lastWrites = nowWrites;
		(*statState)->lastWriteSectors = nowWriteSectors;
		(*statState)->lastReadSectors = nowReadSectors;
	}

	uint64_t clockIdleTime = (*statState)->lastClockIdleTime;
	uint64_t clockTotalTime = (*statState)->lastClockTotalTime;

	getMachineLoad(clockIdleTime, clockTotalTime, logDetails);
	returnStats.machineCPUSeconds = clockTotalTime - (*statState)->lastClockTotalTime != 0
	                                    ? (1 - ((clockIdleTime - (*statState)->lastClockIdleTime) /
	                                            ((double)(clockTotalTime - (*statState)->lastClockTotalTime)))) *
	                                          returnStats.elapsed
	                                    : 0;
	(*statState)->lastClockIdleTime = clockIdleTime;
	(*statState)->lastClockTotalTime = clockTotalTime;
#endif
	(*statState)->lastTime = nowTime;
	(*statState)->lastClockProcess = nowClockProcess;
	(*statState)->lastClockThread = nowClockThread;
	return returnStats;
}

#ifdef _WIN32
struct OffsetTimer {
	double secondsPerCount, offset;

	static const int64_t FILETIME_C_EPOCH =
	    11644473600LL *
	    10000000LL; // Difference between FILETIME epoch (1601) and Unix epoch (1970) in 100ns FILETIME ticks

	OffsetTimer() {
		long long countsPerSecond;
		if (!QueryPerformanceFrequency((LARGE_INTEGER*)&countsPerSecond))
			throw performance_counter_error();
		secondsPerCount = 1.0 / countsPerSecond;

		FILETIME fileTime;

		offset = 0;
		double timer = now();
		GetSystemTimeAsFileTime(&fileTime);
		static_assert(sizeof(fileTime) == sizeof(uint64_t), "FILETIME size wrong");
		offset = (*(uint64_t*)&fileTime - FILETIME_C_EPOCH) * 100e-9 - timer;
	}

	double now() {
		long long count;
		if (!QueryPerformanceCounter((LARGE_INTEGER*)&count))
			throw performance_counter_error();
		return offset + count * secondsPerCount;
	}
};
#elif defined(__linux__) || defined(__FreeBSD__)
#define DOUBLETIME(ts) (double(ts.tv_sec) + (ts.tv_nsec * 1e-9))
#ifndef CLOCK_MONOTONIC_RAW
#define CLOCK_MONOTONIC_RAW                                                                                            \
	4 // Confirmed safe to do with glibc >= 2.11 and kernel >= 2.6.28. No promises with older glibc. Older kernel
	  // definitely breaks it.
#endif
struct OffsetTimer {
	double offset;

	OffsetTimer() {
		struct timespec ts;
		clock_gettime(CLOCK_REALTIME, &ts);
		offset = DOUBLETIME(ts);
		clock_gettime(CLOCK_MONOTONIC, &ts);
		offset -= DOUBLETIME(ts);
	}

	double now() {
		struct timespec ts;
		clock_gettime(CLOCK_MONOTONIC, &ts);
		return (offset + DOUBLETIME(ts));
	}
};

#elif defined(__APPLE__)

#include <mach/mach.h>
#include <mach/mach_time.h>

struct OffsetTimer {
	mach_timebase_info_data_t timebase_info;
	uint64_t offset;
	double offset_seconds;

	OffsetTimer() {
		mach_timebase_info(&timebase_info);
		offset = mach_absolute_time();

		struct timeval tv;
		gettimeofday(&tv, nullptr);

		offset_seconds = tv.tv_sec + 1e-6 * tv.tv_usec;
	}

	double now() {
		uint64_t elapsed = mach_absolute_time() - offset;
		return offset_seconds + double((elapsed * timebase_info.numer) / timebase_info.denom) * 1e-9;
	}
};

#else
#error Port me!
#endif

double timer_monotonic() {
	static OffsetTimer theTimer;
	return theTimer.now();
}

double timer() {
#ifdef _WIN32
	static const int64_t FILETIME_C_EPOCH =
	    11644473600LL *
	    10000000LL; // Difference between FILETIME epoch (1601) and Unix epoch (1970) in 100ns FILETIME ticks
	FILETIME fileTime;
	GetSystemTimeAsFileTime(&fileTime);
	static_assert(sizeof(fileTime) == sizeof(uint64_t), "FILETIME size wrong");
	return (*(uint64_t*)&fileTime - FILETIME_C_EPOCH) * 100e-9;
#elif defined(__linux__) || defined(__FreeBSD__)
	struct timespec ts;
	clock_gettime(CLOCK_REALTIME, &ts);
	return double(ts.tv_sec) + (ts.tv_nsec * 1e-9);
#elif defined(__APPLE__)
	struct timeval tv;
	gettimeofday(&tv, nullptr);
	return double(tv.tv_sec) + (tv.tv_usec * 1e-6);
#else
#error Port me!
#endif
};

uint64_t timer_int() {
#ifdef _WIN32
	static const int64_t FILETIME_C_EPOCH =
	    11644473600LL *
	    10000000LL; // Difference between FILETIME epoch (1601) and Unix epoch (1970) in 100ns FILETIME ticks
	FILETIME fileTime;
	GetSystemTimeAsFileTime(&fileTime);
	static_assert(sizeof(fileTime) == sizeof(uint64_t), "FILETIME size wrong");
	return (*(uint64_t*)&fileTime - FILETIME_C_EPOCH);
#elif defined(__linux__) || defined(__FreeBSD__)
	struct timespec ts;
	clock_gettime(CLOCK_REALTIME, &ts);
	return uint64_t(ts.tv_sec) * 1e9 + ts.tv_nsec;
#elif defined(__APPLE__)
	struct timeval tv;
	gettimeofday(&tv, nullptr);
	return uint64_t(tv.tv_sec) * 1e9 + (tv.tv_usec * 1e3);
#else
#error Port me!
#endif
};

void getLocalTime(const time_t* timep, struct tm* result) {
#ifdef _WIN32
	if (localtime_s(result, timep) != 0) {
		TraceEvent(SevError, "GetLocalTimeError").GetLastError();
		throw platform_error();
	}
#elif defined(__unixish__)
	if (localtime_r(timep, result) == nullptr) {
		TraceEvent(SevError, "GetLocalTimeError").GetLastError();
		throw platform_error();
	}
#else
#error Port me!
#endif
}

void setMemoryQuota(size_t limit) {
#if defined(USE_SANITIZER)
	// ASAN doesn't work with memory quotas: https://github.com/google/sanitizers/wiki/AddressSanitizer#ulimit--v
	return;
#endif
	INJECT_FAULT(platform_error, "setMemoryQuota"); // setting memory quota failed
#if defined(_WIN32)
	HANDLE job = CreateJobObject(nullptr, nullptr);
	if (!job) {
		TraceEvent(SevError, "WinCreateJobError").GetLastError();
		throw platform_error();
	}
	JOBOBJECT_EXTENDED_LIMIT_INFORMATION limits;
	limits.BasicLimitInformation.LimitFlags = JOB_OBJECT_LIMIT_JOB_MEMORY;
	limits.JobMemoryLimit = limit;
	if (!SetInformationJobObject(job, JobObjectExtendedLimitInformation, &limits, sizeof(limits))) {
		TraceEvent(SevError, "FailedToSetInfoOnJobObject").detail("Limit", limit).GetLastError();
		throw platform_error();
	}
	if (!AssignProcessToJobObject(job, GetCurrentProcess()))
		TraceEvent(SevWarn, "FailedToSetMemoryLimit").GetLastError();
#elif defined(__linux__) || defined(__FreeBSD__)
	struct rlimit rlim;
	if (getrlimit(RLIMIT_AS, &rlim)) {
		TraceEvent(SevError, "GetMemoryLimit").GetLastError();
		throw platform_error();
	} else if (limit > rlim.rlim_max) {
		TraceEvent(SevError, "MemoryLimitTooHigh").detail("Limit", limit).detail("ResidentMaxLimit", rlim.rlim_max);
		throw platform_error();
	}
	rlim.rlim_cur = limit;
	if (setrlimit(RLIMIT_AS, &rlim)) {
		TraceEvent(SevError, "SetMemoryLimit").detail("Limit", limit).GetLastError();
		throw platform_error();
	}
#endif
}

#ifdef _WIN32
static int ModifyPrivilege(const char* szPrivilege, bool fEnable) {
	HRESULT hr = S_OK;
	TOKEN_PRIVILEGES NewState;
	LUID luid;
	HANDLE hToken = nullptr;

	// Open the process token for this process.
	if (!OpenProcessToken(GetCurrentProcess(), TOKEN_ADJUST_PRIVILEGES | TOKEN_QUERY, &hToken)) {
		TraceEvent(SevWarn, "OpenProcessTokenError").error(large_alloc_failed()).GetLastError();
		return ERROR_FUNCTION_FAILED;
	}

	// Get the local unique ID for the privilege.
	if (!LookupPrivilegeValue(nullptr, szPrivilege, &luid)) {
		CloseHandle(hToken);
		TraceEvent(SevWarn, "LookupPrivilegeValue").error(large_alloc_failed()).GetLastError();
		return ERROR_FUNCTION_FAILED;
	}

	// cout << luid.HighPart << " " << luid.LowPart << endl;

	// Assign values to the TOKEN_PRIVILEGE structure.
	NewState.PrivilegeCount = 1;
	NewState.Privileges[0].Luid = luid;
	NewState.Privileges[0].Attributes = (fEnable ? SE_PRIVILEGE_ENABLED : 0);

	// Adjust the token privilege.
	if (!AdjustTokenPrivileges(hToken, FALSE, &NewState, 0, nullptr, nullptr)) {
		TraceEvent(SevWarn, "AdjustTokenPrivileges").error(large_alloc_failed()).GetLastError();
		hr = ERROR_FUNCTION_FAILED;
	}

	// Close the handle.
	CloseHandle(hToken);

	return hr;
}
#endif

static bool largePagesPrivilegeEnabled = false;

static void enableLargePages() {
	if (largePagesPrivilegeEnabled)
		return;
#ifdef _WIN32
	ModifyPrivilege(SE_LOCK_MEMORY_NAME, true);
	largePagesPrivilegeEnabled = true;
#else
		// SOMEDAY: can/should we teach the client how to enable large pages
		// on Linux? Or just rely on the system to have been configured as
		// desired?
#endif
}

static void* allocateInternal(size_t length, bool largePages) {

#ifdef _WIN32
	DWORD allocType = MEM_COMMIT | MEM_RESERVE;

	if (largePages)
		allocType |= MEM_LARGE_PAGES;

	return VirtualAlloc(nullptr, length, allocType, PAGE_READWRITE);
#elif defined(__linux__)
	int flags = MAP_PRIVATE | MAP_ANONYMOUS;

	if (largePages)
		flags |= MAP_HUGETLB;

	return mmap(nullptr, length, PROT_READ | PROT_WRITE, flags, -1, 0);
#elif defined(__APPLE__) || defined(__FreeBSD__)
	int flags = MAP_PRIVATE | MAP_ANON;

	return mmap(nullptr, length, PROT_READ | PROT_WRITE, flags, -1, 0);
#else
#error Port me!
#endif
}

static bool largeBlockFail = false;
void* allocate(size_t length, bool allowLargePages) {
	if (allowLargePages)
		enableLargePages();

	void* block = ALLOC_FAIL;

	if (allowLargePages && !largeBlockFail) {
		block = allocateInternal(length, true);
		if (block == ALLOC_FAIL)
			largeBlockFail = true;
	}

	if (block == ALLOC_FAIL)
		block = allocateInternal(length, false);

	// FIXME: SevWarnAlways trace if "close" to out of memory

	if (block == ALLOC_FAIL)
		platform::outOfMemory();

	return block;
}

#if 0
void* numaAllocate(size_t size) {
	void* thePtr = (void*)0xA00000000LL;
	enableLargePages();

	size_t vaPageSize = 2<<20;//64<<10;
	int nVAPages = size / vaPageSize;

	int nodes;
	if (!GetNumaHighestNodeNumber((PULONG)&nodes)) {
		TraceEvent(SevError, "GetNumaHighestNodeNumber").getLastError();
		throw platform_error();
	}
	++nodes;

	for(int i=0; i<nodes; i++) {
		char* p = (char*)thePtr + i*nVAPages/nodes*vaPageSize;
		char* e = (char*)thePtr + (i+1)*nVAPages/nodes*vaPageSize;
		//printf("  %p + %lld\n", p, e-p);
		// SOMEDAY: removed NUMA extensions for compatibity with Windows Server 2003 -- make execution dynamic
		if (!VirtualAlloc/*ExNuma*/(/*GetCurrentProcess(),*/ p, e-p, MEM_COMMIT|MEM_RESERVE|MEM_LARGE_PAGES, PAGE_READWRITE/*, i*/)) {
			Error e = platform_error();
			TraceEvent(e, "VirtualAlloc").GetLastError();
			throw e;
		}
	}
	return thePtr;
}
#endif

void setAffinity(int proc) {
#if defined(_WIN32)
	/*if (SetProcessAffinityMask(GetCurrentProcess(), 0x5555))//0x5555555555555555UL))
	    printf("Set affinity mask\n");
	else
	    printf("Failed to set affinity mask: error %d\n", GetLastError());*/
	SetThreadAffinityMask(GetCurrentThread(), 1ULL << proc);
#elif defined(__linux__)
	cpu_set_t set;
	CPU_ZERO(&set);
	CPU_SET(proc, &set);
	sched_setaffinity(0, sizeof(cpu_set_t), &set);
#elif defined(__FreeBSD__)
	cpuset_t set;
	CPU_ZERO(&set);
	CPU_SET(proc, &set);
	cpuset_setaffinity(CPU_LEVEL_WHICH, CPU_WHICH_PID, -1, sizeof(set), &set);
#endif
}

namespace platform {

int getRandomSeed() {
	INJECT_FAULT(platform_error, "getRandomSeed"); // getting a random seed failed
	int randomSeed;
	int retryCount = 0;

#ifdef _WIN32
	do {
		retryCount++;
		if (rand_s((unsigned int*)&randomSeed) != 0) {
			TraceEvent(SevError, "WindowsRandomSeedError");
			throw platform_error();
		}
	} while (randomSeed == 0 &&
	         retryCount <
	             FLOW_KNOBS->RANDOMSEED_RETRY_LIMIT); // randomSeed cannot be 0 since we use mersenne twister in
	                                                  // DeterministicRandom. Get a new one if randomSeed is 0.
#else
	int devRandom = open("/dev/urandom", O_RDONLY | O_CLOEXEC);
	do {
		retryCount++;
		if (read(devRandom, &randomSeed, sizeof(randomSeed)) != sizeof(randomSeed)) {
			TraceEvent(SevError, "OpenURandom").GetLastError();
			throw platform_error();
		}
	} while (randomSeed == 0 && retryCount < FLOW_KNOBS->RANDOMSEED_RETRY_LIMIT);
	close(devRandom);
#endif

	if (randomSeed == 0) {
		TraceEvent(SevError, "RandomSeedZeroError");
		throw platform_error();
	}
	return randomSeed;
}
} // namespace platform

std::string joinPath(std::string const& directory, std::string const& filename) {
	auto d = directory;
	auto f = filename;
	while (f.size() && (f[0] == '/' || f[0] == CANONICAL_PATH_SEPARATOR))
		f = f.substr(1);
	while (d.size() && (d.back() == '/' || d.back() == CANONICAL_PATH_SEPARATOR))
		d.resize(d.size() - 1);
	return d + CANONICAL_PATH_SEPARATOR + f;
}

void renamedFile() {
	INJECT_FAULT(io_error, "renameFile"); // renaming file failed
}

void renameFile(std::string const& fromPath, std::string const& toPath) {
	INJECT_FAULT(io_error, "renameFile"); // rename file failed
#ifdef _WIN32
	if (MoveFile(fromPath.c_str(), toPath.c_str())) {
		// renamedFile();
		return;
	}
#elif (defined(__linux__) || defined(__APPLE__) || defined(__FreeBSD__))
	if (!rename(fromPath.c_str(), toPath.c_str())) {
		// FIXME: We cannot inject faults after renaming the file, because we could end up with two asyncFileNonDurable
		// open for the same file renamedFile();
		return;
	}
#else
#error Port me!
#endif
	TraceEvent(SevError, "RenameFile").detail("FromPath", fromPath).detail("ToPath", toPath).GetLastError();
	throw io_error();
}

#if defined(__linux__)
#define FOPEN_CLOEXEC_MODE "e"
#elif defined(_WIN32)
#define FOPEN_CLOEXEC_MODE "N"
#else
#define FOPEN_CLOEXEC_MODE ""
#endif

void atomicReplace(std::string const& path, std::string const& content, bool textmode) {
	FILE* f = 0;
	try {
		INJECT_FAULT(io_error, "atomicReplace"); // atomic rename failed

		std::string tempfilename =
		    joinPath(parentDirectory(path), deterministicRandom()->randomUniqueID().toString() + ".tmp");
		f = textmode ? fopen(tempfilename.c_str(), "wt" FOPEN_CLOEXEC_MODE) : fopen(tempfilename.c_str(), "wb");
		if (!f)
			throw io_error();
#ifdef _WIN32
			// In Windows case, ReplaceFile API is used which preserves the ownership,
			// ACLs and other attributes of the original file
#elif defined(__unixish__)
		// get the uid/gid/mode bits of old file and set it on new file, else fail
		struct stat info;
		bool exists = true;
		if (stat(path.c_str(), &info) < 0) {
			if (errno == ENOENT) {
				exists = false;
			} else {
				TraceEvent("StatFailed").detail("Path", path);
				throw io_error();
			}
		}
		if (exists && chown(tempfilename.c_str(), info.st_uid, info.st_gid) < 0) {
			TraceEvent("ChownFailed")
			    .detail("TempFilename", tempfilename)
			    .detail("OriginalFile", path)
			    .detail("Uid", info.st_uid)
			    .detail("Gid", info.st_gid);
			deleteFile(tempfilename);
			throw io_error();
		}
		if (exists && chmod(tempfilename.c_str(), info.st_mode) < 0) {
			TraceEvent("ChmodFailed")
			    .detail("TempFilename", tempfilename)
			    .detail("OriginalFile", path)
			    .detail("Mode", info.st_mode);
			deleteFile(tempfilename);
			throw io_error();
		}
#else
#error Port me!
#endif

		if (textmode && fprintf(f, "%s", content.c_str()) < 0)
			throw io_error();

		if (!textmode && fwrite(content.c_str(), sizeof(uint8_t), content.size(), f) != content.size())
			throw io_error();

		if (fflush(f) != 0)
			throw io_error();

#ifdef _WIN32
		HANDLE h = (HANDLE)_get_osfhandle(_fileno(f));
		if (!g_network->isSimulated()) {
			if (!FlushFileBuffers(h))
				throw io_error();
		}

		if (fclose(f) != 0) {
			f = 0;
			throw io_error();
		}
		f = 0;

		if (!ReplaceFile(path.c_str(), tempfilename.c_str(), nullptr, NULL, nullptr, nullptr))
			throw io_error();
#elif defined(__unixish__)
		if (!g_network->isSimulated()) {
			if (fsync(fileno(f)) != 0)
				throw io_error();
		}

		if (fclose(f) != 0) {
			f = 0;
			throw io_error();
		}
		f = 0;

		if (rename(tempfilename.c_str(), path.c_str()) != 0)
			throw io_error();
#else
#error Port me!
#endif

		INJECT_FAULT(io_error, "atomicReplace"); // io_error after atomic rename
	} catch (Error& e) {
		TraceEvent(SevWarn, "AtomicReplace").error(e).detail("Path", path).GetLastError();
		if (f)
			fclose(f);
		throw;
	}
}

static bool deletedFile() {
	INJECT_FAULT(platform_error, "deleteFile"); // delete file failed
	return true;
}

bool deleteFile(std::string const& filename) {
	INJECT_FAULT(platform_error, "deleteFile"); // file deletion failed
#ifdef _WIN32
	if (DeleteFile(filename.c_str()))
		return deletedFile();
	if (GetLastError() == ERROR_FILE_NOT_FOUND)
		return false;
#elif defined(__unixish__)
	if (!unlink(filename.c_str()))
		return deletedFile();
	if (errno == ENOENT)
		return false;
#else
#error Port me!
#endif
	Error e = systemErrorCodeToError();
	TraceEvent(SevError, "DeleteFile").detail("Filename", filename).GetLastError().error(e);
	throw e;
}

static void createdDirectory() {
	INJECT_FAULT(platform_error, "createDirectory"); // create dir (noargs) failed
}

namespace platform {

bool createDirectory(std::string const& directory) {
	INJECT_FAULT(platform_error, "createDirectory"); // create dir failed

#ifdef _WIN32
	if (CreateDirectory(directory.c_str(), nullptr)) {
		createdDirectory();
		return true;
	}
	if (GetLastError() == ERROR_ALREADY_EXISTS)
		return false;
	if (GetLastError() == ERROR_PATH_NOT_FOUND) {
		size_t delim = directory.find_last_of("/\\");
		if (delim != std::string::npos) {
			createDirectory(directory.substr(0, delim));
			return createDirectory(directory);
		}
	}
	Error e = systemErrorCodeToError();
	TraceEvent(SevError, "CreateDirectory").detail("Directory", directory).GetLastError().error(e);
	throw e;
#elif (defined(__linux__) || defined(__APPLE__) || defined(__FreeBSD__))
	size_t sep = 0;
	do {
		sep = directory.find_first_of('/', sep + 1);
		if (mkdir(directory.substr(0, sep).c_str(), 0755) != 0) {
			if (errno == EEXIST)
				continue;
			auto mkdirErrno = errno;

			// check if directory already exists
			// necessary due to old kernel bugs
			struct stat s;
			const char* dirname = directory.c_str();
			if (stat(dirname, &s) != -1 && S_ISDIR(s.st_mode)) {
				TraceEvent("DirectoryAlreadyExists").detail("Directory", dirname).detail("IgnoredError", mkdirErrno);
				continue;
			}

			Error e;
			if (mkdirErrno == EACCES) {
				e = file_not_writable();
			} else {
				e = systemErrorCodeToError();
			}

			TraceEvent(SevError, "CreateDirectory")
			    .detail("Directory", directory)
			    .detailf("UnixErrorCode", "%x", errno)
			    .detail("UnixError", strerror(mkdirErrno))
			    .error(e);
			throw e;
		}
		createdDirectory();
	} while (sep != std::string::npos && sep != directory.length() - 1);
	return true;
#else
#error Port me!
#endif
}

} // namespace platform

const uint8_t separatorChar = CANONICAL_PATH_SEPARATOR;
StringRef separator(&separatorChar, 1);
StringRef dotdot = LiteralStringRef("..");

std::string cleanPath(std::string const& path) {
	std::vector<StringRef> finalParts;
	bool absolute = !path.empty() && path[0] == CANONICAL_PATH_SEPARATOR;

	StringRef p(path);

	while (p.size() != 0) {
		StringRef part = p.eat(separator);
		if (part.size() == 0 || (part.size() == 1 && part[0] == '.'))
			continue;
		if (part == dotdot) {
			if (!finalParts.empty() && finalParts.back() != dotdot) {
				finalParts.pop_back();
				continue;
			}
			if (absolute) {
				continue;
			}
		}
		finalParts.push_back(part);
	}

	std::string result;
	result.reserve(PATH_MAX);
	if (absolute) {
		result.append(1, CANONICAL_PATH_SEPARATOR);
	}

	for (int i = 0; i < finalParts.size(); ++i) {
		if (i != 0) {
			result.append(1, CANONICAL_PATH_SEPARATOR);
		}
		result.append((const char*)finalParts[i].begin(), finalParts[i].size());
	}

	return result.empty() ? "." : result;
}

std::string popPath(const std::string& path) {
	int i = path.size() - 1;
	// Skip over any trailing separators
	while (i >= 0 && path[i] == CANONICAL_PATH_SEPARATOR) {
		--i;
	}
	// Skip over non separators
	while (i >= 0 && path[i] != CANONICAL_PATH_SEPARATOR) {
		--i;
	}
	// Skip over trailing separators again
	bool foundSeparator = false;
	while (i >= 0 && path[i] == CANONICAL_PATH_SEPARATOR) {
		--i;
		foundSeparator = true;
	}

	if (foundSeparator) {
		++i;
	} else {
		// If absolute then we popped off the only path component so return "/"
		if (!path.empty() && path.front() == CANONICAL_PATH_SEPARATOR) {
			return "/";
		}
	}
	return path.substr(0, i + 1);
}

std::string abspath(std::string const& path, bool resolveLinks, bool mustExist) {
	if (path.empty()) {
		Error e = platform_error();
		Severity sev = e.code() == error_code_io_error ? SevError : SevWarnAlways;
		TraceEvent(sev, "AbsolutePathError").detail("Path", path).error(e);
		throw e;
	}

	// Returns an absolute path canonicalized to use only CANONICAL_PATH_SEPARATOR
	INJECT_FAULT(platform_error, "abspath"); // abspath failed

	if (!resolveLinks) {
		// TODO:  Not resolving symbolic links does not yet behave well on Windows because of drive letters
		// and network names, so it's not currently allowed here (but it is allowed in fdbmonitor which is unix-only)
		ASSERT(false);
		// Treat paths starting with ~ or separator as absolute, meaning they shouldn't be appended to the current
		// working dir
		bool absolute = !path.empty() && (path[0] == CANONICAL_PATH_SEPARATOR || path[0] == '~');
		std::string clean = cleanPath(absolute ? path : joinPath(platform::getWorkingDirectory(), path));
		if (mustExist && !fileExists(clean)) {
			Error e = systemErrorCodeToError();
			Severity sev = e.code() == error_code_io_error ? SevError : SevWarnAlways;
			TraceEvent(sev, "AbsolutePathError").detail("Path", path).GetLastError().error(e);
			throw e;
		}
		return clean;
	}

#ifdef _WIN32
	char nameBuffer[MAX_PATH];
	if (!GetFullPathName(path.c_str(), MAX_PATH, nameBuffer, nullptr) || (mustExist && !fileExists(nameBuffer))) {
		Error e = systemErrorCodeToError();
		Severity sev = e.code() == error_code_io_error ? SevError : SevWarnAlways;
		TraceEvent(sev, "AbsolutePathError").detail("Path", path).GetLastError().error(e);
		throw e;
	}
	// Not totally obvious from the help whether GetFullPathName canonicalizes slashes, so let's do it...
	for (char* x = nameBuffer; *x; x++)
		if (*x == '/')
			*x = CANONICAL_PATH_SEPARATOR;
	return nameBuffer;
#elif (defined(__linux__) || defined(__APPLE__) || defined(__FreeBSD__))
	char result[PATH_MAX];
	// Must resolve links, so first try realpath on the whole thing
	const char* r = realpath(path.c_str(), result);
	if (r == nullptr) {
		// If the error was ENOENT and the path doesn't have to exist,
		// try to resolve symlinks in progressively shorter prefixes of the path
		if (errno == ENOENT && !mustExist) {
			std::string prefix = popPath(path);
			std::string suffix = path.substr(prefix.size());
			if (prefix.empty() && (suffix.empty() || suffix[0] != '~')) {
				prefix = ".";
			}
			if (!prefix.empty()) {
				return cleanPath(joinPath(abspath(prefix, true, false), suffix));
			}
		}
		Error e = systemErrorCodeToError();
		Severity sev = e.code() == error_code_io_error ? SevError : SevWarnAlways;
		TraceEvent(sev, "AbsolutePathError").detail("Path", path).GetLastError().error(e);
		throw e;
	}
	return std::string(r);
#else
#error Port me!
#endif
}

std::string parentDirectory(std::string const& path, bool resolveLinks, bool mustExist) {
	return popPath(abspath(path, resolveLinks, mustExist));
}

std::string basename(std::string const& filename) {
	auto abs = abspath(filename);
	size_t sep = abs.find_last_of(CANONICAL_PATH_SEPARATOR);
	if (sep == std::string::npos)
		return filename;
	return abs.substr(sep + 1);
}

std::string getUserHomeDirectory() {
#if defined(__unixish__)
	const char* ret = getenv("HOME");
	if (!ret) {
		if (struct passwd* pw = getpwuid(getuid())) {
			ret = pw->pw_dir;
		}
	}
	return ret;
#elif defined(_WIN32)
	TCHAR szPath[MAX_PATH];
	if (SHGetFolderPath(nullptr, CSIDL_PROFILE, nullptr, 0, szPath) != S_OK) {
		TraceEvent(SevError, "GetUserHomeDirectory").GetLastError();
		throw platform_error();
	}
	std::string path(szPath);
	return path;
#else
#error Port me!
#endif
}

#ifdef _WIN32
#define FILE_ATTRIBUTE_DATA DWORD

bool acceptFile(FILE_ATTRIBUTE_DATA fileAttributes, std::string const& name, std::string const& extension) {
	return !(fileAttributes & FILE_ATTRIBUTE_DIRECTORY) && StringRef(name).endsWith(extension);
}

bool acceptDirectory(FILE_ATTRIBUTE_DATA fileAttributes, std::string const& name, std::string const& extension) {
	return (fileAttributes & FILE_ATTRIBUTE_DIRECTORY) != 0;
}

ACTOR Future<vector<std::string>> findFiles(std::string directory,
                                            std::string extension,
                                            bool directoryOnly,
                                            bool async) {
	INJECT_FAULT(platform_error, "findFiles"); // findFiles failed (Win32)
	state vector<std::string> result;
	state int64_t tsc_begin = timestampCounter();

	state WIN32_FIND_DATA fd;
	state HANDLE h = FindFirstFile((directory + "/*" + extension).c_str(), &fd);
	if (h == INVALID_HANDLE_VALUE) {
		if (GetLastError() != ERROR_FILE_NOT_FOUND && GetLastError() != ERROR_PATH_NOT_FOUND) {
			TraceEvent(SevError, "FindFirstFile")
			    .detail("Directory", directory)
			    .detail("Extension", extension)
			    .GetLastError();
			throw platform_error();
		}
	} else {
		loop {
			std::string name = fd.cFileName;
			if ((directoryOnly && acceptDirectory(fd.dwFileAttributes, name, extension)) ||
			    (!directoryOnly && acceptFile(fd.dwFileAttributes, name, extension))) {
				result.push_back(name);
			}
			if (!FindNextFile(h, &fd))
				break;
			if (async && timestampCounter() - tsc_begin > FLOW_KNOBS->TSC_YIELD_TIME && !g_network->isSimulated()) {
				wait(yield());
				tsc_begin = timestampCounter();
			}
		}
		if (GetLastError() != ERROR_NO_MORE_FILES) {
			TraceEvent(SevError, "FindNextFile")
			    .detail("Directory", directory)
			    .detail("Extension", extension)
			    .GetLastError();
			FindClose(h);
			throw platform_error();
		}
		FindClose(h);
	}
	std::sort(result.begin(), result.end());
	return result;
}

#elif (defined(__linux__) || defined(__APPLE__) || defined(__FreeBSD__))
#define FILE_ATTRIBUTE_DATA mode_t

bool acceptFile(FILE_ATTRIBUTE_DATA fileAttributes, std::string const& name, std::string const& extension) {
	return S_ISREG(fileAttributes) && StringRef(name).endsWith(extension);
}

bool acceptDirectory(FILE_ATTRIBUTE_DATA fileAttributes, std::string const& name, std::string const& extension) {
	return S_ISDIR(fileAttributes);
}

ACTOR Future<vector<std::string>> findFiles(std::string directory,
                                            std::string extension,
                                            bool directoryOnly,
                                            bool async) {
	INJECT_FAULT(platform_error, "findFiles"); // findFiles failed
	state vector<std::string> result;
	state int64_t tsc_begin = timestampCounter();

	state DIR* dip = nullptr;

	if ((dip = opendir(directory.c_str())) != nullptr) {
		loop {
			struct dirent* dit;
			dit = readdir(dip);
			if (dit == nullptr) {
				break;
			}
			std::string name(dit->d_name);
			struct stat buf;
			if (stat(joinPath(directory, name).c_str(), &buf)) {
				bool isError = errno != ENOENT;
				TraceEvent(isError ? SevError : SevWarn, "StatFailed")
				    .detail("Directory", directory)
				    .detail("Extension", extension)
				    .detail("Name", name)
				    .GetLastError();
				if (isError)
					throw platform_error();
				else
					continue;
			}

			if ((directoryOnly && acceptDirectory(buf.st_mode, name, extension)) ||
			    (!directoryOnly && acceptFile(buf.st_mode, name, extension))) {
				result.push_back(name);
			}
			if (async && timestampCounter() - tsc_begin > FLOW_KNOBS->TSC_YIELD_TIME && !g_network->isSimulated()) {
				wait(yield());
				tsc_begin = timestampCounter();
			}
		}

		closedir(dip);
	}
	std::sort(result.begin(), result.end());
	return result;
}

#else
#error Port me!
#endif

namespace platform {

std::vector<std::string> listFiles(std::string const& directory, std::string const& extension) {
	return findFiles(directory, extension, false /* directoryOnly */, false).get();
}

Future<vector<std::string>> listFilesAsync(std::string const& directory, std::string const& extension) {
	return findFiles(directory, extension, false /* directoryOnly */, true);
}

std::vector<std::string> listDirectories(std::string const& directory) {
	return findFiles(directory, "", true /* directoryOnly */, false).get();
}

Future<vector<std::string>> listDirectoriesAsync(std::string const& directory) {
	return findFiles(directory, "", true /* directoryOnly */, true);
}

void findFilesRecursively(std::string path, std::vector<std::string>& out) {
	// Add files to output, prefixing path
	std::vector<std::string> files = platform::listFiles(path);
	for (auto const& f : files)
		out.push_back(joinPath(path, f));

	// Recurse for directories
	std::vector<std::string> directories = platform::listDirectories(path);
	for (auto const& dir : directories) {
		if (dir != "." && dir != "..")
			findFilesRecursively(joinPath(path, dir), out);
	}
}

ACTOR Future<Void> findFilesRecursivelyAsync(std::string path, vector<std::string>* out) {
	// Add files to output, prefixing path
	state vector<std::string> files = wait(listFilesAsync(path, ""));
	for (auto const& f : files)
		out->push_back(joinPath(path, f));

	// Recurse for directories
	state vector<std::string> directories = wait(listDirectoriesAsync(path));
	for (auto const& dir : directories) {
		if (dir != "." && dir != "..")
			wait(findFilesRecursivelyAsync(joinPath(path, dir), out));
	}
	return Void();
}

} // namespace platform

void threadSleep(double seconds) {
#ifdef _WIN32
	Sleep((DWORD)(seconds * 1e3));
#elif (defined(__linux__) || defined(__APPLE__) || defined(__FreeBSD__))
	struct timespec req, rem;

	req.tv_sec = seconds;
	req.tv_nsec = (seconds - req.tv_sec) * 1e9L;

	while (nanosleep(&req, &rem) == -1 && errno == EINTR) {
		req.tv_sec = rem.tv_sec;
		req.tv_nsec = rem.tv_nsec;
	}
#else
#error Port me!
#endif
}

void threadYield() {
#ifdef _WIN32
	Sleep(0);
#elif defined(__unixish__)
	sched_yield();
#else
#error Port me!
#endif
}

namespace platform {

void makeTemporary(const char* filename) {
#ifdef _WIN32
	SetFileAttributes(filename, FILE_ATTRIBUTE_TEMPORARY);
#endif
}

void setCloseOnExec(int fd) {
#if defined(__unixish__)
	int options = fcntl(fd, F_GETFD);
	if (options != -1) {
		options = fcntl(fd, F_SETFD, options | FD_CLOEXEC);
	}
	if (options == -1) {
		TraceEvent(SevWarnAlways, "PlatformSetCloseOnExecError").suppressFor(60).GetLastError();
	}
#endif
}

} // namespace platform

#ifdef _WIN32
THREAD_HANDLE startThread(void (*func)(void*), void* arg, int stackSize, const char* name) {
	return (void*)_beginthread(func, stackSize, arg);
}
#elif (defined(__linux__) || defined(__APPLE__) || defined(__FreeBSD__))
THREAD_HANDLE startThread(void* (*func)(void*), void* arg, int stackSize, const char* name) {
	pthread_t t;
	pthread_attr_t attr;

	pthread_attr_init(&attr);
	if (stackSize != 0) {
		if (pthread_attr_setstacksize(&attr, stackSize) != 0) {
			// If setting the stack size fails the default stack size will be used, so failure to set
			// the stack size is treated as a warning.
			// Logging a trace event here is a bit risky because startThread() could be used early
			// enough that TraceEvent can't be used yet, though currently it is not used with a nonzero
			// stack size that early in execution.
			TraceEvent(SevWarnAlways, "StartThreadInvalidStackSize").detail("StackSize", stackSize);
		};
	}

	pthread_create(&t, &attr, func, arg);
	pthread_attr_destroy(&attr);

#if defined(__linux__)
	if (name != nullptr) {
		// TODO: Should this just truncate?
		ASSERT_EQ(pthread_setname_np(t, name), 0);
	}
#endif

	return t;
}
#else
#error Port me!
#endif

void waitThread(THREAD_HANDLE thread) {
#ifdef _WIN32
	WaitForSingleObject(thread, INFINITE);
#elif (defined(__linux__) || defined(__APPLE__) || defined(__FreeBSD__))
	pthread_join(thread, nullptr);
#else
#error Port me!
#endif
}

void deprioritizeThread() {
#ifdef __linux__
	int tid = syscall(SYS_gettid);
	setpriority(PRIO_PROCESS, tid, 10);
#elif defined(_WIN32)
#endif
}

bool fileExists(std::string const& filename) {
	FILE* f = fopen(filename.c_str(), "rb" FOPEN_CLOEXEC_MODE);
	if (!f)
		return false;
	fclose(f);
	return true;
}

bool directoryExists(std::string const& path) {
#ifdef _WIN32
	DWORD bits = ::GetFileAttributes(path.c_str());
	return bits != INVALID_FILE_ATTRIBUTES && (bits & FILE_ATTRIBUTE_DIRECTORY);
#else
	DIR* d = opendir(path.c_str());
	if (d == nullptr)
		return false;
	closedir(d);
	return true;
#endif
}

int64_t fileSize(std::string const& filename) {
#ifdef _WIN32
	struct _stati64 file_status;
	if (_stati64(filename.c_str(), &file_status) != 0)
		return 0;
	else
		return file_status.st_size;
#elif (defined(__linux__) || defined(__APPLE__) || defined(__FreeBSD__))
	struct stat file_status;
	if (stat(filename.c_str(), &file_status) != 0)
		return 0;
	else
		return file_status.st_size;
#else
#error Port me!
#endif
}

std::string readFileBytes(std::string const& filename, int maxSize) {
	std::string s;
	FILE* f = fopen(filename.c_str(), "rb" FOPEN_CLOEXEC_MODE);
	if (!f) {
		TraceEvent(SevWarn, "FileOpenError")
		    .detail("Filename", filename)
		    .detail("Errno", errno)
		    .detail("ErrorDescription", strerror(errno));
		throw file_not_readable();
	}
	try {
		fseek(f, 0, SEEK_END);
		size_t size = ftell(f);
		if (size > maxSize)
			throw file_too_large();
		s.resize(size);
		fseek(f, 0, SEEK_SET);
		if (!fread(&s[0], size, 1, f))
			throw file_not_readable();
	} catch (...) {
		fclose(f);
		throw;
	}
	fclose(f);
	return s;
}

void writeFileBytes(std::string const& filename, const uint8_t* data, size_t count) {
	FILE* f = fopen(filename.c_str(), "wb" FOPEN_CLOEXEC_MODE);
	if (!f) {
		TraceEvent(SevError, "WriteFileBytes").detail("Filename", filename).GetLastError();
		throw file_not_writable();
	}

	try {
		size_t length = fwrite(data, sizeof(uint8_t), count, f);
		if (length != count) {
			TraceEvent(SevError, "WriteFileBytes")
			    .detail("Filename", filename)
			    .detail("WrittenLength", length)
			    .GetLastError();
			throw file_not_writable();
		}
	} catch (...) {
		fclose(f);
		throw;
	}
	fclose(f);
}

void writeFile(std::string const& filename, std::string const& content) {
	writeFileBytes(filename, (const uint8_t*)(content.c_str()), content.size());
}

namespace platform {

bool getEnvironmentVar(const char* name, std::string& value) {
#if defined(__unixish__)
	char* val = getenv(name);
	if (val) {
		value = std::string(val);
		return true;
	}
	return false;
#elif defined(_WIN32)
	int len = GetEnvironmentVariable(name, nullptr, 0);
	if (len == 0) {
		if (GetLastError() == ERROR_ENVVAR_NOT_FOUND) {
			return false;
		}
		TraceEvent(SevError, "GetEnvironmentVariable").detail("Name", name).GetLastError();
		throw platform_error();
	}
	value.resize(len);
	int rc = GetEnvironmentVariable(name, &value[0], len);
	if (rc + 1 != len) {
		TraceEvent(SevError, "WrongEnvVarLength").detail("ExpectedLength", len).detail("ReceivedLength", rc + 1);
		throw platform_error();
	}
	value.resize(len - 1);
	return true;
#else
#error Port me!
#endif
}

int setEnvironmentVar(const char* name, const char* value, int overwrite) {
#if defined(_WIN32)
	int errcode = 0;
	if (!overwrite) {
		size_t envsize = 0;
		errcode = getenv_s(&envsize, nullptr, 0, name);
		if (errcode || envsize)
			return errcode;
	}
	return _putenv_s(name, value);
#else
	return setenv(name, value, overwrite);
#endif
}

#if defined(_WIN32)
#define getcwd(buf, maxlen) _getcwd(buf, maxlen)
#endif
std::string getWorkingDirectory() {
	char* buf;
	if ((buf = getcwd(nullptr, 0)) == nullptr) {
		TraceEvent(SevWarnAlways, "GetWorkingDirectoryError").GetLastError();
		throw platform_error();
	}
	std::string result(buf);
	free(buf);
	return result;
}

} // namespace platform

extern std::string format(const char* form, ...);

namespace platform {
std::string getDefaultConfigPath() {
#ifdef _WIN32
	TCHAR szPath[MAX_PATH];
	if (SHGetFolderPath(nullptr, CSIDL_COMMON_APPDATA, nullptr, 0, szPath) != S_OK) {
		TraceEvent(SevError, "WindowsAppDataError").GetLastError();
		throw platform_error();
	}
	std::string _filepath(szPath);
	return _filepath + "\\foundationdb";
#elif defined(__linux__)
	return "/etc/foundationdb";
#elif defined(__APPLE__) || defined(__FreeBSD__)
	return "/usr/local/etc/foundationdb";
#else
#error Port me!
#endif
}

std::string getDefaultClusterFilePath() {
	return joinPath(getDefaultConfigPath(), "fdb.cluster");
}
} // namespace platform

#ifdef ALLOC_INSTRUMENTATION
#define TRACEALLOCATOR(size)                                                                                           \
	TraceEvent("MemSample")                                                                                            \
	    .detail("Count", FastAllocator<size>::getApproximateMemoryUnused() / size)                                     \
	    .detail("TotalSize", FastAllocator<size>::getApproximateMemoryUnused())                                        \
	    .detail("SampleCount", 1)                                                                                      \
	    .detail("Hash", "FastAllocatedUnused" #size)                                                                   \
	    .detail("Bt", "na")
#ifdef __linux__
#include <cxxabi.h>
#endif
uint8_t* g_extra_memory;
#endif

namespace platform {

void outOfMemory() {
#ifdef ALLOC_INSTRUMENTATION
	delete[] g_extra_memory;
	std::vector<std::pair<std::string, const char*>> typeNames;
	for (auto i = allocInstr.begin(); i != allocInstr.end(); ++i) {
		std::string s;
#ifdef __linux__
		char* demangled = abi::__cxa_demangle(i->first, nullptr, nullptr, nullptr);
		if (demangled) {
			s = demangled;
			if (StringRef(s).startsWith(LiteralStringRef("(anonymous namespace)::")))
				s = s.substr(LiteralStringRef("(anonymous namespace)::").size());
			free(demangled);
		} else
			s = i->first;
#else
		s = i->first;
		if (StringRef(s).startsWith(LiteralStringRef("class `anonymous namespace'::")))
			s = s.substr(LiteralStringRef("class `anonymous namespace'::").size());
		else if (StringRef(s).startsWith(LiteralStringRef("class ")))
			s = s.substr(LiteralStringRef("class ").size());
		else if (StringRef(s).startsWith(LiteralStringRef("struct ")))
			s = s.substr(LiteralStringRef("struct ").size());
#endif
		typeNames.push_back(std::make_pair(s, i->first));
	}
	std::sort(typeNames.begin(), typeNames.end());
	for (int i = 0; i < typeNames.size(); i++) {
		const char* n = typeNames[i].second;
		auto& f = allocInstr[n];
		if (f.maxAllocated > 10000)
			TraceEvent("AllocInstrument")
			    .detail("CurrentAlloc", f.allocCount - f.deallocCount)
			    .detail("Name", typeNames[i].first.c_str());
	}

	std::unordered_map<uint32_t, BackTraceAccount> traceCounts;
	size_t memSampleSize;
	memSample_entered = true;
	{
		ThreadSpinLockHolder holder(memLock);
		traceCounts = backTraceLookup;
		memSampleSize = memSample.size();
	}
	memSample_entered = false;

	TraceEvent("MemSampleSummary")
	    .detail("InverseByteSampleRatio", SAMPLE_BYTES)
	    .detail("MemorySamples", memSampleSize)
	    .detail("BackTraces", traceCounts.size());

	for (auto i = traceCounts.begin(); i != traceCounts.end(); ++i) {
		char buf[1024];
		std::vector<void*>* frames = i->second.backTrace;
		std::string backTraceStr;
#if defined(_WIN32)
		for (int j = 1; j < frames->size(); j++) {
			_snprintf(buf, 1024, "%p ", frames->at(j));
			backTraceStr += buf;
		}
#else
		backTraceStr = format_backtrace(&(*frames)[0], frames->size());
#endif
		TraceEvent("MemSample")
		    .detail("Count", (int64_t)i->second.count)
		    .detail("TotalSize", i->second.totalSize)
		    .detail("SampleCount", i->second.sampleCount)
		    .detail("Hash", format("%lld", i->first))
		    .detail("Bt", backTraceStr);
	}

	TraceEvent("MemSample")
	    .detail("Count", traceCounts.size())
	    .detail("TotalSize", traceCounts.size() * ((int)(sizeof(uint32_t) + sizeof(size_t) + sizeof(size_t))))
	    .detail("SampleCount", traceCounts.size())
	    .detail("Hash", "backTraces")
	    .detail("Bt", "na");

	TraceEvent("MemSample")
	    .detail("Count", memSampleSize)
	    .detail("TotalSize", memSampleSize * ((int)(sizeof(void*) + sizeof(uint32_t) + sizeof(size_t))))
	    .detail("SapmleCount", memSampleSize)
	    .detail("Hash", "memSamples")
	    .detail("Bt", "na");
	TRACEALLOCATOR(16);
	TRACEALLOCATOR(32);
	TRACEALLOCATOR(64);
	TRACEALLOCATOR(96);
	TRACEALLOCATOR(128);
	TRACEALLOCATOR(256);
	TRACEALLOCATOR(512);
	TRACEALLOCATOR(1024);
	TRACEALLOCATOR(2048);
	TRACEALLOCATOR(4096);
	TRACEALLOCATOR(8192);
	g_traceBatch.dump();
#endif

	criticalError(FDB_EXIT_NO_MEM, "OutOfMemory", "Out of memory");
}

// Because the lambda used with nftw below cannot capture
int __eraseDirectoryRecurseiveCount;

int eraseDirectoryRecursive(std::string const& dir) {
	__eraseDirectoryRecurseiveCount = 0;
#ifdef _WIN32
	system(("rd /s /q \"" + dir + "\"").c_str());
#elif defined(__linux__) || defined(__APPLE__) || defined(__FreeBSD__)
	int error = nftw(
	    dir.c_str(),
	    [](const char* fpath, const struct stat* sb, int typeflag, struct FTW* ftwbuf) -> int {
		    int r = remove(fpath);
		    if (r == 0)
			    ++__eraseDirectoryRecurseiveCount;
		    return r;
	    },
	    64,
	    FTW_DEPTH | FTW_PHYS);
	/* Looks like calling code expects this to continue silently if
	   the directory we're deleting doesn't exist in the first
	   place */
	if (error && errno != ENOENT) {
		Error e = systemErrorCodeToError();
		TraceEvent(SevError, "EraseDirectoryRecursiveError").detail("Directory", dir).GetLastError().error(e);
		throw e;
	}
#else
#error Port me!
#endif
	// INJECT_FAULT( platform_error, "eraseDirectoryRecursive" );
	return __eraseDirectoryRecurseiveCount;
}

bool isHwCrcSupported() {
#if defined(_WIN32)
	int info[4];
	__cpuid(info, 1);
	return (info[2] & (1 << 20)) != 0;
#elif defined(__aarch64__)
	return true; /* force to use crc instructions */
#elif defined(__unixish__)
	uint32_t eax, ebx, ecx, edx, level = 1, count = 0;
	__cpuid_count(level, count, eax, ebx, ecx, edx);
	return ((ecx >> 20) & 1) != 0;
#else
#error Port me!
#endif
}

} // namespace platform

extern "C" void criticalError(int exitCode, const char* type, const char* message) {
	// Be careful!  This function may be called asynchronously from a thread or in other weird conditions

	fprintf(stderr, "ERROR: %s\n", message);

	if (g_network && !g_network->isSimulated()) {
		TraceEvent ev(SevError, type);
		ev.detail("Message", message);
	}

	flushAndExit(exitCode);
}

extern void flushTraceFileVoid();

#ifdef USE_GCOV
extern "C" void __gcov_flush();
#endif

extern "C" void flushAndExit(int exitCode) {
	flushTraceFileVoid();
	fflush(stdout);
	closeTraceFile();
#ifdef USE_GCOV
	__gcov_flush();
#endif
#ifdef _WIN32
	// This function is documented as being asynchronous, but we suspect it might actually be synchronous in the
	// case that it is passed a handle to the current process. If not, then there may be cases where we escalate
	// to the crashAndDie call below.
	TerminateProcess(GetCurrentProcess(), exitCode);
#else
	_exit(exitCode);
#endif
	// should never reach here, but you never know
	crashAndDie();
}

#ifdef __unixish__
#include <dlfcn.h>

#ifdef __linux__
#include <link.h>
#endif

struct ImageInfo {
	void* offset;
	std::string symbolFileName;

	ImageInfo() : offset(nullptr), symbolFileName("") {}
};

ImageInfo getImageInfo(const void* symbol) {
	Dl_info info;
	ImageInfo imageInfo;

#ifdef __linux__
	link_map* linkMap = nullptr;
	int res = dladdr1(symbol, &info, (void**)&linkMap, RTLD_DL_LINKMAP);
#else
	int res = dladdr(symbol, &info);
#endif

	if (res != 0) {
		std::string imageFile = basename(info.dli_fname);
		// If we have a client library that doesn't end in the appropriate extension, we will get the wrong debug
		// suffix. This should only be a cosmetic problem, though.
#ifdef __linux__
		imageInfo.offset = (void*)linkMap->l_addr;
		if (imageFile.length() >= 3 && imageFile.rfind(".so") == imageFile.length() - 3) {
			imageInfo.symbolFileName = imageFile + "-debug";
		}
#else
		imageInfo.offset = info.dli_fbase;
		if (imageFile.length() >= 6 && imageFile.rfind(".dylib") == imageFile.length() - 6) {
			imageInfo.symbolFileName = imageFile + "-debug";
		}
#endif
		else {
			imageInfo.symbolFileName = imageFile + ".debug";
		}
	} else {
		imageInfo.symbolFileName = "unknown";
	}

	return imageInfo;
}

ImageInfo getCachedImageInfo() {
	// The use of "getCachedImageInfo" is arbitrary and was a best guess at a good way to get the image of the
	//  most likely candidate for the "real" flow library or binary
	static ImageInfo info = getImageInfo((const void*)&getCachedImageInfo);
	return info;
}

#include <execinfo.h>

namespace platform {
void* getImageOffset() {
	return getCachedImageInfo().offset;
}

size_t raw_backtrace(void** addresses, int maxStackDepth) {
#if !defined(__APPLE__)
	// absl::GetStackTrace doesn't have an implementation for MacOS.
	return absl::GetStackTrace(addresses, maxStackDepth, 0);
#else
	return backtrace(addresses, maxStackDepth);
#endif
}

std::string format_backtrace(void** addresses, int numAddresses) {
	ImageInfo const& imageInfo = getCachedImageInfo();
#ifdef __APPLE__
	std::string s = format("atos -o %s -arch x86_64 -l %p", imageInfo.symbolFileName.c_str(), imageInfo.offset);
	for (int i = 1; i < numAddresses; i++) {
		s += format(" %p", addresses[i]);
	}
#else
	std::string s = format("addr2line -e %s -p -C -f -i", imageInfo.symbolFileName.c_str());
	for (int i = 1; i < numAddresses; i++) {
		s += format(" %p", (char*)addresses[i] - (char*)imageInfo.offset);
	}
#endif
	return s;
}

std::string get_backtrace() {
	void* addresses[50];
	size_t size = raw_backtrace(addresses, 50);
	return format_backtrace(addresses, size);
}
} // namespace platform
#else

namespace platform {
std::string get_backtrace() {
	return std::string();
}
std::string format_backtrace(void** addresses, int numAddresses) {
	return std::string();
}
void* getImageOffset() {
	return nullptr;
}
} // namespace platform
#endif

bool isLibraryLoaded(const char* lib_path) {
#if !defined(__linux__) && !defined(__APPLE__) && !defined(_WIN32) && !defined(__FreeBSD__)
#error Port me!
#endif

	void* dlobj = nullptr;

#if defined(__unixish__)
	dlobj = dlopen(lib_path, RTLD_NOLOAD | RTLD_LAZY);
#else
	dlobj = GetModuleHandle(lib_path);
#endif

	return dlobj != nullptr;
}

void* loadLibrary(const char* lib_path) {
#if !defined(__linux__) && !defined(__APPLE__) && !defined(_WIN32) && !defined(__FreeBSD__)
#error Port me!
#endif

	void* dlobj = nullptr;

#if defined(__unixish__)
	dlobj = dlopen(lib_path, RTLD_LAZY | RTLD_LOCAL);
	if (dlobj == nullptr) {
		TraceEvent(SevWarn, "LoadLibraryFailed").detail("Library", lib_path).detail("Error", dlerror());
	}
#else
	dlobj = LoadLibrary(lib_path);
	if (dlobj == nullptr) {
		TraceEvent(SevWarn, "LoadLibraryFailed").detail("Library", lib_path).GetLastError();
	}
#endif

	return dlobj;
}

void* loadFunction(void* lib, const char* func_name) {
	void* dlfcn = nullptr;

#if defined(__unixish__)
	dlfcn = dlsym(lib, func_name);
	if (dlfcn == nullptr) {
		TraceEvent(SevWarn, "LoadFunctionFailed").detail("Function", func_name).detail("Error", dlerror());
	}
#else
	dlfcn = GetProcAddress((HINSTANCE)lib, func_name);
	if (dlfcn == nullptr) {
		TraceEvent(SevWarn, "LoadFunctionFailed").detail("Function", func_name).GetLastError();
	}
#endif

	return dlfcn;
}

void closeLibrary(void* handle) {
#ifdef __unixish__
	dlclose(handle);
#else
	FreeLibrary(reinterpret_cast<HMODULE>(handle));
#endif
}

std::string exePath() {
#if defined(__linux__)
	std::unique_ptr<char[]> buf(new char[PATH_MAX]);
	auto len = readlink("/proc/self/exe", buf.get(), PATH_MAX);
	if (len > 0 && len < PATH_MAX) {
		buf[len] = '\0';
		return std::string(buf.get());
	} else {
		throw platform_error();
	}
#elif defined(__FreeBSD__)
	char binPath[2048];
	int mib[4];
	mib[0] = CTL_KERN;
	mib[1] = KERN_PROC;
	mib[2] = KERN_PROC_PATHNAME;
	mib[3] = -1;
	size_t len = sizeof(binPath);
	if (sysctl(mib, 4, binPath, &len, nullptr, 0) != 0) {
		binPath[0] = '\0';
		return std::string(binPath);
	} else {
		throw platform_error();
	}
#elif defined(__APPLE__)
	uint32_t bufSize = 1024;
	std::unique_ptr<char[]> buf(new char[bufSize]);
	while (true) {
		auto res = _NSGetExecutablePath(buf.get(), &bufSize);
		if (res == -1) {
			buf.reset(new char[bufSize]);
		} else {
			return std::string(buf.get());
		}
	}
#elif defined(_WIN32)
	DWORD bufSize = 1024;
	std::unique_ptr<char[]> buf(new char[bufSize]);
	while (true) {
		auto s = GetModuleFileName(nullptr, buf.get(), bufSize);
		if (s >= 0) {
			if (GetLastError() == ERROR_INSUFFICIENT_BUFFER) {
				bufSize *= 2;
				buf.reset(new char[bufSize]);
				continue;
			}
			return std::string(buf.get());
		} else {
			throw platform_error();
		}
	}
#else
#error Port me!
#endif
}

void platformInit() {
#ifdef WIN32
	_set_FMA3_enable(
	    0); // Workaround for VS 2013 code generation bug. See
	        // https://connect.microsoft.com/VisualStudio/feedback/details/811093/visual-studio-2013-rtm-c-x64-code-generation-bug-for-avx2-instructions
#endif
#ifdef __linux__
	struct timespec ts;
	if (clock_gettime(CLOCK_MONOTONIC, &ts) != 0) {
		criticalError(FDB_EXIT_ERROR,
		              "MonotonicTimeUnavailable",
		              "clock_gettime(CLOCK_MONOTONIC, ...) returned an error. Check your kernel and glibc versions.");
	}
#endif
}

void crashHandler(int sig) {
#ifdef __linux__
	// Pretty much all of this handler is risking undefined behavior and hangs,
	//  but the idea is that we're about to crash anyway...
	std::string backtrace = platform::get_backtrace();

	bool error = (sig != SIGUSR2);

	fflush(stdout);
	TraceEvent(error ? SevError : SevInfo, error ? "Crash" : "ProcessTerminated")
	    .detail("Signal", sig)
	    .detail("Name", strsignal(sig))
	    .detail("Trace", backtrace);
	flushTraceFileVoid();

	fprintf(stderr, "SIGNAL: %s (%d)\n", strsignal(sig), sig);
	fprintf(stderr, "Trace: %s\n", backtrace.c_str());

	struct sigaction sa;
	sa.sa_handler = SIG_DFL;
	if (sigemptyset(&sa.sa_mask)) {
		int err = errno;
		fprintf(stderr, "sigemptyset failed: %s\n", strerror(err));
		_exit(sig + 128);
	}
	sa.sa_flags = 0;
	if (sigaction(sig, &sa, nullptr)) {
		int err = errno;
		fprintf(stderr, "sigaction failed: %s\n", strerror(err));
		_exit(sig + 128);
	}
	if (kill(getpid(), sig)) {
		int err = errno;
		fprintf(stderr, "kill failed: %s\n", strerror(err));
		_exit(sig + 128);
	}
	// Rely on kill to end the process
#else
	// No crash handler for other platforms!
#endif
}

void registerCrashHandler() {
#ifdef __linux__
	// For these otherwise fatal errors, attempt to log a trace of
	// what was happening and then exit
	struct sigaction action;
	action.sa_handler = crashHandler;
	sigfillset(&action.sa_mask);
	action.sa_flags = 0;

	sigaction(SIGILL, &action, nullptr);
	sigaction(SIGFPE, &action, nullptr);
	sigaction(SIGSEGV, &action, nullptr);
	sigaction(SIGBUS, &action, nullptr);
	sigaction(SIGUSR2, &action, nullptr);
#else
	// No crash handler for other platforms!
#endif
}

#ifdef __linux__
extern volatile void** net2backtraces;
extern volatile size_t net2backtraces_offset;
extern volatile size_t net2backtraces_max;
extern volatile bool net2backtraces_overflow;
extern volatile int net2backtraces_count;
extern std::atomic<int64_t> net2RunLoopIterations;
extern std::atomic<int64_t> net2RunLoopSleeps;
extern void initProfiling();

std::atomic<double> checkThreadTime;
#endif

volatile thread_local bool profileThread = false;
volatile thread_local int profilingEnabled = 1;

volatile thread_local int64_t numProfilesDeferred = 0;
volatile thread_local int64_t numProfilesOverflowed = 0;
volatile thread_local int64_t numProfilesCaptured = 0;
volatile thread_local bool profileRequested = false;

int64_t getNumProfilesDeferred() {
	return numProfilesDeferred;
}

int64_t getNumProfilesOverflowed() {
	return numProfilesOverflowed;
}

int64_t getNumProfilesCaptured() {
	return numProfilesCaptured;
}

void profileHandler(int sig) {
#ifdef __linux__
	if (!profileThread) {
		return;
	}

	if (!profilingEnabled) {
		profileRequested = true;
		++numProfilesDeferred;
		return;
	}

	++net2backtraces_count;

	if (!net2backtraces || net2backtraces_max - net2backtraces_offset < 50) {
		++numProfilesOverflowed;
		net2backtraces_overflow = true;
		return;
	}

	++numProfilesCaptured;

	// We are casting away the volatile-ness of the backtrace array, but we believe that should be reasonably safe in
	// the signal handler
	ProfilingSample* ps =
	    const_cast<ProfilingSample*>((volatile ProfilingSample*)(net2backtraces + net2backtraces_offset));

	// We can only read the check thread time in a signal handler if the atomic is lock free.
	// We can't get the time from a timer() call because it's not signal safe.
	ps->timestamp = checkThreadTime.is_lock_free() ? checkThreadTime.load() : 0;

	// SOMEDAY: should we limit the maximum number of frames from backtrace beyond just available space?
	size_t size = backtrace(ps->frames, net2backtraces_max - net2backtraces_offset - 2);

	ps->length = size;

	net2backtraces_offset += size + 2;
#else
	// No slow task profiling for other platforms!
#endif
}

void setProfilingEnabled(int enabled) {
#ifdef __linux__
	if (profileThread && enabled && !profilingEnabled && profileRequested) {
		profilingEnabled = true;
		profileRequested = false;
		pthread_kill(pthread_self(), SIGPROF);
	} else {
		profilingEnabled = enabled;
	}
#else
	// No profiling for other platforms!
#endif
}

void* checkThread(void* arg) {
#ifdef __linux__
	pthread_t mainThread = *(pthread_t*)arg;
	free(arg);

	int64_t lastRunLoopIterations = net2RunLoopIterations.load();
	int64_t lastRunLoopSleeps = net2RunLoopSleeps.load();

	double lastSlowTaskSignal = 0;
	double lastSaturatedSignal = 0;

	const double minSlowTaskLogInterval =
	    std::max(FLOW_KNOBS->SLOWTASK_PROFILING_LOG_INTERVAL, FLOW_KNOBS->RUN_LOOP_PROFILING_INTERVAL);
	const double minSaturationLogInterval =
	    std::max(FLOW_KNOBS->SATURATION_PROFILING_LOG_INTERVAL, FLOW_KNOBS->RUN_LOOP_PROFILING_INTERVAL);

	double slowTaskLogInterval = minSlowTaskLogInterval;
	double saturatedLogInterval = minSaturationLogInterval;

	while (true) {
		threadSleep(FLOW_KNOBS->RUN_LOOP_PROFILING_INTERVAL);

		int64_t currentRunLoopIterations = net2RunLoopIterations.load();
		int64_t currentRunLoopSleeps = net2RunLoopSleeps.load();

		bool slowTask = lastRunLoopIterations == currentRunLoopIterations;
		bool saturated = lastRunLoopSleeps == currentRunLoopSleeps;

		if (slowTask) {
			double t = timer();
			if (lastSlowTaskSignal == 0 || t - lastSlowTaskSignal >= slowTaskLogInterval) {
				if (lastSlowTaskSignal > 0) {
					slowTaskLogInterval = std::min(FLOW_KNOBS->SLOWTASK_PROFILING_MAX_LOG_INTERVAL,
					                               FLOW_KNOBS->SLOWTASK_PROFILING_LOG_BACKOFF * slowTaskLogInterval);
				}

				lastSlowTaskSignal = t;
				checkThreadTime.store(lastSlowTaskSignal);
				pthread_kill(mainThread, SIGPROF);
			}
		} else {
			lastSlowTaskSignal = 0;
			lastRunLoopIterations = currentRunLoopIterations;
			slowTaskLogInterval = minSlowTaskLogInterval;
		}

		if (saturated) {
			double t = timer();
			if (lastSaturatedSignal == 0 || t - lastSaturatedSignal >= saturatedLogInterval) {
				if (lastSaturatedSignal > 0) {
					saturatedLogInterval =
					    std::min(FLOW_KNOBS->SATURATION_PROFILING_MAX_LOG_INTERVAL,
					             FLOW_KNOBS->SATURATION_PROFILING_LOG_BACKOFF * saturatedLogInterval);
				}

				lastSaturatedSignal = t;

				if (!slowTask) {
					checkThreadTime.store(lastSaturatedSignal);
					pthread_kill(mainThread, SIGPROF);
				}
			}
		} else {
			lastSaturatedSignal = 0;
			lastRunLoopSleeps = currentRunLoopSleeps;
			saturatedLogInterval = minSaturationLogInterval;
		}
	}
	return nullptr;
#else
	// No slow task profiling for other platforms!
	return nullptr;
#endif
}

#if defined(DTRACE_PROBES)
void fdb_probe_actor_create(const char* name, unsigned long id) {
	FDB_TRACE_PROBE(actor_create, name, id);
}
void fdb_probe_actor_destroy(const char* name, unsigned long id) {
	FDB_TRACE_PROBE(actor_destroy, name, id);
}
void fdb_probe_actor_enter(const char* name, unsigned long id, int index) {
	FDB_TRACE_PROBE(actor_enter, name, id, index);
}
void fdb_probe_actor_exit(const char* name, unsigned long id, int index) {
	FDB_TRACE_PROBE(actor_exit, name, id, index);
}
#endif

void setupRunLoopProfiler() {
#ifdef __linux__
	if (!profileThread && FLOW_KNOBS->RUN_LOOP_PROFILING_INTERVAL > 0) {
		TraceEvent("StartingRunLoopProfilingThread").detail("Interval", FLOW_KNOBS->RUN_LOOP_PROFILING_INTERVAL);
		initProfiling();
		profileThread = true;

		struct sigaction action;
		action.sa_handler = profileHandler;
		sigfillset(&action.sa_mask);
		action.sa_flags = 0;
		sigaction(SIGPROF, &action, nullptr);

		// Start a thread which will use signals to log stacks on long events
		pthread_t* mainThread = (pthread_t*)malloc(sizeof(pthread_t));
		*mainThread = pthread_self();
		startThread(&checkThread, (void*)mainThread);
	}
#else
	// No slow task profiling for other platforms!
#endif
}

void* sampleThread(void* arg) {
	while (true) {
		threadSleep(1.0); // TODO: Read sample rate from global config

		// Get actor lineage of currently running actor.
		auto actorLineage = currentLineageThreadSafe.get();
		printf("Currently running actor lineage (%p):\n", actorLineage.getPtr());
		auto stack = actorLineage->stack(&StackLineage::actorName);
		while (!stack.empty()) {
			printf("%s ", stack.back());
			stack.pop_back();
		}
		printf("\n");

		for (const auto& [waitState, lineageFn] : samples) {
			auto alps = lineageFn();

			// TODO: Serialize collected actor linage properties

<<<<<<< HEAD
		// TODO: Call collect on all actor lineages
		for (auto actorLineage : diskAlps) {
			auto stack = actorLineage->stack(&StackLineage::actorName);
			while (!stack.empty()) {
				printf("%s ", stack.back());
				stack.pop_back();
=======
			printf("Wait State #%d ALPs (%d):\n", waitState, alps.size());
			for (auto actorLineage : alps) {
				auto stack = actorLineage->stack(&StackLineage::actorName);
				while (!stack.empty()) {
					printf("%s ", stack.top());
					stack.pop();
				}
				printf("\n");
>>>>>>> eed7419a
			}
		}
	}

	return nullptr;
}

void setupSamplingProfiler() {
	samples[WaitState::Disk] = std::bind(&ActorLineageSet::copy, std::ref(g_network->getActorLineageSet()));
	samples[WaitState::Network] =
	    std::bind(&ActorLineageSet::copy, std::ref(IAsyncFileSystem::filesystem()->getActorLineageSet()));

	// TODO: Add knob
	TraceEvent("StartingSamplingProfilerThread");
	startThread(&sampleThread, nullptr);
}

// UnitTest for getMemoryInfo
#ifdef __linux__
TEST_CASE("/flow/Platform/getMemoryInfo") {

	printf("UnitTest flow/Platform/getMemoryInfo 1\n");
	std::string memString = "MemTotal:       24733228 kB\n"
	                        "MemFree:         2077580 kB\n"
	                        "Buffers:          266940 kB\n"
	                        "Cached:         16798292 kB\n"
	                        "SwapCached:       210240 kB\n"
	                        "Active:         12447724 kB\n"
	                        "Inactive:        9175508 kB\n"
	                        "Active(anon):    3458596 kB\n"
	                        "Inactive(anon):  1102948 kB\n"
	                        "Active(file):    8989128 kB\n"
	                        "Inactive(file):  8072560 kB\n"
	                        "Unevictable:           0 kB\n"
	                        "Mlocked:               0 kB\n"
	                        "SwapTotal:      25165820 kB\n"
	                        "SwapFree:       23680228 kB\n"
	                        "Dirty:               200 kB\n"
	                        "Writeback:             0 kB\n"
	                        "AnonPages:       4415148 kB\n"
	                        "Mapped:            62804 kB\n"
	                        "Shmem:              3544 kB\n"
	                        "Slab:             620144 kB\n"
	                        "SReclaimable:     556640 kB\n"
	                        "SUnreclaim:        63504 kB\n"
	                        "KernelStack:        5240 kB\n"
	                        "PageTables:        47292 kB\n"
	                        "NFS_Unstable:          0 kB\n"
	                        "Bounce:                0 kB\n"
	                        "WritebackTmp:          0 kB\n"
	                        "CommitLimit:    37532432 kB\n"
	                        "Committed_AS:    8603484 kB\n"
	                        "VmallocTotal:   34359738367 kB\n"
	                        "VmallocUsed:      410576 kB\n";

	std::map<StringRef, int64_t> request = {
		{ LiteralStringRef("MemTotal:"), 0 },     { LiteralStringRef("MemFree:"), 0 },
		{ LiteralStringRef("MemAvailable:"), 0 }, { LiteralStringRef("Buffers:"), 0 },
		{ LiteralStringRef("Cached:"), 0 },       { LiteralStringRef("SwapTotal:"), 0 },
		{ LiteralStringRef("SwapFree:"), 0 },
	};

	std::stringstream memInfoStream(memString);
	getMemoryInfo(request, memInfoStream);
	ASSERT(request[LiteralStringRef("MemTotal:")] == 24733228);
	ASSERT(request[LiteralStringRef("MemFree:")] == 2077580);
	ASSERT(request[LiteralStringRef("MemAvailable:")] == 0);
	ASSERT(request[LiteralStringRef("Buffers:")] == 266940);
	ASSERT(request[LiteralStringRef("Cached:")] == 16798292);
	ASSERT(request[LiteralStringRef("SwapTotal:")] == 25165820);
	ASSERT(request[LiteralStringRef("SwapFree:")] == 23680228);
	for (auto& item : request) {
		printf("%s:%ld\n", item.first.toString().c_str(), item.second);
	}

	printf("UnitTest flow/Platform/getMemoryInfo 2\n");
	std::string memString1 = "Slab:             192816 kB\n"
	                         "SReclaimable:     158404 kB\n"
	                         "SUnreclaim:        34412 kB\n"
	                         "KernelStack:        7152 kB\n"
	                         "PageTables:        45284 kB\n"
	                         "NFS_Unstable:          0 kB\n"
	                         "Bounce:                0 kB\n"
	                         "WritebackTmp:          0 kB\n"
	                         "MemTotal:       31856496 kB\n"
	                         "MemFree:        25492716 kB\n"
	                         "MemAvailable:   28470756 kB\n"
	                         "Buffers:          313644 kB\n"
	                         "Cached:          2956444 kB\n"
	                         "SwapCached:            0 kB\n"
	                         "Active:          3708432 kB\n"
	                         "Inactive:        2163752 kB\n"
	                         "Active(anon):    2604524 kB\n"
	                         "Inactive(anon):   199896 kB\n"
	                         "Active(file):    1103908 kB\n"
	                         "Inactive(file):  1963856 kB\n"
	                         "Unevictable:           0 kB\n"
	                         "Mlocked:               0 kB\n"
	                         "SwapTotal:             0 kB\n"
	                         "SwapFree:              0 kB\n"
	                         "Dirty:                 0 kB\n"
	                         "Writeback:             0 kB\n"
	                         "AnonPages:       2602108 kB\n"
	                         "Mapped:           361088 kB\n"
	                         "Shmem:            202332 kB\n"
	                         "CommitLimit:    15928248 kB\n"
	                         "Committed_AS:    5556756 kB\n"
	                         "VmallocTotal:   34359738367 kB\n"
	                         "VmallocUsed:      427528 kB\n"
	                         "VmallocChunk:   34359283752 kB\n"
	                         "HardwareCorrupted:     0 kB\n"
	                         "AnonHugePages:   1275904 kB\n";

	std::stringstream memInfoStream1(memString1);
	getMemoryInfo(request, memInfoStream1);
	ASSERT(request[LiteralStringRef("MemTotal:")] == 31856496);
	ASSERT(request[LiteralStringRef("MemFree:")] == 25492716);
	ASSERT(request[LiteralStringRef("MemAvailable:")] == 28470756);
	ASSERT(request[LiteralStringRef("Buffers:")] == 313644);
	ASSERT(request[LiteralStringRef("Cached:")] == 2956444);
	ASSERT(request[LiteralStringRef("SwapTotal:")] == 0);
	ASSERT(request[LiteralStringRef("SwapFree:")] == 0);
	for (auto& item : request) {
		printf("%s:%ld\n", item.first.toString().c_str(), item.second);
	}

	return Void();
}
#endif

int testPathFunction(const char* name,
                     std::function<std::string(std::string)> fun,
                     std::string a,
                     ErrorOr<std::string> b) {
	ErrorOr<std::string> result;
	try {
		result = fun(a);
	} catch (Error& e) {
		result = e;
	}
	bool r = result.isError() == b.isError() && (b.isError() || b.get() == result.get()) &&
	         (!b.isError() || b.getError().code() == result.getError().code());

	printf("%s: %s('%s') -> %s",
	       r ? "PASS" : "FAIL",
	       name,
	       a.c_str(),
	       result.isError() ? result.getError().what() : format("'%s'", result.get().c_str()).c_str());
	if (!r) {
		printf("  *ERROR* expected %s", b.isError() ? b.getError().what() : format("'%s'", b.get().c_str()).c_str());
	}
	printf("\n");
	return r ? 0 : 1;
}

int testPathFunction2(const char* name,
                      std::function<std::string(std::string, bool, bool)> fun,
                      std::string a,
                      bool resolveLinks,
                      bool mustExist,
                      ErrorOr<std::string> b) {
	// Skip tests with resolveLinks set to false as the implementation is not complete
	if (resolveLinks == false) {
		printf("SKIPPED: %s('%s', %d, %d)\n", name, a.c_str(), resolveLinks, mustExist);
		return 0;
	}

	ErrorOr<std::string> result;
	try {
		result = fun(a, resolveLinks, mustExist);
	} catch (Error& e) {
		result = e;
	}
	bool r = result.isError() == b.isError() && (b.isError() || b.get() == result.get()) &&
	         (!b.isError() || b.getError().code() == result.getError().code());

	printf("%s: %s('%s', %d, %d) -> %s",
	       r ? "PASS" : "FAIL",
	       name,
	       a.c_str(),
	       resolveLinks,
	       mustExist,
	       result.isError() ? result.getError().what() : format("'%s'", result.get().c_str()).c_str());
	if (!r) {
		printf("  *ERROR* expected %s", b.isError() ? b.getError().what() : format("'%s'", b.get().c_str()).c_str());
	}
	printf("\n");
	return r ? 0 : 1;
}

#ifndef _WIN32
void platformSpecificDirectoryOpsTests(const std::string& cwd, int& errors) {
	// Create some symlinks and test resolution (or non-resolution) of them
	ASSERT(symlink("one/two", "simfdb/backups/four") == 0);
	ASSERT(symlink("../backups/four", "simfdb/backups/five") == 0);

	errors += testPathFunction2(
	    "abspath", abspath, "simfdb/backups/four/../two", true, true, joinPath(cwd, "simfdb/backups/one/two"));
	errors += testPathFunction2(
	    "abspath", abspath, "simfdb/backups/five/../two", true, true, joinPath(cwd, "simfdb/backups/one/two"));
	errors += testPathFunction2(
	    "abspath", abspath, "simfdb/backups/five/../two", true, false, joinPath(cwd, "simfdb/backups/one/two"));
	errors += testPathFunction2("abspath", abspath, "simfdb/backups/five/../three", true, true, platform_error());
	errors += testPathFunction2(
	    "abspath", abspath, "simfdb/backups/five/../three", true, false, joinPath(cwd, "simfdb/backups/one/three"));
	errors += testPathFunction2("abspath",
	                            abspath,
	                            "simfdb/backups/five/../three/../four",
	                            true,
	                            false,
	                            joinPath(cwd, "simfdb/backups/one/four"));

	errors += testPathFunction2("parentDirectory",
	                            parentDirectory,
	                            "simfdb/backups/four/../two",
	                            true,
	                            true,
	                            joinPath(cwd, "simfdb/backups/one/"));
	errors += testPathFunction2("parentDirectory",
	                            parentDirectory,
	                            "simfdb/backups/five/../two",
	                            true,
	                            true,
	                            joinPath(cwd, "simfdb/backups/one/"));
	errors += testPathFunction2("parentDirectory",
	                            parentDirectory,
	                            "simfdb/backups/five/../two",
	                            true,
	                            false,
	                            joinPath(cwd, "simfdb/backups/one/"));
	errors += testPathFunction2(
	    "parentDirectory", parentDirectory, "simfdb/backups/five/../three", true, true, platform_error());
	errors += testPathFunction2("parentDirectory",
	                            parentDirectory,
	                            "simfdb/backups/five/../three",
	                            true,
	                            false,
	                            joinPath(cwd, "simfdb/backups/one/"));
	errors += testPathFunction2("parentDirectory",
	                            parentDirectory,
	                            "simfdb/backups/five/../three/../four",
	                            true,
	                            false,
	                            joinPath(cwd, "simfdb/backups/one/"));
}
#else
void platformSpecificDirectoryOpsTests(const std::string& cwd, int& errors) {}
#endif

TEST_CASE("/flow/Platform/directoryOps") {
	int errors = 0;

	errors += testPathFunction("popPath", popPath, "a", "");
	errors += testPathFunction("popPath", popPath, "a/", "");
	errors += testPathFunction("popPath", popPath, "a///", "");
	errors += testPathFunction("popPath", popPath, "a///..", "a/");
	errors += testPathFunction("popPath", popPath, "a///../", "a/");
	errors += testPathFunction("popPath", popPath, "a///..//", "a/");
	errors += testPathFunction("popPath", popPath, "/", "/");
	errors += testPathFunction("popPath", popPath, "/a", "/");
	errors += testPathFunction("popPath", popPath, "/a/b", "/a/");
	errors += testPathFunction("popPath", popPath, "/a/b/", "/a/");
	errors += testPathFunction("popPath", popPath, "/a/b/..", "/a/b/");
	errors += testPathFunction("popPath", popPath, "/a/b///..//", "/a/b/");

	errors += testPathFunction("cleanPath", cleanPath, "/", "/");
	errors += testPathFunction("cleanPath", cleanPath, "///.///", "/");
	errors += testPathFunction("cleanPath", cleanPath, "/a/b/.././../c/./././////./d/..//", "/c");
	errors += testPathFunction("cleanPath", cleanPath, "a/b/.././../c/./././////./d/..//", "c");
	errors += testPathFunction("cleanPath", cleanPath, "..", "..");
	errors += testPathFunction("cleanPath", cleanPath, "../.././", "../..");
	errors += testPathFunction("cleanPath", cleanPath, "../a/b/..//", "../a");
	errors += testPathFunction("cleanPath", cleanPath, "a/b/.././../c/./././////./d/..//..", ".");
	errors += testPathFunction("cleanPath", cleanPath, "/..", "/");
	errors += testPathFunction("cleanPath", cleanPath, "/../foo/bar///", "/foo/bar");
	errors += testPathFunction("cleanPath", cleanPath, "/a/b/../.././../", "/");
	errors += testPathFunction("cleanPath", cleanPath, ".", ".");

	// Creating this directory in backups avoids some sanity checks
	platform::createDirectory("simfdb/backups/one/two/three");
	std::string cwd = platform::getWorkingDirectory();
	platformSpecificDirectoryOpsTests(cwd, errors);
	errors += testPathFunction2("abspath", abspath, "/", false, false, "/");
	errors += testPathFunction2("abspath", abspath, "/foo//bar//baz/.././", false, false, "/foo/bar");
	errors += testPathFunction2("abspath", abspath, "/", true, false, "/");
	errors += testPathFunction2("abspath", abspath, "", true, false, platform_error());
	errors += testPathFunction2("abspath", abspath, ".", true, false, cwd);
	errors += testPathFunction2("abspath", abspath, "/a", true, false, "/a");
	errors += testPathFunction2("abspath", abspath, "one/two/three/four", false, true, platform_error());
	errors +=
	    testPathFunction2("abspath", abspath, "one/two/three/four", false, false, joinPath(cwd, "one/two/three/four"));
	errors += testPathFunction2(
	    "abspath", abspath, "one/two/three/./four", false, false, joinPath(cwd, "one/two/three/four"));
	errors += testPathFunction2(
	    "abspath", abspath, "one/two/three/./four", false, false, joinPath(cwd, "one/two/three/four"));
	errors +=
	    testPathFunction2("abspath", abspath, "one/two/three/./four/..", false, false, joinPath(cwd, "one/two/three"));
	errors += testPathFunction2(
	    "abspath", abspath, "one/./two/../three/./four", false, false, joinPath(cwd, "one/three/four"));
	errors += testPathFunction2("abspath", abspath, "one/./two/../three/./four", false, true, platform_error());
	errors += testPathFunction2("abspath", abspath, "one/two/three/./four", false, true, platform_error());
	errors += testPathFunction2(
	    "abspath", abspath, "simfdb/backups/one/two/three", false, true, joinPath(cwd, "simfdb/backups/one/two/three"));
	errors += testPathFunction2("abspath", abspath, "simfdb/backups/one/two/threefoo", false, true, platform_error());
	errors += testPathFunction2(
	    "abspath", abspath, "simfdb/backups/four/../two", false, false, joinPath(cwd, "simfdb/backups/two"));
	errors += testPathFunction2("abspath", abspath, "simfdb/backups/four/../two", false, true, platform_error());
	errors += testPathFunction2("abspath", abspath, "simfdb/backups/five/../two", false, true, platform_error());
	errors += testPathFunction2(
	    "abspath", abspath, "simfdb/backups/five/../two", false, false, joinPath(cwd, "simfdb/backups/two"));
	errors += testPathFunction2("abspath", abspath, "foo/./../foo2/./bar//", false, false, joinPath(cwd, "foo2/bar"));
	errors += testPathFunction2("abspath", abspath, "foo/./../foo2/./bar//", false, true, platform_error());
	errors += testPathFunction2("abspath", abspath, "foo/./../foo2/./bar//", true, false, joinPath(cwd, "foo2/bar"));
	errors += testPathFunction2("abspath", abspath, "foo/./../foo2/./bar//", true, true, platform_error());

	errors += testPathFunction2("parentDirectory", parentDirectory, "", true, false, platform_error());
	errors += testPathFunction2("parentDirectory", parentDirectory, "/", true, false, "/");
	errors += testPathFunction2("parentDirectory", parentDirectory, "/a", true, false, "/");
	errors +=
	    testPathFunction2("parentDirectory", parentDirectory, ".", false, false, cleanPath(joinPath(cwd, "..")) + "/");
	errors += testPathFunction2("parentDirectory", parentDirectory, "./foo", false, false, cleanPath(cwd) + "/");
	errors +=
	    testPathFunction2("parentDirectory", parentDirectory, "one/two/three/four", false, true, platform_error());
	errors += testPathFunction2(
	    "parentDirectory", parentDirectory, "one/two/three/four", false, false, joinPath(cwd, "one/two/three/"));
	errors += testPathFunction2(
	    "parentDirectory", parentDirectory, "one/two/three/./four", false, false, joinPath(cwd, "one/two/three/"));
	errors += testPathFunction2(
	    "parentDirectory", parentDirectory, "one/two/three/./four/..", false, false, joinPath(cwd, "one/two/"));
	errors += testPathFunction2(
	    "parentDirectory", parentDirectory, "one/./two/../three/./four", false, false, joinPath(cwd, "one/three/"));
	errors += testPathFunction2(
	    "parentDirectory", parentDirectory, "one/./two/../three/./four", false, true, platform_error());
	errors +=
	    testPathFunction2("parentDirectory", parentDirectory, "one/two/three/./four", false, true, platform_error());
	errors += testPathFunction2("parentDirectory",
	                            parentDirectory,
	                            "simfdb/backups/one/two/three",
	                            false,
	                            true,
	                            joinPath(cwd, "simfdb/backups/one/two/"));
	errors += testPathFunction2(
	    "parentDirectory", parentDirectory, "simfdb/backups/one/two/threefoo", false, true, platform_error());
	errors += testPathFunction2("parentDirectory",
	                            parentDirectory,
	                            "simfdb/backups/four/../two",
	                            false,
	                            false,
	                            joinPath(cwd, "simfdb/backups/"));
	errors += testPathFunction2(
	    "parentDirectory", parentDirectory, "simfdb/backups/four/../two", false, true, platform_error());
	errors += testPathFunction2(
	    "parentDirectory", parentDirectory, "simfdb/backups/five/../two", false, true, platform_error());
	errors += testPathFunction2("parentDirectory",
	                            parentDirectory,
	                            "simfdb/backups/five/../two",
	                            false,
	                            false,
	                            joinPath(cwd, "simfdb/backups/"));
	errors += testPathFunction2(
	    "parentDirectory", parentDirectory, "foo/./../foo2/./bar//", false, false, joinPath(cwd, "foo2/"));
	errors +=
	    testPathFunction2("parentDirectory", parentDirectory, "foo/./../foo2/./bar//", false, true, platform_error());
	errors += testPathFunction2(
	    "parentDirectory", parentDirectory, "foo/./../foo2/./bar//", true, false, joinPath(cwd, "foo2/"));
	errors +=
	    testPathFunction2("parentDirectory", parentDirectory, "foo/./../foo2/./bar//", true, true, platform_error());

	printf("%d errors.\n", errors);

	ASSERT(errors == 0);
	return Void();
}<|MERGE_RESOLUTION|>--- conflicted
+++ resolved
@@ -3696,23 +3696,14 @@
 
 			// TODO: Serialize collected actor linage properties
 
-<<<<<<< HEAD
-		// TODO: Call collect on all actor lineages
-		for (auto actorLineage : diskAlps) {
-			auto stack = actorLineage->stack(&StackLineage::actorName);
-			while (!stack.empty()) {
-				printf("%s ", stack.back());
-				stack.pop_back();
-=======
 			printf("Wait State #%d ALPs (%d):\n", waitState, alps.size());
 			for (auto actorLineage : alps) {
 				auto stack = actorLineage->stack(&StackLineage::actorName);
 				while (!stack.empty()) {
-					printf("%s ", stack.top());
-					stack.pop();
+					printf("%s ", stack.back());
+					stack.pop_back();
 				}
 				printf("\n");
->>>>>>> eed7419a
 			}
 		}
 	}
