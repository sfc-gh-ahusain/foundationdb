/*
 * sim2.actor.cpp
 *
 * This source file is part of the FoundationDB open source project
 *
 * Copyright 2013-2018 Apple Inc. and the FoundationDB project authors
 *
 * Licensed under the Apache License, Version 2.0 (the "License");
 * you may not use this file except in compliance with the License.
 * You may obtain a copy of the License at
 *
 *     http://www.apache.org/licenses/LICENSE-2.0
 *
 * Unless required by applicable law or agreed to in writing, software
 * distributed under the License is distributed on an "AS IS" BASIS,
 * WITHOUT WARRANTIES OR CONDITIONS OF ANY KIND, either express or implied.
 * See the License for the specific language governing permissions and
 * limitations under the License.
 */

#include <cinttypes>
#include <deque>
#include <memory>
#include <vector>

#include "fdbrpc/simulator.h"
#include "flow/ActorCollection.h"
#include "flow/IRandom.h"
#include "flow/IThreadPool.h"
#include "flow/ProtocolVersion.h"
#include "flow/Util.h"
#include "fdbrpc/IAsyncFile.h"
#include "fdbrpc/AsyncFileCached.actor.h"
#include "fdbrpc/AsyncFileNonDurable.actor.h"
#include "flow/crc32c.h"
#include "fdbrpc/TraceFileIO.h"
#include "flow/FaultInjection.h"
#include "flow/flow.h"
#include "flow/genericactors.actor.h"
#include "flow/network.h"
#include "flow/TLSConfig.actor.h"
#include "fdbrpc/Net2FileSystem.h"
#include "fdbrpc/Replication.h"
#include "fdbrpc/ReplicationUtils.h"
#include "fdbrpc/AsyncFileWriteChecker.h"
#include "flow/actorcompiler.h"  // This must be the last #include.

bool simulator_should_inject_fault( const char* context, const char* file, int line, int error_code ) {
	if (!g_network->isSimulated()) return false;

	auto p = g_simulator.getCurrentProcess();

	if (p->fault_injection_p2 && deterministicRandom()->random01() < p->fault_injection_p2 && !g_simulator.speedUpSimulation) {
		uint32_t h1 = line + (p->fault_injection_r >> 32);

		if (h1 < p->fault_injection_p1*std::numeric_limits<uint32_t>::max()) {
			TEST(true);                                     // A fault was injected
			TEST(error_code == error_code_io_timeout);      // An io timeout was injected
			TEST(error_code == error_code_io_error);        // An io error was injected
			TEST(error_code == error_code_platform_error);  // A platform error was injected.
			TraceEvent(SevWarn, "FaultInjected").detail("Context", context).detail("File", file).detail("Line", line).detail("ErrorCode", error_code);
			if(error_code == error_code_io_timeout) {
				g_network->setGlobal(INetwork::enASIOTimedOut, (flowGlobalType)true);
			}
			return true;
		}
	}

	return false;
}

void ISimulator::displayWorkers() const
{
	std::map<std::string, std::vector<ISimulator::ProcessInfo*>> machineMap;

	// Create a map of machine Id
	for (auto processInfo : getAllProcesses()) {
		std::string dataHall = processInfo->locality.dataHallId().present() ? processInfo->locality.dataHallId().get().printable() : "[unset]";
		std::string machineId = processInfo->locality.machineId().present() ? processInfo->locality.machineId().get().printable() : "[unset]";
		machineMap[format("%-8s  %s", dataHall.c_str(), machineId.c_str())].push_back(processInfo);
	}

	printf("DataHall  MachineId\n");
	printf("                  Address   Name      Class        Excluded Failed Rebooting Cleared Role                                              DataFolder\n");
	for (auto& machineRecord : machineMap) {
		printf("\n%s\n", machineRecord.first.c_str());
		for (auto& processInfo : machineRecord.second) {
			printf("                  %9s %-10s%-13s%-8s %-6s %-9s %-8s %-48s %-40s\n",
			processInfo->address.toString().c_str(), processInfo->name, processInfo->startingClass.toString().c_str(), (processInfo->isExcluded() ? "True" : "False"), (processInfo->failed ? "True" : "False"), (processInfo->rebooting ? "True" : "False"), (processInfo->isCleared() ? "True" : "False"), getRoles(processInfo->address).c_str(), processInfo->dataFolder);
		}
	}

	return;
}

<<<<<<< HEAD
ISimulator* g_pSimulator = 0;
thread_local ISimulator::ProcessInfo* ISimulator::currentProcess = 0;
=======
const UID TOKEN_ENDPOINT_NOT_FOUND(-1, -1);

>>>>>>> 15b2f77d
int openCount = 0;

struct SimClogging {
	double getSendDelay( NetworkAddress from, NetworkAddress to ) {
		return halfLatency();
		double tnow = now();
		double t = tnow + halfLatency();

		if (!g_simulator.speedUpSimulation && clogSendUntil.count( to.ip ))
			t = std::max( t, clogSendUntil[ to.ip ] );

		return t - tnow;
	}

	double getRecvDelay( NetworkAddress from, NetworkAddress to ) {
		auto pair = std::make_pair( from.ip, to.ip );

		double tnow = now();
		double t = tnow + halfLatency();
		if(!g_simulator.speedUpSimulation)
			t += clogPairLatency[ pair ];

		if (!g_simulator.speedUpSimulation && clogPairUntil.count( pair ))
			t = std::max( t, clogPairUntil[ pair ] );

		if (!g_simulator.speedUpSimulation && clogRecvUntil.count( to.ip ))
			t = std::max( t, clogRecvUntil[ to.ip ] );

		return t - tnow;
	}

	void clogPairFor(const IPAddress& from, const IPAddress& to, double t) {
		auto& u = clogPairUntil[ std::make_pair( from, to ) ];
		u = std::max(u, now() + t);
	}
	void clogSendFor(const IPAddress& from, double t) {
		auto& u = clogSendUntil[from];
		u = std::max(u, now() + t);
	}
	void clogRecvFor(const IPAddress& from, double t) {
		auto& u = clogRecvUntil[from];
		u = std::max(u, now() + t);
	}
	double setPairLatencyIfNotSet(const IPAddress& from, const IPAddress& to, double t) {
		auto i = clogPairLatency.find( std::make_pair(from,to) );
		if (i == clogPairLatency.end())
			i = clogPairLatency.insert( std::make_pair( std::make_pair(from,to), t ) ).first;
		return i->second;
	}

private:
	std::map<IPAddress, double> clogSendUntil, clogRecvUntil;
	std::map<std::pair<IPAddress, IPAddress>, double> clogPairUntil;
	std::map<std::pair<IPAddress, IPAddress>, double> clogPairLatency;
	double halfLatency() const {
		double a = deterministicRandom()->random01();
		const double pFast = 0.999;
		if (a <= pFast) {
			a = a / pFast;
			return 0.5 * (FLOW_KNOBS->MIN_NETWORK_LATENCY * (1-a) + FLOW_KNOBS->FAST_NETWORK_LATENCY/pFast * a); // 0.5ms average
		} else {
			a = (a-pFast) / (1-pFast); // uniform 0-1 again
			return 0.5 * (FLOW_KNOBS->MIN_NETWORK_LATENCY * (1-a) + FLOW_KNOBS->SLOW_NETWORK_LATENCY*a); // long tail up to X ms
		}
	}
};

SimClogging g_clogging;

struct Sim2Conn final : IConnection, ReferenceCounted<Sim2Conn> {
	Sim2Conn( ISimulator::ProcessInfo* process )
		: process(process), dbgid( deterministicRandom()->randomUniqueID() ), opened(false), closedByCaller(false), stopReceive(Never())
	{
		pipes = sender(this) && receiver(this);
	}

	// connect() is called on a pair of connections immediately after creation; logically it is part of the constructor and no other method may be called previously!
	void connect( Reference<Sim2Conn> peer, NetworkAddress peerEndpoint ) {
		this->peer = peer;
		this->peerProcess = peer->process;
		this->peerId = peer->dbgid;
		this->peerEndpoint = peerEndpoint;

		// Every one-way connection gets a random permanent latency and a random send buffer for the duration of the connection
		auto latency = g_clogging.setPairLatencyIfNotSet( peerProcess->address.ip, process->address.ip, FLOW_KNOBS->MAX_CLOGGING_LATENCY*deterministicRandom()->random01() );
		sendBufSize = std::max<double>( deterministicRandom()->randomInt(0, 5000000), 25e6 * (latency + .002) );
		TraceEvent("Sim2Connection").detail("SendBufSize", sendBufSize).detail("Latency", latency);
	}

	~Sim2Conn() {
		ASSERT_ABORT( !opened || closedByCaller );
	}

	void addref() override { ReferenceCounted<Sim2Conn>::addref(); }
	void delref() override { ReferenceCounted<Sim2Conn>::delref(); }
	void close() override {
		closedByCaller = true;
		closeInternal();
	}

	Future<Void> acceptHandshake() override { return delay(0.01 * deterministicRandom()->random01()); }
	Future<Void> connectHandshake() override { return delay(0.01 * deterministicRandom()->random01()); }

	Future<Void> onWritable() override { return whenWritable(this); }
	Future<Void> onReadable() override { return whenReadable(this); }

	bool isPeerGone() const { return !peer || peerProcess->failed; }

	void peerClosed() {
		leakedConnectionTracker = trackLeakedConnection(this);
		stopReceive = delay(1.0);
	}

	// Reads as many bytes as possible from the read buffer into [begin,end) and returns the number of bytes read (might be 0)
	// (or may throw an error if the connection dies)
	int read(uint8_t* begin, uint8_t* end) override {
		rollRandomClose();

		int64_t avail = receivedBytes.get() - readBytes.get();  // SOMEDAY: random?
		int toRead = std::min<int64_t>( end-begin, avail );
		ASSERT( toRead >= 0 && toRead <= recvBuf.size() && toRead <= end-begin );
		for(int i=0; i<toRead; i++)
			begin[i] = recvBuf[i];
		recvBuf.erase( recvBuf.begin(), recvBuf.begin() + toRead );
		readBytes.set( readBytes.get() + toRead );
		return toRead;
	}

	// Writes as many bytes as possible from the given SendBuffer chain into the write buffer and returns the number of bytes written (might be 0)
	// (or may throw an error if the connection dies)
	int write(SendBuffer const* buffer, int limit) override {
		rollRandomClose();
		ASSERT(limit > 0);

		int toSend = 0;
		if (BUGGIFY) {
			toSend = std::min(limit, buffer->bytes_written - buffer->bytes_sent);
		} else {
			for(auto p = buffer; p; p=p->next) {
				toSend += p->bytes_written - p->bytes_sent;
				if(toSend >= limit) {
					if(toSend > limit)
						toSend = limit;
					break;
				}
			}
		}
		ASSERT(toSend);
		if (BUGGIFY) toSend = std::min(toSend, deterministicRandom()->randomInt(0, 1000));

		if (!peer) return toSend;
		toSend = std::min( toSend, peer->availableSendBufferForPeer() );
		ASSERT( toSend >= 0 );

		int leftToSend = toSend;
		for(auto p = buffer; p && leftToSend>0; p=p->next) {
			int ts = std::min(leftToSend, p->bytes_written - p->bytes_sent);
			peer->recvBuf.insert(peer->recvBuf.end(), p->data() + p->bytes_sent, p->data() + p->bytes_sent + ts);
			leftToSend -= ts;
		}
		ASSERT( leftToSend == 0 );
		peer->writtenBytes.set( peer->writtenBytes.get() + toSend );
		return toSend;
	}

	// Returns the network address and port of the other end of the connection.  In the case of an incoming connection, this may not
	// be an address we can connect to!
	NetworkAddress getPeerAddress() const override { return peerEndpoint; }
	UID getDebugID() const override { return dbgid; }

	bool opened, closedByCaller;

private:
	ISimulator::ProcessInfo* process, *peerProcess;
	UID dbgid, peerId;
	NetworkAddress peerEndpoint;
	std::deque< uint8_t > recvBuf;  // Includes bytes written but not yet received!
	AsyncVar<int64_t> readBytes, // bytes already pulled from recvBuf (location of the beginning of recvBuf)
		              receivedBytes,
					  sentBytes,
					  writtenBytes; // location of the end of recvBuf ( == recvBuf.size() + readBytes.get() )
	Reference<Sim2Conn> peer;
	int sendBufSize;

	Future<Void> leakedConnectionTracker;

	Future<Void> pipes;
	Future<Void> stopReceive;

	int availableSendBufferForPeer() const { return sendBufSize - (writtenBytes.get() - receivedBytes.get()); }  // SOMEDAY: acknowledgedBytes instead of receivedBytes

	void closeInternal() {
		if(peer) {
			peer->peerClosed();
			stopReceive = delay(1.0);
		}
		leakedConnectionTracker.cancel();
		peer.clear();
	}

	ACTOR static Future<Void> sender( Sim2Conn* self ) {
		loop {
			wait( self->writtenBytes.onChange() );  // takes place on peer!
			ASSERT( g_simulator.getCurrentProcess() == self->peerProcess );
			wait( delay( .002 * deterministicRandom()->random01() ) );
			self->sentBytes.set( self->writtenBytes.get() );  // or possibly just some sometimes...
		}
	}
	ACTOR static Future<Void> receiver( Sim2Conn* self ) {
		loop {
			if (self->sentBytes.get() != self->receivedBytes.get())
				wait( g_simulator.onProcess( self->peerProcess ) );
			while ( self->sentBytes.get() == self->receivedBytes.get() )
				wait( self->sentBytes.onChange() );
			ASSERT( g_simulator.getCurrentProcess() == self->peerProcess );
			state int64_t pos = deterministicRandom()->random01() < .5 ? self->sentBytes.get() : deterministicRandom()->randomInt64( self->receivedBytes.get(), self->sentBytes.get()+1 );
			wait( delay( g_clogging.getSendDelay( self->process->address, self->peerProcess->address ) ) );
			wait( g_simulator.onProcess( self->process ) );
			ASSERT( g_simulator.getCurrentProcess() == self->process );
			wait( delay( g_clogging.getRecvDelay( self->process->address, self->peerProcess->address ) ) );
			ASSERT( g_simulator.getCurrentProcess() == self->process );
			if(self->stopReceive.isReady()) {
				wait(Future<Void>(Never()));
			}
			self->receivedBytes.set( pos );
			wait( Future<Void>(Void()) );  // Prior notification can delete self and cancel this actor
			ASSERT( g_simulator.getCurrentProcess() == self->process );
		}
	}
	ACTOR static Future<Void> whenReadable( Sim2Conn* self ) {
		try {
			loop {
				if (self->readBytes.get() != self->receivedBytes.get()) {
					ASSERT( g_simulator.getCurrentProcess() == self->process );
					return Void();
				}
				wait( self->receivedBytes.onChange() );
				self->rollRandomClose();
			}
		} catch (Error& e) {
			ASSERT( g_simulator.getCurrentProcess() == self->process );
			throw;
		}
	}
	ACTOR static Future<Void> whenWritable( Sim2Conn* self ) {
		try {
			loop {
				if (!self->peer) return Void();
				if (self->peer->availableSendBufferForPeer() > 0) {
					ASSERT( g_simulator.getCurrentProcess() == self->process );
					return Void();
				}
				try {
					wait( self->peer->receivedBytes.onChange() );
					ASSERT( g_simulator.getCurrentProcess() == self->peerProcess );
				} catch (Error& e) {
					if (e.code() != error_code_broken_promise) throw;
				}
				wait( g_simulator.onProcess( self->process ) );
			}
		} catch (Error& e) {
			ASSERT( g_simulator.getCurrentProcess() == self->process );
			throw;
		}
	}

	void rollRandomClose() {
		if (now() - g_simulator.lastConnectionFailure > g_simulator.connectionFailuresDisableDuration && deterministicRandom()->random01() < .00001) {
			g_simulator.lastConnectionFailure = now();
			double a = deterministicRandom()->random01(), b = deterministicRandom()->random01();
			TEST(true);  // Simulated connection failure
			TraceEvent("ConnectionFailure", dbgid)
			    .detail("MyAddr", process->address)
			    .detail("PeerAddr", peerProcess->address)
			    .detail("PeerIsValid", peer.isValid())
			    .detail("SendClosed", a > .33)
			    .detail("RecvClosed", a < .66)
			    .detail("Explicit", b < .3);
			if (a < .66 && peer) peer->closeInternal();
			if (a > .33) closeInternal();
			// At the moment, we occasionally notice the connection failed immediately.  In principle, this could happen but only after a delay.
			if (b < .3)
				throw connection_failed();
		}
	}

	ACTOR static Future<Void> trackLeakedConnection( Sim2Conn* self ) {
		wait( g_simulator.onProcess( self->process ) );
		if (self->process->address.isPublic()) {
			wait(delay(FLOW_KNOBS->CONNECTION_MONITOR_IDLE_TIMEOUT * FLOW_KNOBS->CONNECTION_MONITOR_IDLE_TIMEOUT * 1.5 +
			           FLOW_KNOBS->CONNECTION_MONITOR_LOOP_TIME * 2.1 + FLOW_KNOBS->CONNECTION_MONITOR_TIMEOUT));
		} else {
			wait( delay( FLOW_KNOBS->CONNECTION_MONITOR_IDLE_TIMEOUT * 1.5 ) );
		}
		TraceEvent(SevError, "LeakedConnection", self->dbgid)
		    .error(connection_leaked())
		    .detail("MyAddr", self->process->address)
		    .detail("PeerAddr", self->peerEndpoint)
		    .detail("PeerId", self->peerId)
		    .detail("Opened", self->opened);
		return Void();
	}
};

#include <fcntl.h>
#include <sys/stat.h>

int sf_open( const char* filename, int flags, int convFlags, int mode );

#if defined(_WIN32)
#include <io.h>
#define O_CLOEXEC 0

#elif defined(__unixish__)
#define _open ::open
#define _read ::read
#define _write ::write
#define _close ::close
#define _lseeki64 ::lseek
#define _commit ::fsync
#define _chsize ::ftruncate
#define O_BINARY 0

int sf_open( const char* filename, int flags, int convFlags, int mode ) {
	return _open( filename, convFlags, mode );
}

#else
#error How do i open a file on a new platform?
#endif

class SimpleFile : public IAsyncFile, public ReferenceCounted<SimpleFile> {
public:
	static void init() {}

	static bool should_poll() { return false; }

	ACTOR static Future<Reference<IAsyncFile>> open(
	    std::string filename, int flags, int mode,
	    Reference<DiskParameters> diskParameters = makeReference<DiskParameters>(25000, 150000000),
	    bool delayOnWrite = true) {
		state ISimulator::ProcessInfo* currentProcess = g_simulator.getCurrentProcess();
		state TaskPriority currentTaskID = g_network->getCurrentTask();

		if(++openCount >= 3000) {
			TraceEvent(SevError, "TooManyFiles");
			ASSERT(false);
		}

		if(openCount == 2000) {
			TraceEvent(SevWarnAlways, "DisableConnectionFailures_TooManyFiles");
			g_simulator.speedUpSimulation = true;
			g_simulator.connectionFailuresDisableDuration = 1e6;
		}

		// Filesystems on average these days seem to start to have limits of around 255 characters for a
		// filename.  We add ".part" below, so we need to stay under 250.
		ASSERT( basename(filename).size() < 250 );

		wait( g_simulator.onMachine( currentProcess ) );
		try {
			wait( delay(FLOW_KNOBS->MIN_OPEN_TIME + deterministicRandom()->random01() * (FLOW_KNOBS->MAX_OPEN_TIME - FLOW_KNOBS->MIN_OPEN_TIME) ) );

			std::string open_filename = filename;
			if (flags & OPEN_ATOMIC_WRITE_AND_CREATE) {
				ASSERT( (flags & OPEN_CREATE) && (flags & OPEN_READWRITE) && !(flags & OPEN_EXCLUSIVE) );
				open_filename = filename + ".part";
			}

			int h = sf_open( open_filename.c_str(), flags, flagConversion(flags), mode );
			if( h == -1 ) {
				bool notFound = errno == ENOENT;
				Error e = notFound ? file_not_found() : io_error();
				TraceEvent(notFound ? SevWarn : SevWarnAlways, "FileOpenError").error(e).GetLastError().detail("File", filename).detail("Flags", flags);
				throw e;
			}

			platform::makeTemporary(open_filename.c_str());
			SimpleFile *simpleFile = new SimpleFile( h, diskParameters, delayOnWrite, filename, open_filename, flags );
			state Reference<IAsyncFile> file = Reference<IAsyncFile>( simpleFile );
			wait( g_simulator.onProcess( currentProcess, currentTaskID ) );
			return file;
		} catch( Error &e ) {
			state Error err = e;
			wait( g_simulator.onProcess( currentProcess, currentTaskID ) );
			throw err;
		}
	}

	void addref() override { ReferenceCounted<SimpleFile>::addref(); }
	void delref() override { ReferenceCounted<SimpleFile>::delref(); }

	int64_t debugFD() const override { return (int64_t)h; }

	Future<int> read(void* data, int length, int64_t offset) override { return read_impl(this, data, length, offset); }

	Future<Void> write(void const* data, int length, int64_t offset) override {
		return write_impl( this, StringRef((const uint8_t*)data, length), offset );
	}

	Future<Void> truncate(int64_t size) override { return truncate_impl(this, size); }

	Future<Void> sync() override { return sync_impl(this); }

	Future<int64_t> size() const override { return size_impl(this); }

	std::string getFilename() const override { return actualFilename; }

	~SimpleFile() {
		_close( h );
	}

private:
	int h;

	//Performance parameters of simulated disk
	Reference<DiskParameters> diskParameters;

	std::string filename, actualFilename;
	int flags;
	UID dbgId;

	//If true, then writes/truncates will be preceded by a delay (like other operations).  If false, then they will not
	//This is to support AsyncFileNonDurable, which issues its own delays for writes and truncates
	bool delayOnWrite;

	SimpleFile(int h, Reference<DiskParameters> diskParameters, bool delayOnWrite, const std::string& filename, const std::string& actualFilename, int flags)
		: h(h), diskParameters(diskParameters), delayOnWrite(delayOnWrite), filename(filename), actualFilename(actualFilename), dbgId(deterministicRandom()->randomUniqueID()), flags(flags) {}

	static int flagConversion( int flags ) {
		int outFlags = O_BINARY | O_CLOEXEC;
		if( flags&OPEN_READWRITE ) outFlags |= O_RDWR;
		if( flags&OPEN_CREATE ) outFlags |= O_CREAT;
		if( flags&OPEN_READONLY ) outFlags |= O_RDONLY;
		if( flags&OPEN_EXCLUSIVE ) outFlags |= O_EXCL;
		if( flags&OPEN_ATOMIC_WRITE_AND_CREATE ) outFlags |= O_TRUNC;

		return outFlags;
	}

	ACTOR static Future<int> read_impl( SimpleFile* self, void* data, int length, int64_t offset ) {
		ASSERT( ( self->flags & IAsyncFile::OPEN_NO_AIO ) != 0 ||
		        ( (uintptr_t)data % 4096 == 0 && length % 4096 == 0 && offset % 4096 == 0 ) );  // Required by KAIO.
		state UID opId = deterministicRandom()->randomUniqueID();
		if (randLog)
			fprintf( randLog, "SFR1 %s %s %s %d %" PRId64 "\n", self->dbgId.shortString().c_str(), self->filename.c_str(), opId.shortString().c_str(), length, offset );

		wait( waitUntilDiskReady( self->diskParameters, length ) );

		if( _lseeki64( self->h, offset, SEEK_SET ) == -1 ) {
			TraceEvent(SevWarn, "SimpleFileIOError").detail("Location", 1);
			throw io_error();
		}

		unsigned int read_bytes = 0;
		if( ( read_bytes = _read( self->h, data, (unsigned int) length ) ) == -1 ) {
			TraceEvent(SevWarn, "SimpleFileIOError").detail("Location", 2);
			throw io_error();
		}

		if (randLog) {
			uint32_t a = crc32c_append( 0, (const uint8_t*)data, read_bytes );
			fprintf( randLog, "SFR2 %s %s %s %d %d\n", self->dbgId.shortString().c_str(), self->filename.c_str(), opId.shortString().c_str(), read_bytes, a );
		}

		debugFileCheck("SimpleFileRead", self->filename, data, offset, length);

		INJECT_FAULT(io_timeout, "SimpleFile::read"); // SimpleFile::read io_timeout injected
		INJECT_FAULT(io_error, "SimpleFile::read"); // SimpleFile::read io_error injected

		return read_bytes;
	}

	ACTOR static Future<Void> write_impl( SimpleFile* self, StringRef data, int64_t offset ) {
		state UID opId = deterministicRandom()->randomUniqueID();
		if (randLog) {
			uint32_t a = crc32c_append( 0, data.begin(), data.size() );
			fprintf( randLog, "SFW1 %s %s %s %d %d %" PRId64 "\n", self->dbgId.shortString().c_str(), self->filename.c_str(), opId.shortString().c_str(), a, data.size(), offset );
		}

		if(self->delayOnWrite)
			wait( waitUntilDiskReady( self->diskParameters, data.size() ) );

		if( _lseeki64( self->h, offset, SEEK_SET ) == -1 ) {
			TraceEvent(SevWarn, "SimpleFileIOError").detail("Location", 3);
			throw io_error();
		}

		unsigned int write_bytes = 0;
		if ( ( write_bytes = _write( self->h, (void*)data.begin(), data.size() ) ) == -1 ) {
			TraceEvent(SevWarn, "SimpleFileIOError").detail("Location", 4);
			throw io_error();
		}

		if ( write_bytes != data.size() ) {
			TraceEvent(SevWarn, "SimpleFileIOError").detail("Location", 5);
			throw io_error();
		}

		if (randLog) {
			fprintf( randLog, "SFW2 %s %s %s\n", self->dbgId.shortString().c_str(), self->filename.c_str(), opId.shortString().c_str());
		}

		debugFileCheck("SimpleFileWrite", self->filename, (void*)data.begin(), offset, data.size());

		INJECT_FAULT(io_timeout, "SimpleFile::write"); // SimpleFile::write inject io_timeout
		INJECT_FAULT(io_error, "SimpleFile::write"); // SimpleFile::write inject io_error

		return Void();
	}

	ACTOR static Future<Void> truncate_impl( SimpleFile* self, int64_t size ) {
		state UID opId = deterministicRandom()->randomUniqueID();
		if (randLog)
			fprintf( randLog, "SFT1 %s %s %s %" PRId64 "\n", self->dbgId.shortString().c_str(), self->filename.c_str(), opId.shortString().c_str(), size );

		if (size == 0) {
			// KAIO will return EINVAL, as len==0 is an error.
			throw io_error();
		}

		if(self->delayOnWrite)
			wait( waitUntilDiskReady( self->diskParameters, 0 ) );

		if( _chsize( self->h, (long) size ) == -1 ) {
			TraceEvent(SevWarn, "SimpleFileIOError").detail("Location", 6).detail("Filename", self->filename).detail("Size", size).detail("Fd", self->h).GetLastError();
			throw io_error();
		}

		if (randLog)
			fprintf( randLog, "SFT2 %s %s %s\n", self->dbgId.shortString().c_str(), self->filename.c_str(), opId.shortString().c_str());

		INJECT_FAULT( io_timeout, "SimpleFile::truncate" ); // SimpleFile::truncate inject io_timeout
		INJECT_FAULT( io_error, "SimpleFile::truncate" ); // SimpleFile::truncate inject io_error

		return Void();
	}

	ACTOR static Future<Void> sync_impl( SimpleFile* self ) {
		state UID opId = deterministicRandom()->randomUniqueID();
		if (randLog)
			fprintf( randLog, "SFC1 %s %s %s\n", self->dbgId.shortString().c_str(), self->filename.c_str(), opId.shortString().c_str());

		if(self->delayOnWrite)
			wait( waitUntilDiskReady( self->diskParameters, 0, true ) );

		if (self->flags & OPEN_ATOMIC_WRITE_AND_CREATE) {
			self->flags &= ~OPEN_ATOMIC_WRITE_AND_CREATE;
			auto& machineCache = g_simulator.getCurrentProcess()->machine->openFiles;
			std::string sourceFilename = self->filename + ".part";

			if(machineCache.count(sourceFilename)) {
				TraceEvent("SimpleFileRename").detail("From", sourceFilename).detail("To", self->filename).detail("SourceCount", machineCache.count(sourceFilename)).detail("FileCount", machineCache.count(self->filename));
				renameFile( sourceFilename.c_str(), self->filename.c_str() );

				ASSERT(!machineCache.count(self->filename));
				machineCache[self->filename] = machineCache[sourceFilename];
				machineCache.erase(sourceFilename);
				self->actualFilename = self->filename;
			}
		}

		if (randLog)
			fprintf( randLog, "SFC2 %s %s %s\n", self->dbgId.shortString().c_str(), self->filename.c_str(), opId.shortString().c_str());

		INJECT_FAULT( io_timeout, "SimpleFile::sync" ); // SimpleFile::sync inject io_timeout
		INJECT_FAULT( io_error, "SimpleFile::sync" ); // SimpleFile::sync inject io_errot

		return Void();
	}

	ACTOR static Future<int64_t> size_impl(SimpleFile const* self) {
		state UID opId = deterministicRandom()->randomUniqueID();
		if (randLog)
			fprintf(randLog, "SFS1 %s %s %s\n", self->dbgId.shortString().c_str(), self->filename.c_str(), opId.shortString().c_str());

		wait( waitUntilDiskReady( self->diskParameters, 0 ) );

		int64_t pos = _lseeki64( self->h, 0L, SEEK_END );
		if( pos == -1 ) {
			TraceEvent(SevWarn, "SimpleFileIOError").detail("Location", 8);
			throw io_error();
		}

		if (randLog)
			fprintf(randLog, "SFS2 %s %s %s %" PRId64 "\n", self->dbgId.shortString().c_str(), self->filename.c_str(), opId.shortString().c_str(), pos);
		INJECT_FAULT( io_error, "SimpleFile::size" ); // SimpleFile::size inject io_error

		return pos;
	}
};

struct SimDiskSpace {
	int64_t totalSpace;
	int64_t baseFreeSpace; //The original free space of the disk + deltas from simulated external modifications
	double lastUpdate;
};

void doReboot( ISimulator::ProcessInfo* const& p, ISimulator::KillType const& kt );

struct Sim2Listener final : IListener, ReferenceCounted<Sim2Listener> {
	explicit Sim2Listener( ISimulator::ProcessInfo* process, const NetworkAddress& listenAddr )
		: process(process),
	      address(listenAddr) {}

	void incomingConnection( double seconds, Reference<IConnection> conn ) {  // Called by another process!
		incoming( Reference<Sim2Listener>::addRef( this ), seconds, conn );
	}

	void addref() override { ReferenceCounted<Sim2Listener>::addref(); }
	void delref() override { ReferenceCounted<Sim2Listener>::delref(); }

	Future<Reference<IConnection>> accept() override { return popOne(nextConnection.getFuture()); }

	NetworkAddress getListenAddress() const override { return address; }

private:
	ISimulator::ProcessInfo* process;
	PromiseStream< Reference<IConnection> > nextConnection;

	ACTOR static void incoming( Reference<Sim2Listener> self, double seconds, Reference<IConnection> conn ) {
		wait( g_simulator.onProcess(self->process) );
		wait( delay( seconds ) );
		if (((Sim2Conn*)conn.getPtr())->isPeerGone() && deterministicRandom()->random01()<0.5)
			return;
		TraceEvent("Sim2IncomingConn", conn->getDebugID())
			.detail("ListenAddress", self->getListenAddress())
			.detail("PeerAddress", conn->getPeerAddress());
		self->nextConnection.send( conn );
	}
	ACTOR static Future<Reference<IConnection>> popOne( FutureStream< Reference<IConnection> > conns ) {
		Reference<IConnection> c = waitNext( conns );
		((Sim2Conn*)c.getPtr())->opened = true;
		return c;
	}

	NetworkAddress address;
};

#define g_sim2 ((Sim2&)g_simulator)

class Sim2 final : public ISimulator, public INetworkConnections {
public:
	// Implement INetwork interface
	// Everything actually network related is delegated to the Sim2Net class; Sim2 is only concerned with simulating machines and time
	double now() const override { return time; }

	// timer() can be up to 0.1 seconds ahead of now()
	double timer() override {
		timerTime += deterministicRandom()->random01()*(time+0.1-timerTime)/2.0;
		return timerTime;
	}

	double timer_monotonic() override { return timer(); }

	Future<class Void> delay(double seconds, TaskPriority taskID) override {
		ASSERT(taskID >= TaskPriority::Min && taskID <= TaskPriority::Max);
		return delay( seconds, taskID, currentProcess );
	}
	Future<class Void> delay( double seconds, TaskPriority taskID, ProcessInfo* machine ) {
		ASSERT( seconds >= -0.0001 );
		seconds = std::max(0.0, seconds);
		Future<Void> f;

		if (!currentProcess->rebooting && machine == currentProcess && !currentProcess->shutdownSignal.isSet() &&
		    FLOW_KNOBS->MAX_BUGGIFIED_DELAY > 0 &&
		    deterministicRandom()->random01() < 0.25) { // FIXME: why doesnt this work when we are changing machines?
			seconds += FLOW_KNOBS->MAX_BUGGIFIED_DELAY*pow(deterministicRandom()->random01(),1000.0);
		}

		mutex.enter();
		tasks.push( Task( time + seconds, taskID, taskCount++, machine, f ) );
		mutex.leave();

		return f;
	}
	ACTOR static Future<Void> checkShutdown(Sim2 *self, TaskPriority taskID) {
		wait(success(self->getCurrentProcess()->shutdownSignal.getFuture()));
		self->setCurrentTask(taskID);
		return Void();
	}
	Future<class Void> yield(TaskPriority taskID) override {
		if (taskID == TaskPriority::DefaultYield) taskID = currentTaskID;
		if (check_yield(taskID)) {
			// We want to check that yielders can handle actual time elapsing (it sometimes will outside simulation), but
			// don't want to prevent instantaneous shutdown of "rebooted" machines.
			return delay(getCurrentProcess()->rebooting ? 0 : .001,taskID) || checkShutdown(this, taskID);
		}
		setCurrentTask(taskID);
		return Void();
	}
	bool check_yield(TaskPriority taskID) override {
		if (yielded) return true;
		if (--yield_limit <= 0) {
			yield_limit = deterministicRandom()->randomInt(1, 150);  // If yield returns false *too* many times in a row, there could be a stack overflow, since we can't deterministically check stack size as the real network does
			return yielded = true;
		}
		return yielded = BUGGIFY_WITH_PROB(0.01);
	}
	TaskPriority getCurrentTask() const override { return currentTaskID; }
	void setCurrentTask(TaskPriority taskID) override { currentTaskID = taskID; }
	// Sets the taskID/priority of the current task, without yielding
	Future<Reference<IConnection>> connect(NetworkAddress toAddr, std::string host) override {
		ASSERT( host.empty());
		if (!addressMap.count( toAddr )) {
			return waitForProcessAndConnect( toAddr, this );
		}
		auto peerp = getProcessByAddress(toAddr);
		auto myc = makeReference<Sim2Conn>(getCurrentProcess());
		auto peerc = makeReference<Sim2Conn>(peerp);

		myc->connect(peerc, toAddr);
		IPAddress localIp;
		if (getCurrentProcess()->address.ip.isV6()) {
			IPAddress::IPAddressStore store = getCurrentProcess()->address.ip.toV6();
			uint16_t* ipParts = (uint16_t*)store.data();
			ipParts[7] += deterministicRandom()->randomInt(0, 256);
			localIp = IPAddress(store);
		} else {
			localIp = IPAddress(getCurrentProcess()->address.ip.toV4() + deterministicRandom()->randomInt(0, 256));
		}
		peerc->connect(myc, NetworkAddress(localIp, deterministicRandom()->randomInt(40000, 60000), false, toAddr.isTLS()));

		((Sim2Listener*)peerp->getListener(toAddr).getPtr())->incomingConnection( 0.5*deterministicRandom()->random01(), Reference<IConnection>(peerc) );
		return onConnect( ::delay(0.5*deterministicRandom()->random01()), myc );
	}

	Future<Reference<IUDPSocket>> createUDPSocket(NetworkAddress toAddr) override;
	Future<Reference<IUDPSocket>> createUDPSocket(bool isV6 = false) override;

  Future<std::vector<NetworkAddress>> resolveTCPEndpoint(std::string host, std::string service) override {
		throw lookup_failed();
	}
	ACTOR static Future<Reference<IConnection>> onConnect( Future<Void> ready, Reference<Sim2Conn> conn ) {
		wait(ready);
		if (conn->isPeerGone()) {
			conn.clear();
			if(FLOW_KNOBS->SIM_CONNECT_ERROR_MODE == 1 || (FLOW_KNOBS->SIM_CONNECT_ERROR_MODE == 2 && deterministicRandom()->random01() > 0.5)) {
				throw connection_failed();
			}
			wait(Never());
		}
		conn->opened = true;
		return conn;
	}
	Reference<IListener> listen(NetworkAddress localAddr) override {
		Reference<IListener> listener( getCurrentProcess()->getListener(localAddr) );
		ASSERT(listener);
		return listener;
	}
	ACTOR static Future<Reference<IConnection>> waitForProcessAndConnect(
			NetworkAddress toAddr, INetworkConnections *self ) {
		// We have to be able to connect to processes that don't yet exist, so we do some silly polling
		loop {
			wait( ::delay( 0.1 * deterministicRandom()->random01() ) );
			if (g_sim2.addressMap.count(toAddr)) {
				Reference<IConnection> c = wait( self->connect( toAddr ) );
				return c;
			}
		}
	}
	const TLSConfig& getTLSConfig() const override {
		static TLSConfig emptyConfig;
		return emptyConfig;
	}

	bool checkRunnable() override { return net2->checkRunnable(); }

	void stop() override { isStopped = true; }
	void addStopCallback(std::function<void()> fn) override { stopCallbacks.emplace_back(std::move(fn)); }
	bool isSimulated() const override { return true; }

	struct SimThreadArgs {
		THREAD_FUNC_RETURN (*func) (void*);
		void *arg;

		ISimulator::ProcessInfo *currentProcess;

		SimThreadArgs(THREAD_FUNC_RETURN (*func) (void*), void *arg) : func(func), arg(arg) {
			ASSERT(g_network->isSimulated());
			currentProcess = g_simulator.getCurrentProcess();
		}
	};

	//Starts a new thread, making sure to set any thread local state
	THREAD_FUNC simStartThread(void *arg) {
		SimThreadArgs *simArgs = (SimThreadArgs*)arg;
		ISimulator::currentProcess = simArgs->currentProcess;
		simArgs->func(simArgs->arg);

		delete simArgs;
		THREAD_RETURN;
	}

	THREAD_HANDLE startThread(THREAD_FUNC_RETURN (*func)(void*), void* arg) override {
		SimThreadArgs *simArgs = new SimThreadArgs(func, arg);
		return ::startThread(simStartThread, simArgs);
	}

	void getDiskBytes(std::string const& directory, int64_t& free, int64_t& total) override {
		ProcessInfo *proc = getCurrentProcess();
		SimDiskSpace &diskSpace = diskSpaceMap[proc->address.ip];

		int64_t totalFileSize = 0;
		int numFiles = 0;

		//Get the size of all files we've created on the server and subtract them from the free space
		for(auto file = proc->machine->openFiles.begin(); file != proc->machine->openFiles.end(); ++file) {
			if( file->second.isReady() ) {
				totalFileSize += ((AsyncFileNonDurable*)file->second.get().getPtr())->approximateSize;
			}
			numFiles++;
		}

		if(diskSpace.totalSpace == 0) {
			diskSpace.totalSpace = 5e9 + deterministicRandom()->random01() * 100e9; //Total space between 5GB and 105GB
			diskSpace.baseFreeSpace = std::min<int64_t>(diskSpace.totalSpace, std::max(5e9, (deterministicRandom()->random01() * (1 - .075) + .075) * diskSpace.totalSpace) + totalFileSize); //Minimum 5GB or 7.5% total disk space, whichever is higher

			TraceEvent("Sim2DiskSpaceInitialization").detail("TotalSpace", diskSpace.totalSpace).detail("BaseFreeSpace", diskSpace.baseFreeSpace).detail("TotalFileSize", totalFileSize).detail("NumFiles", numFiles);
		}
		else {
			int64_t maxDelta = std::min(5.0, (now() - diskSpace.lastUpdate)) * (BUGGIFY ? 10e6 : 1e6); //External processes modifying the disk
			int64_t delta = -maxDelta + deterministicRandom()->random01() * maxDelta * 2;
			diskSpace.baseFreeSpace = std::min<int64_t>(diskSpace.totalSpace, std::max<int64_t>(diskSpace.baseFreeSpace + delta, totalFileSize));
		}

		diskSpace.lastUpdate = now();

		total = diskSpace.totalSpace;
		free = std::max<int64_t>(0, diskSpace.baseFreeSpace - totalFileSize);

		if(free == 0)
			TraceEvent(SevWarnAlways, "Sim2NoFreeSpace").detail("TotalSpace", diskSpace.totalSpace).detail("BaseFreeSpace", diskSpace.baseFreeSpace).detail("TotalFileSize", totalFileSize).detail("NumFiles", numFiles);
	}
	bool isAddressOnThisHost(NetworkAddress const& addr) const override {
		return addr.ip == getCurrentProcess()->address.ip;
	}

	ACTOR static Future<Void> deleteFileImpl( Sim2* self, std::string filename, bool mustBeDurable ) {
		// This is a _rudimentary_ simulation of the untrustworthiness of non-durable deletes and the possibility of
		// rebooting during a durable one.  It isn't perfect: for example, on real filesystems testing
		// for the existence of a non-durably deleted file BEFORE a reboot will show that it apparently doesn't exist.
		if(g_simulator.getCurrentProcess()->machine->openFiles.count(filename)) {
			g_simulator.getCurrentProcess()->machine->openFiles.erase(filename);
			g_simulator.getCurrentProcess()->machine->deletingFiles.insert(filename);
		}
		if ( mustBeDurable || deterministicRandom()->random01() < 0.5 ) {
			state ISimulator::ProcessInfo* currentProcess = g_simulator.getCurrentProcess();
			state TaskPriority currentTaskID = g_network->getCurrentTask();
			wait( g_simulator.onMachine( currentProcess ) );
			try {
				wait( ::delay(0.05 * deterministicRandom()->random01()) );
				if (!currentProcess->rebooting) {
					auto f = IAsyncFileSystem::filesystem(self->net2)->deleteFile(filename, false);
					ASSERT( f.isReady() );
					wait( ::delay(0.05 * deterministicRandom()->random01()) );
					TEST( true );  // Simulated durable delete
				}
				wait( g_simulator.onProcess( currentProcess, currentTaskID ) );
				return Void();
			} catch( Error &e ) {
				state Error err = e;
				wait( g_simulator.onProcess( currentProcess, currentTaskID ) );
				throw err;
			}
		} else {
			TEST( true );  // Simulated non-durable delete
			return Void();
		}
	}

	ACTOR static Future<Void> runLoop(Sim2 *self) {
		state ISimulator::ProcessInfo *callingMachine = self->currentProcess;
		while ( !self->isStopped ) {
			wait( self->net2->yield(TaskPriority::DefaultYield) );

			self->mutex.enter();
			if( self->tasks.size() == 0 ) {
				self->mutex.leave();
				ASSERT(false);
			}
			//if (!randLog/* && now() >= 32.0*/)
			//	randLog = fopen("randLog.txt", "wt");
			Task t = std::move( self->tasks.top() ); // Unfortunately still a copy under gcc where .top() returns const&
			self->currentTaskID = t.taskID;
			self->tasks.pop();
			self->mutex.leave();

			self->execTask(t);
			self->yielded = false;
		}
		self->currentProcess = callingMachine;
		self->net2->stop();
		for ( auto& fn : self->stopCallbacks ) {
			fn();
		}
		return Void();
	}

	// Implement ISimulator interface
	void run() override {
		Future<Void> loopFuture = runLoop(this);
		net2->run();
	}
	ProcessInfo* newProcess(const char* name, IPAddress ip, uint16_t port, bool sslEnabled, uint16_t listenPerProcess,
							LocalityData locality, ProcessClass startingClass, const char* dataFolder,
							const char* coordinationFolder, ProtocolVersion protocol) override {
		ASSERT( locality.machineId().present() );
		MachineInfo& machine = machines[ locality.machineId().get() ];
		if (!machine.machineId.present())
			machine.machineId = locality.machineId();
		for( int i = 0; i < machine.processes.size(); i++ ) {
			if( machine.processes[i]->locality.machineId() != locality.machineId() ) { // SOMEDAY: compute ip from locality to avoid this check
				TraceEvent("Sim2Mismatch")
				    .detail("IP", format("%s", ip.toString().c_str()))
				    .detail("MachineId", locality.machineId())
				    .detail("NewName", name)
				    .detail("ExistingMachineId", machine.processes[i]->locality.machineId())
				    .detail("ExistingName", machine.processes[i]->name);
				ASSERT( false );
			}
			ASSERT( machine.processes[i]->address.port != port );
		}

		// This is for async operations on non-durable files.
		// These files must live on after process kills for sim purposes.
		if( machine.machineProcess == 0 ) {
			NetworkAddress machineAddress(ip, 0, false, false);
			machine.machineProcess = new ProcessInfo("Machine", locality, startingClass, {machineAddress}, this, "", "");
			machine.machineProcess->machine = &machine;
		}

		NetworkAddressList addresses;
		addresses.address = NetworkAddress(ip, port, true, sslEnabled);
		if (listenPerProcess == 2) { // listenPerProcess is only 1 or 2
			addresses.secondaryAddress = NetworkAddress(ip, port+1, true, false);
		}

		ProcessInfo* m = new ProcessInfo(name, locality, startingClass, addresses, this, dataFolder, coordinationFolder);
		for (int processPort = port; processPort < port + listenPerProcess; ++processPort) {
			NetworkAddress address(ip, processPort, true, sslEnabled && processPort == port);
			m->listenerMap[address] = Reference<IListener>( new Sim2Listener(m, address) );
			addressMap[address] = m;
		}
		m->machine = &machine;
		machine.processes.push_back(m);
		currentlyRebootingProcesses.erase(addresses.address);
		m->excluded = g_simulator.isExcluded(NetworkAddress(ip, port, true, false));
		m->cleared = g_simulator.isCleared(addresses.address);
		m->protocolVersion = protocol;

		m->setGlobal(enTDMetrics, (flowGlobalType) &m->tdmetrics);
		m->setGlobal(enNetworkConnections, (flowGlobalType) m->network);
		m->setGlobal(enASIOTimedOut, (flowGlobalType) false);

		TraceEvent("NewMachine").detail("Name", name).detail("Address", m->address).detail("MachineId", m->locality.machineId()).detail("Excluded", m->excluded).detail("Cleared", m->cleared);

		// FIXME: Sometimes, connections to/from this process will explicitly close

		return m;
	}
	bool isAvailable() const override {
		std::vector<ProcessInfo*> processesLeft, processesDead;
		for (auto processInfo : getAllProcesses()) {
			if (processInfo->isAvailableClass()) {
				if (processInfo->isExcluded() || processInfo->isCleared() || !processInfo->isAvailable()) {
					processesDead.push_back(processInfo);
				} else {
					processesLeft.push_back(processInfo);
				}
			}
		}
		return canKillProcesses(processesLeft, processesDead, KillInstantly, nullptr);
	}

	bool datacenterDead(Optional<Standalone<StringRef>> dcId) const override {
		if(!dcId.present()) {
			return false;
		}

		LocalityGroup primaryProcessesLeft, primaryProcessesDead;
		std::vector<LocalityData> primaryLocalitiesDead, primaryLocalitiesLeft;

		for (auto processInfo : getAllProcesses()) {
			if (processInfo->isAvailableClass() && processInfo->locality.dcId() == dcId) {
				if (processInfo->isExcluded() || processInfo->isCleared() || !processInfo->isAvailable()) {
					primaryProcessesDead.add(processInfo->locality);
					primaryLocalitiesDead.push_back(processInfo->locality);
				} else {
					primaryProcessesLeft.add(processInfo->locality);
					primaryLocalitiesLeft.push_back(processInfo->locality);
				}
			}
		}

		std::vector<LocalityData> badCombo;
		bool primaryTLogsDead = tLogWriteAntiQuorum ? !validateAllCombinations(badCombo, primaryProcessesDead, tLogPolicy, primaryLocalitiesLeft, tLogWriteAntiQuorum, false) : primaryProcessesDead.validate(tLogPolicy);
		if(usableRegions > 1 && remoteTLogPolicy && !primaryTLogsDead) {
			primaryTLogsDead = primaryProcessesDead.validate(remoteTLogPolicy);
		}

		return primaryTLogsDead || primaryProcessesDead.validate(storagePolicy);
	}

	// The following function will determine if the specified configuration of available and dead processes can allow the cluster to survive
	bool canKillProcesses(std::vector<ProcessInfo*> const& availableProcesses,
	                      std::vector<ProcessInfo*> const& deadProcesses, KillType kt,
	                      KillType* newKillType) const override {
		bool canSurvive = true;
		int nQuorum = ((desiredCoordinators+1)/2)*2-1;

		KillType newKt = kt;
		if ((kt == KillInstantly) || (kt == InjectFaults) || (kt == RebootAndDelete) || (kt == RebootProcessAndDelete))
		{
			LocalityGroup primaryProcessesLeft, primaryProcessesDead;
			LocalityGroup primarySatelliteProcessesLeft, primarySatelliteProcessesDead;
			LocalityGroup remoteProcessesLeft, remoteProcessesDead;
			LocalityGroup remoteSatelliteProcessesLeft, remoteSatelliteProcessesDead;

			std::vector<LocalityData> primaryLocalitiesDead, primaryLocalitiesLeft;
			std::vector<LocalityData> primarySatelliteLocalitiesDead, primarySatelliteLocalitiesLeft;
			std::vector<LocalityData> remoteLocalitiesDead, remoteLocalitiesLeft;
			std::vector<LocalityData> remoteSatelliteLocalitiesDead, remoteSatelliteLocalitiesLeft;

			std::vector<LocalityData> badCombo;
			std::set<Optional<Standalone<StringRef>>> uniqueMachines;

			if(!primaryDcId.present()) {
				for (auto processInfo : availableProcesses) {
					primaryProcessesLeft.add(processInfo->locality);
					primaryLocalitiesLeft.push_back(processInfo->locality);
					uniqueMachines.insert(processInfo->locality.zoneId());
				}
				for (auto processInfo : deadProcesses) {
					primaryProcessesDead.add(processInfo->locality);
					primaryLocalitiesDead.push_back(processInfo->locality);
				}
			} else {
				for (auto processInfo : availableProcesses) {
					uniqueMachines.insert(processInfo->locality.zoneId());
					if(processInfo->locality.dcId() == primaryDcId) {
						primaryProcessesLeft.add(processInfo->locality);
						primaryLocalitiesLeft.push_back(processInfo->locality);
					} else if(processInfo->locality.dcId() == remoteDcId) {
						remoteProcessesLeft.add(processInfo->locality);
						remoteLocalitiesLeft.push_back(processInfo->locality);
					} else if(std::find(primarySatelliteDcIds.begin(), primarySatelliteDcIds.end(), processInfo->locality.dcId()) != primarySatelliteDcIds.end()) {
						primarySatelliteProcessesLeft.add(processInfo->locality);
						primarySatelliteLocalitiesLeft.push_back(processInfo->locality);
					} else if(std::find(remoteSatelliteDcIds.begin(), remoteSatelliteDcIds.end(), processInfo->locality.dcId()) != remoteSatelliteDcIds.end()) {
						remoteSatelliteProcessesLeft.add(processInfo->locality);
						remoteSatelliteLocalitiesLeft.push_back(processInfo->locality);
					}
				}
				for (auto processInfo : deadProcesses) {
					if(processInfo->locality.dcId() == primaryDcId) {
						primaryProcessesDead.add(processInfo->locality);
						primaryLocalitiesDead.push_back(processInfo->locality);
					} else if(processInfo->locality.dcId() == remoteDcId) {
						remoteProcessesDead.add(processInfo->locality);
						remoteLocalitiesDead.push_back(processInfo->locality);
					} else if(std::find(primarySatelliteDcIds.begin(), primarySatelliteDcIds.end(), processInfo->locality.dcId()) != primarySatelliteDcIds.end()) {
						primarySatelliteProcessesDead.add(processInfo->locality);
						primarySatelliteLocalitiesDead.push_back(processInfo->locality);
					} else if(std::find(remoteSatelliteDcIds.begin(), remoteSatelliteDcIds.end(), processInfo->locality.dcId()) != remoteSatelliteDcIds.end()) {
						remoteSatelliteProcessesDead.add(processInfo->locality);
						remoteSatelliteLocalitiesDead.push_back(processInfo->locality);
					}
				}
			}

			bool tooManyDead = false;
			bool notEnoughLeft = false;
			bool primaryTLogsDead = tLogWriteAntiQuorum ? !validateAllCombinations(badCombo, primaryProcessesDead, tLogPolicy, primaryLocalitiesLeft, tLogWriteAntiQuorum, false) : primaryProcessesDead.validate(tLogPolicy);
			if(usableRegions > 1 && remoteTLogPolicy && !primaryTLogsDead) {
				primaryTLogsDead = primaryProcessesDead.validate(remoteTLogPolicy);
			}

			if(!primaryDcId.present()) {
				tooManyDead = primaryTLogsDead || primaryProcessesDead.validate(storagePolicy);
				notEnoughLeft = !primaryProcessesLeft.validate(tLogPolicy) || !primaryProcessesLeft.validate(storagePolicy);
			} else {
				bool remoteTLogsDead = tLogWriteAntiQuorum ? !validateAllCombinations(badCombo, remoteProcessesDead, tLogPolicy, remoteLocalitiesLeft, tLogWriteAntiQuorum, false) : remoteProcessesDead.validate(tLogPolicy);
				if(usableRegions > 1 && remoteTLogPolicy && !remoteTLogsDead) {
					remoteTLogsDead = remoteProcessesDead.validate(remoteTLogPolicy);
				}

				if(!hasSatelliteReplication) {
					if(usableRegions > 1) {
						tooManyDead = primaryTLogsDead || remoteTLogsDead || ( primaryProcessesDead.validate(storagePolicy) && remoteProcessesDead.validate(storagePolicy) );
						notEnoughLeft = !primaryProcessesLeft.validate(tLogPolicy) || !primaryProcessesLeft.validate(remoteTLogPolicy) || !primaryProcessesLeft.validate(storagePolicy) || !remoteProcessesLeft.validate(tLogPolicy) || !remoteProcessesLeft.validate(remoteTLogPolicy) || !remoteProcessesLeft.validate(storagePolicy);
					} else {
						tooManyDead = primaryTLogsDead || remoteTLogsDead || primaryProcessesDead.validate(storagePolicy) || remoteProcessesDead.validate(storagePolicy);
						notEnoughLeft = !primaryProcessesLeft.validate(tLogPolicy) || !primaryProcessesLeft.validate(storagePolicy) || !remoteProcessesLeft.validate(tLogPolicy) || !remoteProcessesLeft.validate(storagePolicy);
					}
				} else {
					bool primarySatelliteTLogsDead = satelliteTLogWriteAntiQuorumFallback ? !validateAllCombinations(badCombo, primarySatelliteProcessesDead, satelliteTLogPolicyFallback, primarySatelliteLocalitiesLeft, satelliteTLogWriteAntiQuorumFallback, false) : primarySatelliteProcessesDead.validate(satelliteTLogPolicyFallback);
					bool remoteSatelliteTLogsDead = satelliteTLogWriteAntiQuorumFallback ? !validateAllCombinations(badCombo, remoteSatelliteProcessesDead, satelliteTLogPolicyFallback, remoteSatelliteLocalitiesLeft, satelliteTLogWriteAntiQuorumFallback, false) : remoteSatelliteProcessesDead.validate(satelliteTLogPolicyFallback);

					if(usableRegions > 1) {
						notEnoughLeft = !primaryProcessesLeft.validate(tLogPolicy) || !primaryProcessesLeft.validate(remoteTLogPolicy) || !primaryProcessesLeft.validate(storagePolicy) || !primarySatelliteProcessesLeft.validate(satelliteTLogPolicy) || !remoteProcessesLeft.validate(tLogPolicy) || !remoteProcessesLeft.validate(remoteTLogPolicy) || !remoteProcessesLeft.validate(storagePolicy) || !remoteSatelliteProcessesLeft.validate(satelliteTLogPolicy);
					} else {
						notEnoughLeft = !primaryProcessesLeft.validate(tLogPolicy) || !primaryProcessesLeft.validate(storagePolicy) || !primarySatelliteProcessesLeft.validate(satelliteTLogPolicy) || !remoteProcessesLeft.validate(tLogPolicy) || !remoteProcessesLeft.validate(storagePolicy) || !remoteSatelliteProcessesLeft.validate(satelliteTLogPolicy);
					}

					if(usableRegions > 1 && allowLogSetKills) {
						tooManyDead = ( primaryTLogsDead && primarySatelliteTLogsDead ) || ( remoteTLogsDead && remoteSatelliteTLogsDead ) || ( primaryTLogsDead && remoteTLogsDead ) || ( primaryProcessesDead.validate(storagePolicy) && remoteProcessesDead.validate(storagePolicy) );
					} else {
						tooManyDead = primaryTLogsDead || remoteTLogsDead || primaryProcessesDead.validate(storagePolicy) || remoteProcessesDead.validate(storagePolicy);
					}
				}
			}

			// Reboot if dead machines do fulfill policies
			if (tooManyDead) {
				newKt = Reboot;
				canSurvive = false;
				TraceEvent("KillChanged")
				    .detail("KillType", kt)
				    .detail("NewKillType", newKt)
				    .detail("TLogPolicy", tLogPolicy->info())
				    .detail("Reason", "Too many dead processes that cannot satisfy tLogPolicy.");
			}
			// Reboot and Delete if remaining machines do NOT fulfill policies
			else if ((kt < RebootAndDelete) && notEnoughLeft) {
				newKt = RebootAndDelete;
				canSurvive = false;
				TraceEvent("KillChanged")
				    .detail("KillType", kt)
				    .detail("NewKillType", newKt)
				    .detail("TLogPolicy", tLogPolicy->info())
				    .detail("Reason", "Not enough tLog left to satisfy tLogPolicy.");
			}
			else if ((kt < RebootAndDelete) && (nQuorum > uniqueMachines.size())) {
				newKt = RebootAndDelete;
				canSurvive = false;
				TraceEvent("KillChanged")
				    .detail("KillType", kt)
				    .detail("NewKillType", newKt)
				    .detail("StoragePolicy", storagePolicy->info())
				    .detail("Quorum", nQuorum)
				    .detail("Machines", uniqueMachines.size())
				    .detail("Reason", "Not enough unique machines to perform auto configuration of coordinators.");
			}
			else {
				TraceEvent("CanSurviveKills")
				    .detail("KillType", kt)
				    .detail("TLogPolicy", tLogPolicy->info())
				    .detail("StoragePolicy", storagePolicy->info())
				    .detail("Quorum", nQuorum)
				    .detail("Machines", uniqueMachines.size());
			}
		}
		if (newKillType) *newKillType = newKt;
		return canSurvive;
	}

	void destroyProcess(ISimulator::ProcessInfo* p) override {
		TraceEvent("ProcessDestroyed").detail("Name", p->name).detail("Address", p->address).detail("MachineId", p->locality.machineId());
		currentlyRebootingProcesses.insert(std::pair<NetworkAddress, ProcessInfo*>(p->address, p));
		std::vector<ProcessInfo*>& processes = machines[ p->locality.machineId().get() ].processes;
		if( p != processes.back() ) {
			auto it = std::find( processes.begin(), processes.end(), p );
			std::swap( *it, processes.back() );
		}
		processes.pop_back();
		killProcess_internal( p, KillInstantly );
	}
	void killProcess_internal( ProcessInfo* machine, KillType kt ) {
		TEST( true ); // Simulated machine was killed with any kill type
		TEST( kt == KillInstantly ); // Simulated machine was killed instantly
		TEST( kt == InjectFaults ); // Simulated machine was killed with faults

		if (kt == KillInstantly) {
			TraceEvent(SevWarn, "FailMachine")
			    .detail("Name", machine->name)
			    .detail("Address", machine->address)
			    .detail("ZoneId", machine->locality.zoneId())
			    .detail("Process", machine->toString())
			    .detail("Rebooting", machine->rebooting)
			    .detail("Protected", protectedAddresses.count(machine->address))
			    .backtrace();
			// This will remove all the "tracked" messages that came from the machine being killed
			latestEventCache.clear();
			machine->failed = true;
		} else if (kt == InjectFaults) {
			TraceEvent(SevWarn, "FaultMachine")
			    .detail("Name", machine->name)
			    .detail("Address", machine->address)
			    .detail("ZoneId", machine->locality.zoneId())
			    .detail("Process", machine->toString())
			    .detail("Rebooting", machine->rebooting)
			    .detail("Protected", protectedAddresses.count(machine->address))
			    .backtrace();
			should_inject_fault = simulator_should_inject_fault;
			machine->fault_injection_r = deterministicRandom()->randomUniqueID().first();
			machine->fault_injection_p1 = 0.1;
			machine->fault_injection_p2 = deterministicRandom()->random01();
		} else {
			ASSERT( false );
		}
		ASSERT(!protectedAddresses.count(machine->address) || machine->rebooting);
	}
	void rebootProcess(ProcessInfo* process, KillType kt) override {
		if( kt == RebootProcessAndDelete && protectedAddresses.count(process->address) ) {
			TraceEvent("RebootChanged").detail("ZoneId", process->locality.describeZone()).detail("KillType", RebootProcess).detail("OrigKillType", kt).detail("Reason", "Protected process");
			kt = RebootProcess;
		}
		doReboot( process, kt );
	}
	void rebootProcess(Optional<Standalone<StringRef>> zoneId, bool allProcesses) override {
		if( allProcesses ) {
			auto processes = getAllProcesses();
			for( int i = 0; i < processes.size(); i++ )
				if( processes[i]->locality.zoneId() == zoneId && !processes[i]->rebooting )
					doReboot( processes[i], RebootProcess );
		} else {
			auto processes = getAllProcesses();
			for( int i = 0; i < processes.size(); i++ ) {
				if( processes[i]->locality.zoneId() != zoneId || processes[i]->rebooting ) {
					swapAndPop(&processes, i--);
				}
			}
			if( processes.size() )
				doReboot( deterministicRandom()->randomChoice( processes ), RebootProcess );
		}
	}
	void killProcess(ProcessInfo* machine, KillType kt) override {
		TraceEvent("AttemptingKillProcess").detail("ProcessInfo", machine->toString());
		if (kt < RebootAndDelete ) {
			killProcess_internal( machine, kt );
		}
	}
	void killInterface(NetworkAddress address, KillType kt) override {
		if (kt < RebootAndDelete ) {
			std::vector<ProcessInfo*>& processes = machines[ addressMap[address]->locality.machineId() ].processes;
			for( int i = 0; i < processes.size(); i++ )
				killProcess_internal( processes[i], kt );
		}
	}
	bool killZone(Optional<Standalone<StringRef>> zoneId, KillType kt, bool forceKill, KillType* ktFinal) override {
		auto processes = getAllProcesses();
		std::set<Optional<Standalone<StringRef>>> zoneMachines;
		for (auto& process : processes) {
			if(process->locality.zoneId() == zoneId) {
				zoneMachines.insert(process->locality.machineId());
			}
		}
		bool result = false;
		for(auto& machineId : zoneMachines) {
			if(killMachine(machineId, kt, forceKill, ktFinal)) {
				result = true;
			}
		}
		return result;
	}
	bool killMachine(Optional<Standalone<StringRef>> machineId, KillType kt, bool forceKill,
	                 KillType* ktFinal) override {
		auto ktOrig = kt;

		TEST(true); // Trying to killing a machine
		TEST(kt == KillInstantly); // Trying to kill instantly
		TEST(kt == InjectFaults);  // Trying to kill by injecting faults

		if(speedUpSimulation && !forceKill) {
			TraceEvent(SevWarn, "AbortedKill").detail("MachineId", machineId).detail("Reason", "Unforced kill within speedy simulation.").backtrace();
			if (ktFinal) *ktFinal = None;
			return false;
		}

		int processesOnMachine = 0;

		KillType originalKt = kt;
		// Reboot if any of the processes are protected and count the number of processes not rebooting
		for (auto& process : machines[machineId].processes) {
			if (protectedAddresses.count(process->address))
				kt = Reboot;
			if (!process->rebooting)
				processesOnMachine++;
		}

		// Do nothing, if no processes to kill
		if (processesOnMachine == 0) {
			TraceEvent(SevWarn, "AbortedKill").detail("MachineId", machineId).detail("Reason", "The target had no processes running.").detail("Processes", processesOnMachine).detail("ProcessesPerMachine", processesPerMachine).backtrace();
			if (ktFinal) *ktFinal = None;
			return false;
		}

		// Check if machine can be removed, if requested
		if (!forceKill && ((kt == KillInstantly) || (kt == InjectFaults) || (kt == RebootAndDelete) || (kt == RebootProcessAndDelete)))
		{
			std::vector<ProcessInfo*> processesLeft, processesDead;
			int	protectedWorker = 0, unavailable = 0, excluded = 0, cleared = 0;

			for (auto processInfo : getAllProcesses()) {
				if (processInfo->isAvailableClass()) {
					if (processInfo->isExcluded()) {
						processesDead.push_back(processInfo);
						excluded++;
					}
					else if (processInfo->isCleared()) {
						processesDead.push_back(processInfo);
						cleared++;
					}
					else if (!processInfo->isAvailable()) {
						processesDead.push_back(processInfo);
						unavailable++;
					}
					else if (protectedAddresses.count(processInfo->address)) {
						processesLeft.push_back(processInfo);
						protectedWorker++;
					}
					else if (processInfo->locality.machineId() != machineId) {
						processesLeft.push_back(processInfo);
					} else {
						processesDead.push_back(processInfo);
					}
				}
			}
			if (!canKillProcesses(processesLeft, processesDead, kt, &kt)) {
				TraceEvent("ChangedKillMachine").detail("MachineId", machineId).detail("KillType", kt).detail("OrigKillType", ktOrig).detail("ProcessesLeft", processesLeft.size()).detail("ProcessesDead", processesDead.size()).detail("TotalProcesses", machines.size()).detail("ProcessesPerMachine", processesPerMachine).detail("Protected", protectedWorker).detail("Unavailable", unavailable).detail("Excluded", excluded).detail("Cleared", cleared).detail("ProtectedTotal", protectedAddresses.size()).detail("TLogPolicy", tLogPolicy->info()).detail("StoragePolicy", storagePolicy->info());
			}
			else if ((kt == KillInstantly) || (kt == InjectFaults)) {
				TraceEvent("DeadMachine").detail("MachineId", machineId).detail("KillType", kt).detail("ProcessesLeft", processesLeft.size()).detail("ProcessesDead", processesDead.size()).detail("TotalProcesses", machines.size()).detail("ProcessesPerMachine", processesPerMachine).detail("TLogPolicy", tLogPolicy->info()).detail("StoragePolicy", storagePolicy->info());
				for (auto process : processesLeft) {
					TraceEvent("DeadMachineSurvivors").detail("MachineId", machineId).detail("KillType", kt).detail("ProcessesLeft", processesLeft.size()).detail("ProcessesDead", processesDead.size()).detail("SurvivingProcess", process->toString());
				}
				for (auto process : processesDead) {
					TraceEvent("DeadMachineVictims").detail("MachineId", machineId).detail("KillType", kt).detail("ProcessesLeft", processesLeft.size()).detail("ProcessesDead", processesDead.size()).detail("VictimProcess", process->toString());
				}
			}
			else {
				TraceEvent("ClearMachine").detail("MachineId", machineId).detail("KillType", kt).detail("ProcessesLeft", processesLeft.size()).detail("ProcessesDead", processesDead.size()).detail("TotalProcesses", machines.size()).detail("ProcessesPerMachine", processesPerMachine).detail("TLogPolicy", tLogPolicy->info()).detail("StoragePolicy", storagePolicy->info());
				for (auto process : processesLeft) {
					TraceEvent("ClearMachineSurvivors").detail("MachineId", machineId).detail("KillType", kt).detail("ProcessesLeft", processesLeft.size()).detail("ProcessesDead", processesDead.size()).detail("SurvivingProcess", process->toString());
				}
				for (auto process : processesDead) {
					TraceEvent("ClearMachineVictims").detail("MachineId", machineId).detail("KillType", kt).detail("ProcessesLeft", processesLeft.size()).detail("ProcessesDead", processesDead.size()).detail("VictimProcess", process->toString());
				}
			}
		}

		TEST(originalKt != kt);  // Kill type was changed from requested to reboot.

		// Check if any processes on machine are rebooting
		if( processesOnMachine != processesPerMachine && kt >= RebootAndDelete ) {
			TEST(true); //Attempted reboot, but the target did not have all of its processes running
			TraceEvent(SevWarn, "AbortedKill").detail("KillType", kt).detail("MachineId", machineId).detail("Reason", "Machine processes does not match number of processes per machine").detail("Processes", processesOnMachine).detail("ProcessesPerMachine", processesPerMachine).backtrace();
			if (ktFinal) *ktFinal = None;
			return false;
		}

		// Check if any processes on machine are rebooting
		if ( processesOnMachine != processesPerMachine ) {
			TEST(true); //Attempted reboot and kill, but the target did not have all of its processes running
			TraceEvent(SevWarn, "AbortedKill").detail("KillType", kt).detail("MachineId", machineId).detail("Reason", "Machine processes does not match number of processes per machine").detail("Processes", processesOnMachine).detail("ProcessesPerMachine", processesPerMachine).backtrace();
			if (ktFinal) *ktFinal = None;
			return false;
		}

		TraceEvent("KillMachine").detail("MachineId", machineId).detail("Kt", kt).detail("KtOrig", ktOrig).detail("KillableMachines", processesOnMachine).detail("ProcessPerMachine", processesPerMachine).detail("KillChanged", kt!=ktOrig);
		if ( kt < RebootAndDelete ) {
			if(kt == InjectFaults && machines[machineId].machineProcess != nullptr)
				killProcess_internal( machines[machineId].machineProcess, kt );
			for (auto& process : machines[machineId].processes) {
				TraceEvent("KillMachineProcess").detail("KillType", kt).detail("Process", process->toString()).detail("StartingClass", process->startingClass.toString()).detail("Failed", process->failed).detail("Excluded", process->excluded).detail("Cleared", process->cleared).detail("Rebooting", process->rebooting);
				if (process->startingClass != ProcessClass::TesterClass)
					killProcess_internal( process, kt );
			}
		}
		else if ( kt == Reboot || kt == RebootAndDelete ) {
			for (auto& process : machines[machineId].processes) {
				TraceEvent("KillMachineProcess").detail("KillType", kt).detail("Process", process->toString()).detail("StartingClass", process->startingClass.toString()).detail("Failed", process->failed).detail("Excluded", process->excluded).detail("Cleared", process->cleared).detail("Rebooting", process->rebooting);
				if (process->startingClass != ProcessClass::TesterClass)
					doReboot(process, kt );
			}
		}

		TEST(kt == RebootAndDelete); // Resulted in a reboot and delete
		TEST(kt == Reboot); // Resulted in a reboot
		TEST(kt == KillInstantly); // Resulted in an instant kill
		TEST(kt == InjectFaults);  // Resulted in a kill by injecting faults

		if (ktFinal) *ktFinal = kt;
		return true;
	}

	bool killDataCenter(Optional<Standalone<StringRef>> dcId, KillType kt, bool forceKill, KillType* ktFinal) override {
		auto ktOrig = kt;
		auto processes = getAllProcesses();
		std::map<Optional<Standalone<StringRef>>, int> datacenterMachines;
		int	dcProcesses = 0;

		// Switch to a reboot, if anything protected on machine
		for (auto& procRecord : processes) {
			auto processDcId = procRecord->locality.dcId();
			auto processMachineId = procRecord->locality.machineId();
			ASSERT(processMachineId.present());
			if (processDcId.present() && (processDcId == dcId)) {
				if ((kt != Reboot) && (protectedAddresses.count(procRecord->address))) {
					kt = Reboot;
					TraceEvent(SevWarn, "DcKillChanged").detail("DataCenter", dcId).detail("KillType", kt).detail("OrigKillType", ktOrig)
						.detail("Reason", "Datacenter has protected process").detail("ProcessAddress", procRecord->address).detail("Failed", procRecord->failed).detail("Rebooting", procRecord->rebooting).detail("Excluded", procRecord->excluded).detail("Cleared", procRecord->cleared).detail("Process", procRecord->toString());
				}
				datacenterMachines[processMachineId.get()] ++;
				dcProcesses ++;
			}
		}

		// Check if machine can be removed, if requested
		if (!forceKill && ((kt == KillInstantly) || (kt == InjectFaults) || (kt == RebootAndDelete) || (kt == RebootProcessAndDelete)))
		{
			std::vector<ProcessInfo*>	processesLeft, processesDead;
			for (auto processInfo : getAllProcesses()) {
				if (processInfo->isAvailableClass()) {
					if (processInfo->isExcluded() || processInfo->isCleared() || !processInfo->isAvailable()) {
						processesDead.push_back(processInfo);
					} else if (protectedAddresses.count(processInfo->address) || datacenterMachines.find(processInfo->locality.machineId()) == datacenterMachines.end()) {
						processesLeft.push_back(processInfo);
					} else {
						processesDead.push_back(processInfo);
					}
				}
			}

			if (!canKillProcesses(processesLeft, processesDead, kt, &kt)) {
				TraceEvent(SevWarn, "DcKillChanged").detail("DataCenter", dcId).detail("KillType", kt).detail("OrigKillType", ktOrig);
			}
			else {
				TraceEvent("DeadDataCenter").detail("DataCenter", dcId).detail("KillType", kt).detail("DcZones", datacenterMachines.size()).detail("DcProcesses", dcProcesses).detail("ProcessesDead", processesDead.size()).detail("ProcessesLeft", processesLeft.size()).detail("TLogPolicy", tLogPolicy->info()).detail("StoragePolicy", storagePolicy->info());
				for (auto process : processesLeft) {
					TraceEvent("DeadDcSurvivors").detail("MachineId", process->locality.machineId()).detail("KillType", kt).detail("ProcessesLeft", processesLeft.size()).detail("ProcessesDead", processesDead.size()).detail("SurvivingProcess", process->toString());
				}
				for (auto process : processesDead) {
					TraceEvent("DeadDcVictims").detail("MachineId", process->locality.machineId()).detail("KillType", kt).detail("ProcessesLeft", processesLeft.size()).detail("ProcessesDead", processesDead.size()).detail("VictimProcess", process->toString());
				}
			}
		}

		KillType	ktResult, ktMin = kt;
		for (auto& datacenterMachine : datacenterMachines) {
			if(deterministicRandom()->random01() < 0.99) {
				killMachine(datacenterMachine.first, kt, true, &ktResult);
				if (ktResult != kt) {
					TraceEvent(SevWarn, "KillDCFail")
						.detail("Zone", datacenterMachine.first)
						.detail("KillType", kt)
						.detail("KillTypeResult", ktResult)
						.detail("KillTypeOrig", ktOrig);
					ASSERT(ktResult == None);
				}
				ktMin = std::min<KillType>( ktResult, ktMin );
			}
		}

		TraceEvent("KillDataCenter")
			.detail("DcZones", datacenterMachines.size())
			.detail("DcProcesses", dcProcesses)
			.detail("DCID", dcId)
			.detail("KillType", kt)
			.detail("KillTypeOrig", ktOrig)
			.detail("KillTypeMin", ktMin)
			.detail("KilledDC", kt==ktMin);

		TEST(kt != ktMin); // DataCenter kill was rejected by killMachine
		TEST((kt==ktMin) && (kt == RebootAndDelete)); // Datacenter kill Resulted in a reboot and delete
		TEST((kt==ktMin) && (kt == Reboot)); // Datacenter kill Resulted in a reboot
		TEST((kt==ktMin) && (kt == KillInstantly)); // Datacenter kill Resulted in an instant kill
		TEST((kt==ktMin) && (kt == InjectFaults));  // Datacenter kill Resulted in a kill by injecting faults
		TEST((kt==ktMin) && (kt != ktOrig)); // Datacenter Kill request was downgraded
		TEST((kt==ktMin) && (kt == ktOrig)); // Datacenter kill - Requested kill was done

		if (ktFinal) *ktFinal = ktMin;

		return (kt == ktMin);
	}
	void clogInterface(const IPAddress& ip, double seconds, ClogMode mode = ClogDefault) override {
		if (mode == ClogDefault) {
			double a = deterministicRandom()->random01();
			if ( a < 0.3 ) mode = ClogSend;
			else if (a < 0.6 ) mode = ClogReceive;
			else mode = ClogAll;
		}
		TraceEvent("ClogInterface")
		    .detail("IP", ip.toString())
		    .detail("Delay", seconds)
		    .detail("Queue", mode == ClogSend ? "Send" : mode == ClogReceive ? "Receive" : "All");

		if (mode == ClogSend || mode==ClogAll)
			g_clogging.clogSendFor( ip, seconds );
		if (mode == ClogReceive || mode==ClogAll)
			g_clogging.clogRecvFor( ip, seconds );
	}
	void clogPair(const IPAddress& from, const IPAddress& to, double seconds) override {
		g_clogging.clogPairFor( from, to, seconds );
	}
	std::vector<ProcessInfo*> getAllProcesses() const override {
		std::vector<ProcessInfo*> processes;
		for( auto& c : machines ) {
			processes.insert( processes.end(), c.second.processes.begin(), c.second.processes.end() );
		}
		for( auto& c : currentlyRebootingProcesses ) {
			processes.push_back( c.second );
		}
		return processes;
	}
	ProcessInfo* getProcessByAddress(NetworkAddress const& address) override {
		NetworkAddress normalizedAddress(address.ip, address.port, true, address.isTLS());
		ASSERT( addressMap.count( normalizedAddress ) );
		// NOTE: addressMap[normalizedAddress]->address may not equal to normalizedAddress
		return addressMap[normalizedAddress];
	}

	MachineInfo* getMachineByNetworkAddress(NetworkAddress const& address) override {
		return &machines[addressMap[address]->locality.machineId()];
	}

	MachineInfo* getMachineById(Optional<Standalone<StringRef>> const& machineId) override {
		return &machines[machineId];
	}

	void destroyMachine(Optional<Standalone<StringRef>> const& machineId) override {
		auto& machine = machines[machineId];
		for( auto process : machine.processes ) {
			ASSERT( process->failed );
		}
		if( machine.machineProcess ) {
			 killProcess_internal( machine.machineProcess, KillInstantly );
		}
		machines.erase(machineId);
	}

	Sim2() : time(0.0), timerTime(0.0), taskCount(0), yielded(false), yield_limit(0), currentTaskID(TaskPriority::Zero) {
		// Not letting currentProcess be nullptr eliminates some annoying special cases
		currentProcess = new ProcessInfo("NoMachine", LocalityData(Optional<Standalone<StringRef>>(), StringRef(), StringRef(), StringRef()), ProcessClass(), {NetworkAddress()}, this, "", "");
		g_network = net2 = newNet2(TLSConfig(), false, true);
		g_network->addStopCallback( Net2FileSystem::stop );
		Net2FileSystem::newFileSystem();
		check_yield(TaskPriority::Zero);
	}

	// Implementation
	struct Task {
		TaskPriority taskID;
		double time;
		uint64_t stable;
		ProcessInfo* machine;
		Promise<Void> action;
		Task( double time, TaskPriority taskID, uint64_t stable, ProcessInfo* machine, Promise<Void>&& action ) : time(time), taskID(taskID), stable(stable), machine(machine), action(std::move(action)) {}
		Task( double time, TaskPriority taskID, uint64_t stable, ProcessInfo* machine, Future<Void>& future ) : time(time), taskID(taskID), stable(stable), machine(machine) { future = action.getFuture(); }
		Task(Task&& rhs) noexcept
		  : time(rhs.time), taskID(rhs.taskID), stable(rhs.stable), machine(rhs.machine),
		    action(std::move(rhs.action)) {}
		void operator= ( Task const& rhs ) { taskID = rhs.taskID; time = rhs.time; stable = rhs.stable; machine = rhs.machine; action = rhs.action; }
		Task( Task const& rhs ) : taskID(rhs.taskID), time(rhs.time), stable(rhs.stable), machine(rhs.machine), action(rhs.action) {}
		void operator=(Task&& rhs) noexcept {
			time = rhs.time;
			taskID = rhs.taskID;
			stable = rhs.stable;
			machine = rhs.machine;
			action = std::move(rhs.action);
		}

		bool operator < (Task const& rhs) const {
			// Ordering is reversed for priority_queue
			if (time != rhs.time) return time > rhs.time;
			return stable > rhs.stable;
		}
	};

	void execTask(struct Task& t) {
		if (t.machine->failed) {
			t.action.send(Never());
		}
		else {
			mutex.enter();
			this->time = t.time;
			this->timerTime = std::max(this->timerTime, this->time);
			mutex.leave();

			this->currentProcess = t.machine;
			try {
				t.action.send(Void());
				ASSERT( this->currentProcess == t.machine );
			} catch (Error& e) {
				TraceEvent(SevError, "UnhandledSimulationEventError").error(e, true);
				killProcess(t.machine, KillInstantly);
			}

			if (randLog)
				fprintf( randLog, "T %f %d %s %" PRId64 "\n", this->time, int(deterministicRandom()->peek() % 10000), t.machine ? t.machine->name : "none", t.stable);
		}
	}

	void onMainThread(Promise<Void>&& signal, TaskPriority taskID) override {
		// This is presumably coming from either a "fake" thread pool thread, i.e. it is actually on this thread
		// or a thread created with g_network->startThread
		ASSERT(getCurrentProcess());

		mutex.enter();
		ASSERT(taskID >= TaskPriority::Min && taskID <= TaskPriority::Max);
		tasks.push( Task( time, taskID, taskCount++, getCurrentProcess(), std::move(signal) ) );
		mutex.leave();
	}
	bool isOnMainThread() const override {
		return net2->isOnMainThread();
	}
	Future<Void> onProcess(ISimulator::ProcessInfo* process, TaskPriority taskID) override {
		return delay( 0, taskID, process );
	}
	Future<Void> onMachine(ISimulator::ProcessInfo* process, TaskPriority taskID) override {
		if( process->machine == 0 )
			return Void();
		return delay( 0, taskID, process->machine->machineProcess );
	}
	
	ProtocolVersion protocolVersion() override {
		return getCurrentProcess()->protocolVersion;
	}

	//time is guarded by ISimulator::mutex. It is not necessary to guard reads on the main thread because
	//time should only be modified from the main thread.
	double time;
	double timerTime;
	TaskPriority currentTaskID;

	//taskCount is guarded by ISimulator::mutex
	uint64_t taskCount;

	std::map<Optional<Standalone<StringRef>>, MachineInfo > machines;
	std::map<NetworkAddress, ProcessInfo*> addressMap;
	std::map<ProcessInfo*, Promise<Void>> filesDeadMap;

	//tasks is guarded by ISimulator::mutex
	std::priority_queue<Task, std::vector<Task>> tasks;

	std::vector<std::function<void()>> stopCallbacks;

	//Sim2Net network;
	INetwork *net2;

	//Map from machine IP -> machine disk space info
	std::map<IPAddress, SimDiskSpace> diskSpaceMap;

	//Whether or not yield has returned true during the current iteration of the run loop
	bool yielded;
	int yield_limit;  // how many more times yield may return false before next returning true
};

class UDPSimSocket : public IUDPSocket, ReferenceCounted<UDPSimSocket> {
	using Packet = std::shared_ptr<std::vector<uint8_t>>;
	UID id;
	ISimulator::ProcessInfo* process;
	Optional<NetworkAddress> peerAddress;
	Optional<ISimulator::ProcessInfo*> peerProcess;
	Optional<Reference<UDPSimSocket>> peerSocket;
	ActorCollection actors;
	Promise<Void> closed;
	std::deque<std::pair<NetworkAddress, Packet>> recvBuffer;
	AsyncVar<int64_t> writtenPackets;
	NetworkAddress _localAddress;
	bool randomDropPacket() {
		auto res = deterministicRandom()->random01() < .000001;
		TEST(res); // UDP packet drop
		return res;
	}

	bool isClosed() const { return closed.getFuture().isReady(); }
	Future<Void> onClosed() const { return closed.getFuture(); }

	ACTOR static Future<Void> cleanupPeerSocket(UDPSimSocket* self) {
		wait(self->peerSocket.get()->onClosed());
		self->peerSocket.reset();
		return Void();
	}

	ACTOR static Future<Void> send(UDPSimSocket* self, Reference<UDPSimSocket> peerSocket, uint8_t const* begin,
	                               uint8_t const* end) {
		state Packet packet(std::make_shared<std::vector<uint8_t>>());
		packet->resize(end - begin);
		std::copy(begin, end, packet->begin());
		wait( delay( .002 * deterministicRandom()->random01() ) );
		peerSocket->recvBuffer.emplace_back(self->_localAddress, std::move(packet));
		peerSocket->writtenPackets.set(peerSocket->writtenPackets.get() + 1);
		return Void();
	}

	ACTOR static Future<int> receiveFrom(UDPSimSocket* self, uint8_t* begin, uint8_t* end, NetworkAddress* sender) {
		state TaskPriority currentTaskID = g_sim2.getCurrentTask();
		wait(self->writtenPackets.onChange());
		wait(g_sim2.onProcess(self->process, currentTaskID));
		auto packet = self->recvBuffer.front().second;
		int sz = packet->size();
		ASSERT(sz <= end - begin);
		if (sender) {
			*sender = self->recvBuffer.front().first;
		}
		std::copy(packet->begin(), packet->end(), begin);
		self->recvBuffer.pop_front();
		return sz;
	}

public:
	UDPSimSocket(NetworkAddress const& localAddress, Optional<NetworkAddress> const& peerAddress)
	  : id(deterministicRandom()->randomUniqueID()), process(g_simulator.getCurrentProcess()), peerAddress(peerAddress),
	    actors(false), _localAddress(localAddress) {
		g_sim2.addressMap.emplace(_localAddress, process);
		process->boundUDPSockets.emplace(localAddress, this);
	}
	~UDPSimSocket() {
		if (!closed.getFuture().isReady()) {
			close();
			closed.send(Void());
		}
		actors.clear(true);
	}
	void close() override {
		process->boundUDPSockets.erase(_localAddress);
		g_sim2.addressMap.erase(_localAddress);
	}
	UID getDebugID() const override { return id; }
	void addref() override { ReferenceCounted<UDPSimSocket>::addref(); }
	void delref() override { ReferenceCounted<UDPSimSocket>::delref(); }

	Future<int> send(uint8_t const* begin, uint8_t const* end) override {
		int sz = int(end - begin);
		auto res = fmap([sz](Void){ return sz; }, delay(0.0));
		ASSERT(sz <= IUDPSocket::MAX_PACKET_SIZE);
		ASSERT(peerAddress.present());
		if (!peerProcess.present()) {
			auto iter = g_sim2.addressMap.find(peerAddress.get());
			if (iter == g_sim2.addressMap.end()) {
				return res;
			}
			peerProcess = iter->second;
		}
		if (!peerSocket.present() || peerSocket.get()->isClosed()) {
			peerSocket.reset();
			auto iter = peerProcess.get()->boundUDPSockets.find(peerAddress.get());
			if (iter == peerProcess.get()->boundUDPSockets.end()) {
				return fmap([sz](Void){ return sz; }, delay(0.0));
			}
			peerSocket = iter->second.castTo<UDPSimSocket>();
			// the notation of leaking connections doesn't make much sense in the context of UDP
			// so we simply handle those in the simulator
			actors.add(cleanupPeerSocket(this));
		}
		if (randomDropPacket()) {
			return res;
		}
		actors.add(send(this, peerSocket.get(), begin, end));
		return res;
	}
	Future<int> sendTo(uint8_t const* begin, uint8_t const* end, NetworkAddress const& peer) override {
		int sz = int(end - begin);
		auto res = fmap([sz](Void){ return sz; }, delay(0.0));
		ASSERT(sz <= MAX_PACKET_SIZE);
		ISimulator::ProcessInfo* peerProcess = nullptr;
		Reference<UDPSimSocket> peerSocket;
		{
			auto iter = g_sim2.addressMap.find(peer);
			if (iter == g_sim2.addressMap.end()) {
				return res;
			}
			peerProcess = iter->second;
		}
		{
			auto iter = peerProcess->boundUDPSockets.find(peer);
			if (iter == peerProcess->boundUDPSockets.end()) {
				return res;
			}
			peerSocket = iter->second.castTo<UDPSimSocket>();
		}
		actors.add(send(this, peerSocket, begin, end));
		return res;
	}
	Future<int> receive(uint8_t* begin, uint8_t* end) override {
		return receiveFrom(begin, end, nullptr);
	}
	Future<int> receiveFrom(uint8_t* begin, uint8_t* end, NetworkAddress* sender) override {
		if (!recvBuffer.empty()) {
			auto buf = recvBuffer.front().second;
			if (sender) {
				*sender = recvBuffer.front().first;
			}
			int sz = buf->size();
			ASSERT(sz <= end - begin);
			std::copy(buf->begin(), buf->end(), begin);
			auto res = fmap([sz](Void){ return sz; }, delay(0.0));
			recvBuffer.pop_front();
			return res;
		}
		return receiveFrom(this, begin, end, sender);
	}
	void bind(NetworkAddress const& addr) override {
		g_sim2.addressMap.erase(_localAddress);
		process->boundUDPSockets.erase(_localAddress);
		process->boundUDPSockets.emplace(addr, Reference<UDPSimSocket>::addRef(this));
		_localAddress = addr;
		g_sim2.addressMap.emplace(_localAddress, process);
	}

	NetworkAddress localAddress() const override {
		return _localAddress;
	}

};

Future<Reference<IUDPSocket>> Sim2::createUDPSocket(NetworkAddress toAddr) {
	NetworkAddress localAddress;
	auto process = g_simulator.getCurrentProcess();
	if (process->address.ip.isV6()) {
		IPAddress::IPAddressStore store = process->address.ip.toV6();
		uint16_t* ipParts = (uint16_t*)store.data();
		ipParts[7] += deterministicRandom()->randomInt(0, 256);
		localAddress.ip = IPAddress(store);
	} else {
		localAddress.ip = IPAddress(process->address.ip.toV4() + deterministicRandom()->randomInt(0, 256));
	}
	localAddress.port = deterministicRandom()->randomInt(40000, 60000);
	return Reference<IUDPSocket>(new UDPSimSocket(localAddress, toAddr));
}

Future<Reference<IUDPSocket>> Sim2::createUDPSocket(bool isV6) {
	NetworkAddress localAddress;
	auto process = g_simulator.getCurrentProcess();
	if (process->address.ip.isV6() == isV6) {
		localAddress = process->address;
	} else {
		ASSERT(process->addresses.secondaryAddress.present() &&
		       process->addresses.secondaryAddress.get().isV6() == isV6);
		localAddress = process->addresses.secondaryAddress.get();
	}
	if (localAddress.ip.isV6()) {
		IPAddress::IPAddressStore store = localAddress.ip.toV6();
		uint16_t* ipParts = (uint16_t*)store.data();
		ipParts[7] += deterministicRandom()->randomInt(0, 256);
		localAddress.ip = IPAddress(store);
	} else {
		localAddress.ip = IPAddress(localAddress.ip.toV4() + deterministicRandom()->randomInt(0, 256));
	}
	localAddress.port = deterministicRandom()->randomInt(40000, 60000);
	return Reference<IUDPSocket>(new UDPSimSocket(localAddress, Optional<NetworkAddress>{}));
}

void startNewSimulator() {
	ASSERT( !g_network );
	g_network = g_pSimulator = new Sim2();
	g_simulator.connectionFailuresDisableDuration = deterministicRandom()->random01() < 0.5 ? 0 : 1e6;
}

ACTOR void doReboot( ISimulator::ProcessInfo *p, ISimulator::KillType kt ) {
	TraceEvent("RebootingProcessAttempt")
	    .detail("ZoneId", p->locality.zoneId())
	    .detail("KillType", kt)
	    .detail("Process", p->toString())
	    .detail("StartingClass", p->startingClass.toString())
	    .detail("Failed", p->failed)
	    .detail("Excluded", p->excluded)
	    .detail("Cleared", p->cleared)
	    .detail("Rebooting", p->rebooting)
	    .detail("TaskPriorityDefaultDelay", TaskPriority::DefaultDelay);

	wait( g_sim2.delay( 0, TaskPriority::DefaultDelay, p ) ); // Switch to the machine in question

	try {
		ASSERT( kt == ISimulator::RebootProcess || kt == ISimulator::Reboot || kt == ISimulator::RebootAndDelete || kt == ISimulator::RebootProcessAndDelete );

		TEST( kt == ISimulator::RebootProcess ); // Simulated process rebooted
		TEST( kt == ISimulator::Reboot ); // Simulated machine rebooted
		TEST( kt == ISimulator::RebootAndDelete ); // Simulated machine rebooted with data and coordination state deletion
		TEST( kt == ISimulator::RebootProcessAndDelete ); // Simulated process rebooted with data and coordination state deletion

		if( p->rebooting || !p->isReliable() )
			return;
		TraceEvent("RebootingProcess")
		    .detail("KillType", kt)
		    .detail("Address", p->address)
		    .detail("ZoneId", p->locality.zoneId())
		    .detail("DataHall", p->locality.dataHallId())
		    .detail("Locality", p->locality.toString())
		    .detail("Failed", p->failed)
		    .detail("Excluded", p->excluded)
		    .detail("Cleared", p->cleared)
		    .backtrace();
		p->rebooting = true;
		if ((kt == ISimulator::RebootAndDelete) || (kt == ISimulator::RebootProcessAndDelete)) {
			p->cleared = true;
			g_simulator.clearAddress(p->address);
		}
		p->shutdownSignal.send( kt );
	} catch (Error& e) {
		TraceEvent(SevError, "RebootError").error(e);
		p->shutdownSignal.sendError(e);  // ?
		throw; // goes nowhere!
	}
}

//Simulates delays for performing operations on disk
Future<Void> waitUntilDiskReady( Reference<DiskParameters> diskParameters, int64_t size, bool sync ) {
	if(g_simulator.connectionFailuresDisableDuration > 1e4)
		return delay(0.0001);

	if( diskParameters->nextOperation < now() ) diskParameters->nextOperation = now();
	diskParameters->nextOperation += ( 1.0 / diskParameters->iops ) + ( size / diskParameters->bandwidth );

	double randomLatency;
	if(sync) {
		randomLatency = .005 + deterministicRandom()->random01() * (BUGGIFY ? 1.0 : .010);
	} else
		randomLatency = 10 * deterministicRandom()->random01() / diskParameters->iops;

	return delayUntil( diskParameters->nextOperation + randomLatency );
}

#if defined(_WIN32)

/* Opening with FILE_SHARE_DELETE lets simulation actually work on windows - previously renames were always failing.
   FIXME: Use an actual platform abstraction for this stuff!  Is there any reason we can't use underlying net2 for example? */

#include <Windows.h>

int sf_open( const char* filename, int flags, int convFlags, int mode ) {
	HANDLE wh = CreateFile( filename, GENERIC_READ | ((flags&IAsyncFile::OPEN_READWRITE) ? GENERIC_WRITE : 0),
		FILE_SHARE_READ|FILE_SHARE_WRITE|FILE_SHARE_DELETE, nullptr,
		(flags&IAsyncFile::OPEN_EXCLUSIVE) ? CREATE_NEW :
			(flags&IAsyncFile::OPEN_CREATE) ? OPEN_ALWAYS :
			OPEN_EXISTING,
		FILE_ATTRIBUTE_NORMAL,
		nullptr );
	int h = -1;
	if (wh != INVALID_HANDLE_VALUE) h = _open_osfhandle( (intptr_t)wh, convFlags );
	else errno = GetLastError() == ERROR_FILE_NOT_FOUND ? ENOENT : EFAULT;
	return h;
}

#endif

// Opens a file for asynchronous I/O
Future< Reference<class IAsyncFile> > Sim2FileSystem::open( std::string filename, int64_t flags, int64_t mode )
{
	ASSERT( (flags & IAsyncFile::OPEN_ATOMIC_WRITE_AND_CREATE) ||
			!(flags & IAsyncFile::OPEN_CREATE) ||
			StringRef(filename).endsWith(LiteralStringRef(".fdb-lock")) );  // We don't use "ordinary" non-atomic file creation right now except for folder locking, and we don't have code to simulate its unsafeness.

	if ( (flags & IAsyncFile::OPEN_EXCLUSIVE) ) ASSERT( flags & IAsyncFile::OPEN_CREATE );

	if (flags & IAsyncFile::OPEN_UNCACHED) {
		auto& machineCache = g_simulator.getCurrentProcess()->machine->openFiles;
		std::string actualFilename = filename;
		if ( machineCache.find(filename) == machineCache.end() ) {
			if(flags & IAsyncFile::OPEN_ATOMIC_WRITE_AND_CREATE) {
				actualFilename = filename + ".part";
				auto partFile = machineCache.find(actualFilename);
				if(partFile != machineCache.end()) {
					Future<Reference<IAsyncFile>> f = AsyncFileDetachable::open(partFile->second);
					if(FLOW_KNOBS->PAGE_WRITE_CHECKSUM_HISTORY > 0)
						f = map(f, [=](Reference<IAsyncFile> r) { return Reference<IAsyncFile>(new AsyncFileWriteChecker(r)); });
					return f;
				}
			}
			// Simulated disk parameters are shared by the AsyncFileNonDurable and the underlying SimpleFile.
			// This way, they can both keep up with the time to start the next operation
			auto diskParameters =
			    makeReference<DiskParameters>(FLOW_KNOBS->SIM_DISK_IOPS, FLOW_KNOBS->SIM_DISK_BANDWIDTH);
			machineCache[actualFilename] = AsyncFileNonDurable::open(filename, actualFilename, SimpleFile::open(filename, flags, mode, diskParameters, false), diskParameters);
		}
		Future<Reference<IAsyncFile>> f = AsyncFileDetachable::open( machineCache[actualFilename] );
		if(FLOW_KNOBS->PAGE_WRITE_CHECKSUM_HISTORY > 0)
			f = map(f, [=](Reference<IAsyncFile> r) { return Reference<IAsyncFile>(new AsyncFileWriteChecker(r)); });
		return f;
	}
	else
		return AsyncFileCached::open(filename, flags, mode);
}

// Deletes the given file.  If mustBeDurable, returns only when the file is guaranteed to be deleted even after a power failure.
Future< Void > Sim2FileSystem::deleteFile( std::string filename, bool mustBeDurable )
{
	return Sim2::deleteFileImpl(&g_sim2, filename, mustBeDurable);
}

Future< std::time_t > Sim2FileSystem::lastWriteTime( std::string filename ) {
	// TODO: update this map upon file writes.
	static std::map<std::string, double> fileWrites;
	if (BUGGIFY && deterministicRandom()->random01() < 0.01) {
		fileWrites[filename] = now();
	}
	return fileWrites[filename];
}

void Sim2FileSystem::newFileSystem()
{
	g_network->setGlobal(INetwork::enFileSystem, (flowGlobalType) new Sim2FileSystem());
}<|MERGE_RESOLUTION|>--- conflicted
+++ resolved
@@ -93,13 +93,6 @@
 	return;
 }
 
-<<<<<<< HEAD
-ISimulator* g_pSimulator = 0;
-thread_local ISimulator::ProcessInfo* ISimulator::currentProcess = 0;
-=======
-const UID TOKEN_ENDPOINT_NOT_FOUND(-1, -1);
-
->>>>>>> 15b2f77d
 int openCount = 0;
 
 struct SimClogging {
