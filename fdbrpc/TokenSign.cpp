--- conflicted
+++ resolved
@@ -71,9 +71,6 @@
 	throw digital_signature_ops_error();
 }
 
-<<<<<<< HEAD
-} // namespace
-=======
 StringRef genRandomAlphanumStringRef(Arena& arena, IRandom& rng, int maxLenPlusOne) {
 	const auto len = rng.randomInt(1, maxLenPlusOne);
 	auto strRaw = new (arena) uint8_t[len];
@@ -81,7 +78,6 @@
 		strRaw[i] = (uint8_t)rng.randomAlphaNumeric();
 	return StringRef(strRaw, len);
 }
->>>>>>> 5a2804e0
 
 } // namespace
 
@@ -98,14 +94,6 @@
 		return Algorithm::UNKNOWN;
 }
 
-<<<<<<< HEAD
-Standalone<SignedAuthTokenRef> signToken(AuthTokenRef token, StringRef keyName, StringRef privateKeyDer) {
-	auto ret = Standalone<SignedAuthTokenRef>{};
-	auto& arena = ret.arena();
-	auto writer = ObjectWriter([&arena](size_t len) { return new (arena) uint8_t[len]; }, Unversioned());
-	writer.serialize(token);
-	auto tokenStr = StringRef(arena, writer.toStringRef());
-=======
 StringRef signString(Arena& arena, StringRef string, PrivateKey privateKey, int keyAlgNid, MessageDigestMethod digest);
 
 bool verifyStringSignature(StringRef string,
@@ -113,7 +101,6 @@
                            PublicKey publicKey,
                            int keyAlgNid,
                            MessageDigestMethod digest);
->>>>>>> 5a2804e0
 
 std::pair<int /*key algorithm nid*/, MessageDigestMethod> getMethod(Algorithm alg) {
 	if (alg == Algorithm::RS256) {
@@ -495,28 +482,10 @@
 		auto arena = Arena();
 		auto privateKey = mkcert::makeEcP256();
 		auto& rng = *deterministicRandom();
-<<<<<<< HEAD
-		token.expiresAt = timer_monotonic() * (0.5 + rng.random01());
-		auto genRandomStringRef = [&arena, &rng]() {
-			const auto len = rng.randomInt(1, 21);
-			auto strRaw = new (arena) uint8_t[len];
-			for (auto i = 0; i < len; i++)
-				strRaw[i] = (uint8_t)rng.randomAlphaNumeric();
-			return StringRef(strRaw, len);
-		};
-		const auto numTenants = rng.randomInt(0, 31);
-		for (auto i = 0; i < numTenants; i++) {
-			token.tenants.push_back(arena, genRandomStringRef());
-		}
-		auto keyName = genRandomStringRef();
-		auto signedToken = signToken(token, keyName, keyPair.privateKey);
-		const auto verifyExpectOk = verifyToken(signedToken, keyPair.publicKey);
-=======
 		auto tokenSpec = authz::flatbuffers::makeRandomTokenSpec(arena, rng);
 		auto keyName = genRandomAlphanumStringRef(arena, rng, MaxKeyNameLenPlus1);
 		auto signedToken = authz::flatbuffers::signToken(arena, tokenSpec, keyName, privateKey);
 		const auto verifyExpectOk = authz::flatbuffers::verifyToken(signedToken, privateKey.toPublicKey());
->>>>>>> 5a2804e0
 		ASSERT(verifyExpectOk);
 		// try tampering with signed token by adding one more tenant
 		tokenSpec.tenants.push_back(arena, genRandomAlphanumStringRef(arena, rng, MaxTenantNameLenPlus1));
