/*
 * BlobCipher.cpp
 *
 * This source file is part of the FoundationDB open source project
 *
 * Copyright 2013-2022 Apple Inc. and the FoundationDB project authors
 *
 * Licensed under the Apache License, Version 2.0 (the "License");
 * you may not use this file except in compliance with the License.
 * You may obtain a copy of the License at
 *
 *     http://www.apache.org/licenses/LICENSE-2.0
 *
 * Unless required by applicable law or agreed to in writing, software
 * distributed under the License is distributed on an "AS IS" BASIS,
 * WITHOUT WARRANTIES OR CONDITIONS OF ANY KIND, either express or implied.
 * See the License for the specific language governing permissions and
 * limitations under the License.
 */

#include "fdbclient/BlobCipher.h"

#include "fdbclient/FDBTypes.h"
#include "fdbclient/Knobs.h"

#include "flow/Arena.h"
#include "flow/EncryptUtils.h"
#include "flow/FileIdentifier.h"
#include "flow/FastRef.h"
#include "flow/flow.h"
#include "flow/Error.h"
#include "flow/Knobs.h"
#include "flow/IRandom.h"
#include "flow/ITrace.h"
#include "flow/ObjectSerializer.h"
#include "flow/Platform.h"
#include "flow/ProtocolVersion.h"
#include "flow/network.h"
#include "flow/serialize.h"
#include "flow/Trace.h"
#include "flow/UnitTest.h"
#include "flow/xxhash.h"
#include "include/fdbclient/BlobCipher.h"

#include <chrono>
#include <cstring>
#include <limits>
#include <memory>
#include <string>
#include <thread>
#include <type_traits>
#include <utility>
#include <variant>

#ifndef _WIN32
#include <unistd.h>
#else
#include <io.h>
#endif

#define BLOB_CIPHER_DEBUG false
#define BLOB_CIPHER_SERIALIZATION_CHECKS false

namespace {
void validateEncryptHeaderFlagVersion(const int flagsVersion) {
	ASSERT(CLIENT_KNOBS->ENABLE_CONFIGURABLE_ENCRYPTION);

	if (flagsVersion > CLIENT_KNOBS->ENCRYPT_HEADER_FLAGS_VERSION) {
		TraceEvent("EncryptHeaderUnsupportedFlagVersion")
		    .detail("MaxSupportedVersion", CLIENT_KNOBS->ENCRYPT_HEADER_FLAGS_VERSION)
		    .detail("Version", flagsVersion);
		throw not_implemented();
	}
}

void validateEncryptHeaderAlgoHeaderVersion(const EncryptCipherMode cipherMode,
                                            const EncryptAuthTokenMode authMode,
                                            const EncryptAuthTokenAlgo authAlgo,
                                            const int version) {
	ASSERT(CLIENT_KNOBS->ENABLE_CONFIGURABLE_ENCRYPTION);

	if (cipherMode != ENCRYPT_CIPHER_MODE_AES_256_CTR) {
		TraceEvent("EncryptHeaderUnsupportedEncryptCipherMode")
		    .detail("MaxSupportedVersion", CLIENT_KNOBS->ENCRYPT_HEADER_FLAGS_VERSION)
		    .detail("CipherMode", cipherMode);
		throw not_implemented();
	}

	int maxSupportedVersion = -1;
	if (authMode == ENCRYPT_HEADER_AUTH_TOKEN_MODE_NONE) {
		maxSupportedVersion = CLIENT_KNOBS->ENCRYPT_HEADER_AES_CTR_NO_AUTH_VERSION;
	} else {
		ASSERT_EQ(authMode, ENCRYPT_HEADER_AUTH_TOKEN_MODE_SINGLE);

		if (authAlgo == ENCRYPT_HEADER_AUTH_TOKEN_ALGO_HMAC_SHA) {
			maxSupportedVersion = CLIENT_KNOBS->ENCRYPT_HEADER_AES_CTR_HMAC_SHA_AUTH_VERSION;
		} else if (authAlgo == ENCRYPT_HEADER_AUTH_TOKEN_ALGO_AES_CMAC) {
			maxSupportedVersion = CLIENT_KNOBS->ENCRYPT_HEADER_AES_CTR_AES_CMAC_AUTH_VERSION;
		} else {
			// Unknown encryption authentication algo
		}
	}

	if (version > maxSupportedVersion || maxSupportedVersion == -1) {
		TraceEvent("EncryptHeaderUnsupportedEncryptAuthToken")
		    .detail("CipherMode", cipherMode)
		    .detail("AuthMode", authMode)
		    .detail("AuthAlgo", authAlgo)
		    .detail("AlgoHeaderVersion", version)
		    .detail("MaxSsupportedVersion", maxSupportedVersion);
		throw not_implemented();
	}
}
} // namespace

// BlobCipherEncryptHeaderRef

uint32_t BlobCipherEncryptHeaderRef::getHeaderSize(const int flagVersion,
                                                   const int algoVersion,
                                                   const EncryptCipherMode cipherMode,
                                                   const EncryptAuthTokenMode authMode,
                                                   const EncryptAuthTokenAlgo authAlgo) {
	if (flagVersion != 1) {
		TraceEvent("BlobCipherGetHeaderSizeInvalidFlagVersion").detail("FlagVersion", flagVersion);
		throw not_implemented();
	}
	if (algoVersion != 1) {
		TraceEvent("BlobCipherGetHeaderSizeInvalidAlgoVersion").detail("AlgoVersion", algoVersion);
		throw not_implemented();
	}

	uint32_t total = sizeof(BlobCipherEncryptHeaderFlagsV1) + 2; // 2 bytes of std::variant index

	if (cipherMode != ENCRYPT_CIPHER_MODE_AES_256_CTR) {
		throw not_implemented();
	}

	if (authMode == ENCRYPT_HEADER_AUTH_TOKEN_MODE_NONE) {
		total += AesCtrNoAuth::getSize();
	} else {
		if (authAlgo == ENCRYPT_HEADER_AUTH_TOKEN_ALGO_HMAC_SHA) {
			total += AesCtrWithHmac::getSize();
		} else {
			ASSERT_EQ(authAlgo, ENCRYPT_HEADER_AUTH_TOKEN_ALGO_AES_CMAC);
			total += AesCtrWithCmac::getSize();
		}
	}
	return total;
}

const uint8_t* BlobCipherEncryptHeaderRef::getIV() const {
	ASSERT(CLIENT_KNOBS->ENABLE_CONFIGURABLE_ENCRYPTION);

	validateEncryptHeaderFlagVersion(flagsVersion());
	ASSERT_EQ(flagsVersion(), 1);

	BlobCipherEncryptHeaderFlagsV1 flags = std::get<BlobCipherEncryptHeaderFlagsV1>(this->flags);

	validateEncryptHeaderAlgoHeaderVersion((EncryptCipherMode)flags.encryptMode,
	                                       (EncryptAuthTokenMode)flags.authTokenMode,
	                                       (EncryptAuthTokenAlgo)flags.authTokenAlgo,
	                                       algoHeaderVersion());
	ASSERT_EQ(algoHeaderVersion(), 1);

	return std::visit([](auto& h) { return h.v1.iv; }, algoHeader);
}

template <class>
inline constexpr bool always_false_v = false;

const EncryptHeaderCipherDetails BlobCipherEncryptHeaderRef::getCipherDetails() const {
	ASSERT(CLIENT_KNOBS->ENABLE_CONFIGURABLE_ENCRYPTION);

	validateEncryptHeaderFlagVersion(flagsVersion());
	ASSERT_EQ(flagsVersion(), 1);

	BlobCipherEncryptHeaderFlagsV1 flags = std::get<BlobCipherEncryptHeaderFlagsV1>(this->flags);

	validateEncryptHeaderAlgoHeaderVersion((EncryptCipherMode)flags.encryptMode,
	                                       (EncryptAuthTokenMode)flags.authTokenMode,
	                                       (EncryptAuthTokenAlgo)flags.authTokenAlgo,
	                                       algoHeaderVersion());
	ASSERT_EQ(algoHeaderVersion(), 1);

	// TODO: Replace with "Overload visitor pattern" someday.
	return std::visit(
	    [](auto&& h) {
		    using T = std::decay_t<decltype(h)>;
		    if constexpr (std::is_same_v<T, AesCtrNoAuth>) {
			    return EncryptHeaderCipherDetails(h.v1.cipherTextDetails);
		    } else if constexpr (std::is_same_v<T, AesCtrWithHmac> || std::is_same_v<T, AesCtrWithCmac>) {
			    return EncryptHeaderCipherDetails(h.v1.cipherTextDetails, h.v1.cipherHeaderDetails);
		    } else {
			    static_assert(always_false_v<T>, "Unknown encryption authentication");
		    }
	    },
	    algoHeader);
}

void BlobCipherEncryptHeaderRef::validateEncryptionHeaderDetails(const BlobCipherDetails& textCipherDetails,
                                                                 const BlobCipherDetails& headerCipherDetails,
                                                                 const StringRef& ivRef) const {
	ASSERT(CLIENT_KNOBS->ENABLE_CONFIGURABLE_ENCRYPTION);

	validateEncryptHeaderFlagVersion(flagsVersion());
	ASSERT_EQ(flagsVersion(), 1);

	BlobCipherEncryptHeaderFlagsV1 flags = std::get<BlobCipherEncryptHeaderFlagsV1>(this->flags);

	validateEncryptHeaderAlgoHeaderVersion((EncryptCipherMode)flags.encryptMode,
	                                       (EncryptAuthTokenMode)flags.authTokenMode,
	                                       (EncryptAuthTokenAlgo)flags.authTokenAlgo,
	                                       algoHeaderVersion());
	ASSERT_EQ(algoHeaderVersion(), 1);

	BlobCipherDetails persistedTextCipherDetails;
	BlobCipherDetails persistedHeaderCipherDetails;
	uint8_t* persistedIV = nullptr;

	// TODO: Replace with "Overload visitor pattern" someday.
	return std::visit(
	    [&persistedTextCipherDetails, &persistedHeaderCipherDetails, &persistedIV](auto&& h) {
		    using T = std::decay_t<decltype(h)>;
		    if constexpr (std::is_same_v<T, AesCtrNoAuth>) {
			    persistedTextCipherDetails = h.v1.cipherTextDetails;
			    persistedIV = (uint8_t*)&h.v1.iv[0];
		    } else if constexpr (std::is_same_v<T, AesCtrWithHmac> || std::is_same_v<T, AesCtrWithCmac>) {
			    persistedTextCipherDetails = h.v1.cipherTextDetails;
			    persistedHeaderCipherDetails = h.v1.cipherHeaderDetails;
			    persistedIV = (uint8_t*)&h.v1.iv[0];
		    } else {
			    static_assert(always_false_v<T>, "Unknown encryption authentication");
		    }
	    },
	    algoHeader);

	// Validate encryption header 'cipherHeader' details sanity
	if (flags.authTokenMode != ENCRYPT_HEADER_AUTH_TOKEN_MODE_NONE &&
	    headerCipherDetails != persistedHeaderCipherDetails) {
		TraceEvent(SevError, "ValidateEncryptHeaderMismatch")
		    .detail("HeaderDomainId", headerCipherDetails.encryptDomainId)
		    .detail("PersistedHeaderDomainId", persistedHeaderCipherDetails.encryptDomainId)
		    .detail("HeaderBaseCipherId", headerCipherDetails.baseCipherId)
		    .detail("ExpectedHeaderBaseCipherId", persistedHeaderCipherDetails.baseCipherId)
		    .detail("HeaderSalt", headerCipherDetails.salt)
		    .detail("ExpectedHeaderSalt", persistedHeaderCipherDetails.salt);
		throw encrypt_header_metadata_mismatch();
	}
	// Validate encryption header 'cipherText' details sanity
	if (textCipherDetails != persistedTextCipherDetails) {
		TraceEvent(SevError, "ValidateEncryptHeaderMismatch")
		    .detail("TextDomainId", textCipherDetails.encryptDomainId)
		    .detail("PersistedTextDomainId", persistedTextCipherDetails.encryptDomainId)
		    .detail("TextBaseCipherId", textCipherDetails.baseCipherId)
		    .detail("PersistedTextBaseCipherId", persistedTextCipherDetails.encryptDomainId)
		    .detail("TextSalt", textCipherDetails.salt)
		    .detail("PersistedTextSalt", persistedTextCipherDetails.salt);
		throw encrypt_header_metadata_mismatch();
	}
	// Validate 'Initialization Vector' sanity
	if (memcmp(ivRef.begin(), persistedIV, AES_256_IV_LENGTH) != 0) {
		TraceEvent(SevError, "EncryptionHeader_IVMismatch")
		    .detail("IVChecksum", XXH3_64bits(ivRef.begin(), ivRef.size()))
		    .detail("ExpectedIVChecksum", XXH3_64bits(persistedIV, AES_256_IV_LENGTH));
		throw encrypt_header_metadata_mismatch();
	}
}

// BlobCipherMetrics methods

BlobCipherMetrics::CounterSet::CounterSet(CounterCollection& cc, std::string name)
  : encryptCPUTimeNS(name + "EncryptCPUTimeNS", cc), decryptCPUTimeNS(name + "DecryptCPUTimeNS", cc),
    getCipherKeysLatency(name + "GetCipherKeysLatency",
                         UID(),
                         FLOW_KNOBS->ENCRYPT_KEY_CACHE_LOGGING_INTERVAL,
                         FLOW_KNOBS->ENCRYPT_KEY_CACHE_LOGGING_SKETCH_ACCURACY),
    getLatestCipherKeysLatency(name + "GetLatestCipherKeysLatency",
                               UID(),
                               FLOW_KNOBS->ENCRYPT_KEY_CACHE_LOGGING_INTERVAL,
                               FLOW_KNOBS->ENCRYPT_KEY_CACHE_LOGGING_SKETCH_ACCURACY) {}

BlobCipherMetrics::BlobCipherMetrics()
  : cc("BlobCipher"), cipherKeyCacheHit("CipherKeyCacheHit", cc), cipherKeyCacheMiss("CipherKeyCacheMiss", cc),
    cipherKeyCacheExpired("CipherKeyCacheExpired", cc), latestCipherKeyCacheHit("LatestCipherKeyCacheHit", cc),
    latestCipherKeyCacheMiss("LatestCipherKeyCacheMiss", cc),
    latestCipherKeyCacheNeedsRefresh("LatestCipherKeyCacheNeedsRefresh", cc),
    getCipherKeysLatency("GetCipherKeysLatency",
                         UID(),
                         FLOW_KNOBS->ENCRYPT_KEY_CACHE_LOGGING_INTERVAL,
                         FLOW_KNOBS->ENCRYPT_KEY_CACHE_LOGGING_SKETCH_ACCURACY),
    getLatestCipherKeysLatency("GetLatestCipherKeysLatency",
                               UID(),
                               FLOW_KNOBS->ENCRYPT_KEY_CACHE_LOGGING_INTERVAL,
                               FLOW_KNOBS->ENCRYPT_KEY_CACHE_LOGGING_SKETCH_ACCURACY),
    getBlobMetadataLatency("GetBlobMetadataLatency",
                           UID(),
                           FLOW_KNOBS->ENCRYPT_KEY_CACHE_LOGGING_INTERVAL,
                           FLOW_KNOBS->ENCRYPT_KEY_CACHE_LOGGING_SKETCH_ACCURACY),
    counterSets({ CounterSet(cc, "TLog"),
                  CounterSet(cc, "TLogPostResolution"),
                  CounterSet(cc, "KVMemory"),
                  CounterSet(cc, "KVRedwood"),
                  CounterSet(cc, "BlobGranule"),
                  CounterSet(cc, "Backup"),
                  CounterSet(cc, "Restore"),
                  CounterSet(cc, "Test") }) {
	specialCounter(cc, "CacheSize", []() { return BlobCipherKeyCache::getInstance()->getSize(); });
	traceFuture = cc.traceCounters("BlobCipherMetrics", UID(), FLOW_KNOBS->ENCRYPT_KEY_CACHE_LOGGING_INTERVAL);
}

std::string toString(BlobCipherMetrics::UsageType type) {
	switch (type) {
	case BlobCipherMetrics::UsageType::TLOG:
		return "TLog";
	case BlobCipherMetrics::UsageType::TLOG_POST_RESOLUTION:
		return "TLogPostResolution";
	case BlobCipherMetrics::UsageType::KV_MEMORY:
		return "KVMemory";
	case BlobCipherMetrics::UsageType::KV_REDWOOD:
		return "KVRedwood";
	case BlobCipherMetrics::UsageType::BLOB_GRANULE:
		return "BlobGranule";
	case BlobCipherMetrics::UsageType::BACKUP:
		return "Backup";
	case BlobCipherMetrics::UsageType::RESTORE:
		return "Restore";
	case BlobCipherMetrics::UsageType::TEST:
		return "Test";
	default:
		ASSERT(false);
		return "";
	}
}

// BlobCipherKey class methods

BlobCipherKey::BlobCipherKey(const EncryptCipherDomainId& domainId,
                             const EncryptCipherBaseKeyId& baseCiphId,
                             const uint8_t* baseCiph,
                             int baseCiphLen,
                             const int64_t refreshAt,
                             const int64_t expireAt) {
	// Salt generated is used while applying HMAC Key derivation, hence, not using crypto-secure hash algorithm is
	// ok. Further, 'deterministic' salt generation is used to preserve simulation determinism properties.
	EncryptCipherRandomSalt salt;
	if (g_network->isSimulated()) {
		salt = deterministicRandom()->randomUInt64();
	} else {
		salt = nondeterministicRandom()->randomUInt64();
	}

	// Support two type of CipherKeys: 'revocable' & 'non-revocable' ciphers.
	// In all cases, either cipherKey never expires i.e. refreshAt == infinite, or, refreshAt needs <= expireAt
	// timestamp.
	ASSERT(refreshAt == std::numeric_limits<int64_t>::max() || (refreshAt <= expireAt));

	initKey(domainId, baseCiph, baseCiphLen, baseCiphId, salt, refreshAt, expireAt);
}

BlobCipherKey::BlobCipherKey(const EncryptCipherDomainId& domainId,
                             const EncryptCipherBaseKeyId& baseCiphId,
                             const uint8_t* baseCiph,
                             int baseCiphLen,
                             const EncryptCipherRandomSalt& salt,
                             const int64_t refreshAt,
                             const int64_t expireAt) {
	initKey(domainId, baseCiph, baseCiphLen, baseCiphId, salt, refreshAt, expireAt);
}

void BlobCipherKey::initKey(const EncryptCipherDomainId& domainId,
                            const uint8_t* baseCiph,
                            int baseCiphLen,
                            const EncryptCipherBaseKeyId& baseCiphId,
                            const EncryptCipherRandomSalt& salt,
                            const int64_t refreshAt,
                            const int64_t expireAt) {
	// Set the base encryption key properties
	baseCipher = std::make_unique<uint8_t[]>(AES_256_KEY_LENGTH);
	memset(baseCipher.get(), 0, AES_256_KEY_LENGTH);
	memcpy(baseCipher.get(), baseCiph, std::min<int>(baseCiphLen, AES_256_KEY_LENGTH));
	baseCipherLen = baseCiphLen;
	baseCipherId = baseCiphId;
	// Set the encryption domain for the base encryption key
	encryptDomainId = domainId;
	randomSalt = salt;
	// derive the encryption key
	cipher = std::make_unique<uint8_t[]>(AES_256_KEY_LENGTH);
	memset(cipher.get(), 0, AES_256_KEY_LENGTH);
	applyHmacSha256Derivation();
	// update cipher 'refresh' and 'expire' TS
	refreshAtTS = refreshAt;
	expireAtTS = expireAt;

#if BLOB_CIPHER_DEBUG
	TraceEvent(SevDebug, "BlobCipherKeyInit")
	    .detail("DomainId", domainId)
	    .detail("BaseCipherId", baseCipherId)
	    .detail("BaseCipherLen", baseCipherLen)
	    .detail("RandomSalt", randomSalt)
	    .detail("RefreshAt", refreshAtTS)
	    .detail("ExpireAtTS", expireAtTS);
#endif
}

void BlobCipherKey::applyHmacSha256Derivation() {
	Arena arena;
	uint8_t buf[baseCipherLen + sizeof(EncryptCipherRandomSalt)];
	memcpy(&buf[0], baseCipher.get(), baseCipherLen);
	memcpy(&buf[0] + baseCipherLen, &randomSalt, sizeof(EncryptCipherRandomSalt));
	HmacSha256DigestGen hmacGen(baseCipher.get(), baseCipherLen);
	unsigned int digestLen = hmacGen.digest(
	    { { &buf[0], baseCipherLen + sizeof(EncryptCipherRandomSalt) } }, cipher.get(), AUTH_TOKEN_HMAC_SHA_SIZE);
	if (digestLen < AES_256_KEY_LENGTH) {
		memcpy(cipher.get() + digestLen, buf, AES_256_KEY_LENGTH - digestLen);
	}
}

void BlobCipherKey::reset() {
	memset(baseCipher.get(), 0, baseCipherLen);
	memset(cipher.get(), 0, AES_256_KEY_LENGTH);
}

// BlobKeyIdCache class methods

BlobCipherKeyIdCache::BlobCipherKeyIdCache(EncryptCipherDomainId dId, size_t* sizeStat)
  : domainId(dId), latestBaseCipherKeyId(), latestRandomSalt(), sizeStat(sizeStat) {
	ASSERT(sizeStat != nullptr);
	TraceEvent(SevInfo, "BlobCipherKeyIdCacheInit").detail("DomainId", domainId);
}

BlobCipherKeyIdCacheKey BlobCipherKeyIdCache::getCacheKey(const EncryptCipherBaseKeyId& baseCipherKeyId,
                                                          const EncryptCipherRandomSalt& salt) {
	if (baseCipherKeyId == INVALID_ENCRYPT_CIPHER_KEY_ID || salt == INVALID_ENCRYPT_RANDOM_SALT) {
		throw encrypt_invalid_id();
	}
	return std::make_pair(baseCipherKeyId, salt);
}

Reference<BlobCipherKey> BlobCipherKeyIdCache::getLatestCipherKey() {
	if (!latestBaseCipherKeyId.present()) {
		return Reference<BlobCipherKey>();
	}
	ASSERT_NE(latestBaseCipherKeyId.get(), INVALID_ENCRYPT_CIPHER_KEY_ID);
	ASSERT(latestRandomSalt.present());
	ASSERT_NE(latestRandomSalt.get(), INVALID_ENCRYPT_RANDOM_SALT);

	return getCipherByBaseCipherId(latestBaseCipherKeyId.get(), latestRandomSalt.get());
}

Reference<BlobCipherKey> BlobCipherKeyIdCache::getCipherByBaseCipherId(const EncryptCipherBaseKeyId& baseCipherKeyId,
                                                                       const EncryptCipherRandomSalt& salt) {
	BlobCipherKeyIdCacheMapCItr itr = keyIdCache.find(getCacheKey(baseCipherKeyId, salt));
	if (itr == keyIdCache.end()) {
		return Reference<BlobCipherKey>();
	}
	return itr->second;
}

Reference<BlobCipherKey> BlobCipherKeyIdCache::insertBaseCipherKey(const EncryptCipherBaseKeyId& baseCipherId,
                                                                   const uint8_t* baseCipher,
                                                                   int baseCipherLen,
                                                                   const int64_t refreshAt,
                                                                   const int64_t expireAt) {
	ASSERT_GT(baseCipherId, INVALID_ENCRYPT_CIPHER_KEY_ID);

	// BaseCipherKeys are immutable, given the routine invocation updates 'latestCipher',
	// ensure no key-tampering is done
	Reference<BlobCipherKey> latestCipherKey = getLatestCipherKey();
	if (latestCipherKey.isValid() && latestCipherKey->getBaseCipherId() == baseCipherId) {
		if (memcmp(latestCipherKey->rawBaseCipher(), baseCipher, baseCipherLen) == 0) {
#if BLOB_CIPHER_DEBUG
			TraceEvent(SevDebug, "InsertBaseCipherKeyAlreadyPresent")
			    .detail("BaseCipherKeyId", baseCipherId)
			    .detail("DomainId", domainId);
#endif

			// Key is already present; nothing more to do.
			return latestCipherKey;
		} else {
			TraceEvent(SevInfo, "BlobCipherUpdatetBaseCipherKey")
			    .detail("BaseCipherKeyId", baseCipherId)
			    .detail("DomainId", domainId);
			throw encrypt_update_cipher();
		}
	}

	TraceEvent(SevInfo, "BlobCipherKeyInsertBaseCipherKeyLatest")
	    .detail("DomainId", domainId)
	    .detail("BaseCipherId", baseCipherId)
	    .detail("RefreshAt", refreshAt)
	    .detail("ExpireAt", expireAt);

	Reference<BlobCipherKey> cipherKey =
	    makeReference<BlobCipherKey>(domainId, baseCipherId, baseCipher, baseCipherLen, refreshAt, expireAt);
	BlobCipherKeyIdCacheKey cacheKey = getCacheKey(cipherKey->getBaseCipherId(), cipherKey->getSalt());
	keyIdCache.emplace(cacheKey, cipherKey);

	// Update the latest BaseCipherKeyId for the given encryption domain
	latestBaseCipherKeyId = baseCipherId;
	latestRandomSalt = cipherKey->getSalt();

	(*sizeStat)++;
	return cipherKey;
}

Reference<BlobCipherKey> BlobCipherKeyIdCache::insertBaseCipherKey(const EncryptCipherBaseKeyId& baseCipherId,
                                                                   const uint8_t* baseCipher,
                                                                   int baseCipherLen,
                                                                   const EncryptCipherRandomSalt& salt,
                                                                   const int64_t refreshAt,
                                                                   const int64_t expireAt) {
	ASSERT_NE(baseCipherId, INVALID_ENCRYPT_CIPHER_KEY_ID);
	ASSERT_NE(salt, INVALID_ENCRYPT_RANDOM_SALT);

	BlobCipherKeyIdCacheKey cacheKey = getCacheKey(baseCipherId, salt);

	// BaseCipherKeys are immutable, ensure that cached value doesn't get updated.
	BlobCipherKeyIdCacheMapCItr itr = keyIdCache.find(cacheKey);
	if (itr != keyIdCache.end()) {
		if (memcmp(itr->second->rawBaseCipher(), baseCipher, baseCipherLen) == 0) {
#if BLOB_CIPHER_DEBUG
			TraceEvent(SevDebug, "InsertBaseCipherKeyAlreadyPresent")
			    .detail("BaseCipherKeyId", baseCipherId)
			    .detail("DomainId", domainId);
#endif

			// Key is already present; nothing more to do.
			return itr->second;
		} else {
			TraceEvent(SevInfo, "BlobCipherUpdateBaseCipherKey")
			    .detail("BaseCipherKeyId", baseCipherId)
			    .detail("DomainId", domainId);
			throw encrypt_update_cipher();
		}
	}

	TraceEvent(SevInfo, "BlobCipherKeyInsertBaseCipherKey")
	    .detail("DomainId", domainId)
	    .detail("BaseCipherId", baseCipherId)
	    .detail("Salt", salt)
	    .detail("RefreshAt", refreshAt)
	    .detail("ExpireAt", expireAt);

	Reference<BlobCipherKey> cipherKey =
	    makeReference<BlobCipherKey>(domainId, baseCipherId, baseCipher, baseCipherLen, salt, refreshAt, expireAt);
	keyIdCache.emplace(cacheKey, cipherKey);
	(*sizeStat)++;
	return cipherKey;
}

void BlobCipherKeyIdCache::cleanup() {
	for (auto& keyItr : keyIdCache) {
		keyItr.second->reset();
	}

	keyIdCache.clear();
}

std::vector<Reference<BlobCipherKey>> BlobCipherKeyIdCache::getAllCipherKeys() {
	std::vector<Reference<BlobCipherKey>> cipherKeys;
	for (auto& keyItr : keyIdCache) {
		cipherKeys.push_back(keyItr.second);
	}
	return cipherKeys;
}

// BlobCipherKeyCache class methods

Reference<BlobCipherKey> BlobCipherKeyCache::insertCipherKey(const EncryptCipherDomainId& domainId,
                                                             const EncryptCipherBaseKeyId& baseCipherId,
                                                             const uint8_t* baseCipher,
                                                             int baseCipherLen,
                                                             const int64_t refreshAt,
                                                             const int64_t expireAt) {
	if (domainId == INVALID_ENCRYPT_DOMAIN_ID || baseCipherId == INVALID_ENCRYPT_CIPHER_KEY_ID) {
		throw encrypt_invalid_id();
	}

	Reference<BlobCipherKey> cipherKey;

	try {
		auto domainItr = domainCacheMap.find(domainId);
		if (domainItr == domainCacheMap.end()) {
			// Add mapping to track new encryption domain
			Reference<BlobCipherKeyIdCache> keyIdCache = makeReference<BlobCipherKeyIdCache>(domainId, &size);
			cipherKey = keyIdCache->insertBaseCipherKey(baseCipherId, baseCipher, baseCipherLen, refreshAt, expireAt);
			domainCacheMap.emplace(domainId, keyIdCache);
		} else {
			// Track new baseCipher keys
			Reference<BlobCipherKeyIdCache> keyIdCache = domainItr->second;
			cipherKey = keyIdCache->insertBaseCipherKey(baseCipherId, baseCipher, baseCipherLen, refreshAt, expireAt);
		}
	} catch (Error& e) {
		TraceEvent(SevWarn, "BlobCipherInsertCipherKeyFailed")
		    .detail("BaseCipherKeyId", baseCipherId)
		    .detail("DomainId", domainId);
		throw;
	}
	return cipherKey;
}

Reference<BlobCipherKey> BlobCipherKeyCache::insertCipherKey(const EncryptCipherDomainId& domainId,
                                                             const EncryptCipherBaseKeyId& baseCipherId,
                                                             const uint8_t* baseCipher,
                                                             int baseCipherLen,
                                                             const EncryptCipherRandomSalt& salt,
                                                             const int64_t refreshAt,
                                                             const int64_t expireAt) {
	if (domainId == INVALID_ENCRYPT_DOMAIN_ID || baseCipherId == INVALID_ENCRYPT_CIPHER_KEY_ID ||
	    salt == INVALID_ENCRYPT_RANDOM_SALT) {
		throw encrypt_invalid_id();
	}

	Reference<BlobCipherKey> cipherKey;
	try {
		auto domainItr = domainCacheMap.find(domainId);
		if (domainItr == domainCacheMap.end()) {
			// Add mapping to track new encryption domain
			Reference<BlobCipherKeyIdCache> keyIdCache = makeReference<BlobCipherKeyIdCache>(domainId, &size);
			cipherKey =
			    keyIdCache->insertBaseCipherKey(baseCipherId, baseCipher, baseCipherLen, salt, refreshAt, expireAt);
			domainCacheMap.emplace(domainId, keyIdCache);
		} else {
			// Track new baseCipher keys
			Reference<BlobCipherKeyIdCache> keyIdCache = domainItr->second;
			cipherKey =
			    keyIdCache->insertBaseCipherKey(baseCipherId, baseCipher, baseCipherLen, salt, refreshAt, expireAt);
		}
	} catch (Error& e) {
		TraceEvent(SevWarn, "BlobCipherInsertCipherKey_Failed")
		    .detail("BaseCipherKeyId", baseCipherId)
		    .detail("DomainId", domainId)
		    .detail("Salt", salt);
		throw;
	}
	return cipherKey;
}

Reference<BlobCipherKey> BlobCipherKeyCache::getLatestCipherKey(const EncryptCipherDomainId& domainId) {
	if (domainId == INVALID_ENCRYPT_DOMAIN_ID) {
		TraceEvent(SevWarn, "BlobCipherGetLatestCipherKeyInvalidID").detail("DomainId", domainId);
		throw encrypt_invalid_id();
	}
	auto domainItr = domainCacheMap.find(domainId);
	if (domainItr == domainCacheMap.end()) {
		TraceEvent(SevInfo, "BlobCipherGetLatestCipherKeyDomainNotFound").detail("DomainId", domainId);
		return Reference<BlobCipherKey>();
	}

	Reference<BlobCipherKeyIdCache> keyIdCache = domainItr->second;
	Reference<BlobCipherKey> cipherKey = keyIdCache->getLatestCipherKey();

	// Ensure 'freshness' guarantees for the latestCipher
	if (cipherKey.isValid()) {
		if (cipherKey->needsRefresh()) {
#if BLOB_CIPHER_DEBUG
			TraceEvent("SevDebug, BlobCipherGetLatestNeedsRefresh")
			    .detail("DomainId", domainId)
			    .detail("Now", now())
			    .detail("RefreshAt", cipherKey->getRefreshAtTS());
#endif
			++BlobCipherMetrics::getInstance()->latestCipherKeyCacheNeedsRefresh;
			return Reference<BlobCipherKey>();
		}
		++BlobCipherMetrics::getInstance()->latestCipherKeyCacheHit;
	} else {
		++BlobCipherMetrics::getInstance()->latestCipherKeyCacheMiss;
	}

	return cipherKey;
}

Reference<BlobCipherKey> BlobCipherKeyCache::getCipherKey(const EncryptCipherDomainId& domainId,
                                                          const EncryptCipherBaseKeyId& baseCipherId,
                                                          const EncryptCipherRandomSalt& salt) {
	auto domainItr = domainCacheMap.find(domainId);
	if (domainItr == domainCacheMap.end()) {
		return Reference<BlobCipherKey>();
	}

	Reference<BlobCipherKeyIdCache> keyIdCache = domainItr->second;
	Reference<BlobCipherKey> cipherKey = keyIdCache->getCipherByBaseCipherId(baseCipherId, salt);

	// Ensure 'liveness' guarantees for the cipher
	if (cipherKey.isValid()) {
		if (cipherKey->isExpired()) {
#if BLOB_CIPHER_DEBUG
			TraceEvent(SevDebug, "BlobCipherGetCipherExpired")
			    .detail("DomainId", domainId)
			    .detail("BaseCipherId", baseCipherId)
			    .detail("Now", now())
			    .detail("ExpireAt", cipherKey->getExpireAtTS());
#endif
			++BlobCipherMetrics::getInstance()->cipherKeyCacheExpired;
			return Reference<BlobCipherKey>();
		}
		++BlobCipherMetrics::getInstance()->cipherKeyCacheHit;
	} else {
		++BlobCipherMetrics::getInstance()->cipherKeyCacheMiss;
	}

	return cipherKey;
}

void BlobCipherKeyCache::resetEncryptDomainId(const EncryptCipherDomainId domainId) {
	auto domainItr = domainCacheMap.find(domainId);
	if (domainItr == domainCacheMap.end()) {
		return;
	}

	Reference<BlobCipherKeyIdCache> keyIdCache = domainItr->second;
	ASSERT(keyIdCache->getSize() <= size);
	size -= keyIdCache->getSize();
	keyIdCache->cleanup();
	TraceEvent(SevInfo, "BlobCipherResetEncryptDomainId").detail("DomainId", domainId);
}

void BlobCipherKeyCache::cleanup() noexcept {
	Reference<BlobCipherKeyCache> instance = BlobCipherKeyCache::getInstance();

	TraceEvent(SevInfo, "BlobCipherKeyCacheCleanup").log();

	for (auto& domainItr : instance->domainCacheMap) {
		Reference<BlobCipherKeyIdCache> keyIdCache = domainItr.second;
		keyIdCache->cleanup();
		TraceEvent(SevInfo, "BlobCipherKeyCacheCleanup").detail("DomainId", domainItr.first);
	}

	instance->domainCacheMap.clear();
	instance->size = 0;
}

std::vector<Reference<BlobCipherKey>> BlobCipherKeyCache::getAllCiphers(const EncryptCipherDomainId& domainId) {
	auto domainItr = domainCacheMap.find(domainId);
	if (domainItr == domainCacheMap.end()) {
		return {};
	}

	Reference<BlobCipherKeyIdCache> keyIdCache = domainItr->second;
	return keyIdCache->getAllCipherKeys();
}

namespace {
int getEncryptAlgoHeaderVersion(const EncryptAuthTokenMode mode, const EncryptAuthTokenAlgo algo) {
	if (mode == EncryptAuthTokenMode::ENCRYPT_HEADER_AUTH_TOKEN_MODE_NONE) {
		return CLIENT_KNOBS->ENCRYPT_HEADER_AES_CTR_NO_AUTH_VERSION;
	} else {
		ASSERT_EQ(mode, EncryptAuthTokenMode::ENCRYPT_HEADER_AUTH_TOKEN_MODE_SINGLE);
		if (algo == ENCRYPT_HEADER_AUTH_TOKEN_ALGO_AES_CMAC) {
			return CLIENT_KNOBS->ENCRYPT_HEADER_AES_CTR_AES_CMAC_AUTH_VERSION;
		} else {
			ASSERT_EQ(algo, ENCRYPT_HEADER_AUTH_TOKEN_ALGO_HMAC_SHA);
			return CLIENT_KNOBS->ENCRYPT_HEADER_AES_CTR_HMAC_SHA_AUTH_VERSION;
		}
	}
}
} // namespace

// EncryptBlobCipherAes265Ctr class methods

EncryptBlobCipherAes265Ctr::EncryptBlobCipherAes265Ctr(Reference<BlobCipherKey> tCipherKey,
                                                       Optional<Reference<BlobCipherKey>> hCipherKeyOpt,
                                                       const uint8_t* cipherIV,
                                                       const int ivLen,
                                                       const EncryptAuthTokenMode mode,
                                                       BlobCipherMetrics::UsageType usageType)
  : ctx(EVP_CIPHER_CTX_new()), textCipherKey(tCipherKey), headerCipherKeyOpt(hCipherKeyOpt), authTokenMode(mode),
    usageType(usageType) {
	ASSERT_EQ(ivLen, AES_256_IV_LENGTH);
	authTokenAlgo = getAuthTokenAlgoFromMode(authTokenMode);
	memcpy(&iv[0], cipherIV, ivLen);
	init();
}

EncryptBlobCipherAes265Ctr::EncryptBlobCipherAes265Ctr(Reference<BlobCipherKey> tCipherKey,
                                                       Optional<Reference<BlobCipherKey>> hCipherKeyOpt,
                                                       const uint8_t* cipherIV,
                                                       const int ivLen,
                                                       const EncryptAuthTokenMode mode,
                                                       const EncryptAuthTokenAlgo algo,
                                                       BlobCipherMetrics::UsageType usageType)
  : ctx(EVP_CIPHER_CTX_new()), textCipherKey(tCipherKey), headerCipherKeyOpt(hCipherKeyOpt), authTokenMode(mode),
    authTokenAlgo(algo), usageType(usageType) {
	ASSERT_EQ(ivLen, AES_256_IV_LENGTH);
	memcpy(&iv[0], cipherIV, ivLen);
	init();
}

EncryptBlobCipherAes265Ctr::EncryptBlobCipherAes265Ctr(Reference<BlobCipherKey> tCipherKey,
                                                       Optional<Reference<BlobCipherKey>> hCipherKeyOpt,
                                                       const EncryptAuthTokenMode mode,
                                                       BlobCipherMetrics::UsageType usageType)
  : ctx(EVP_CIPHER_CTX_new()), textCipherKey(tCipherKey), headerCipherKeyOpt(hCipherKeyOpt), authTokenMode(mode),
    usageType(usageType) {
	authTokenAlgo = getAuthTokenAlgoFromMode(authTokenMode);
	deterministicRandom()->randomBytes(iv, AES_256_IV_LENGTH);
	init();
}

EncryptBlobCipherAes265Ctr::EncryptBlobCipherAes265Ctr(Reference<BlobCipherKey> tCipherKey,
                                                       Optional<Reference<BlobCipherKey>> hCipherKeyOpt,
                                                       const EncryptAuthTokenMode mode,
                                                       const EncryptAuthTokenAlgo algo,
                                                       BlobCipherMetrics::UsageType usageType)
  : ctx(EVP_CIPHER_CTX_new()), textCipherKey(tCipherKey), headerCipherKeyOpt(hCipherKeyOpt), authTokenMode(mode),
    authTokenAlgo(algo), usageType(usageType) {
	deterministicRandom()->randomBytes(iv, AES_256_IV_LENGTH);
	init();
}

void EncryptBlobCipherAes265Ctr::init() {
	ASSERT(textCipherKey.isValid());
	if (FLOW_KNOBS->ENCRYPT_HEADER_AUTH_TOKEN_ENABLED) {
		ASSERT(headerCipherKeyOpt.present() && headerCipherKeyOpt.get().isValid());
	}

	if (!isEncryptHeaderAuthTokenDetailsValid(authTokenMode, authTokenAlgo)) {
		TraceEvent(SevWarn, "InvalidAuthTokenDetails")
		    .detail("TokenMode", authTokenMode)
		    .detail("TokenAlgo", authTokenAlgo);
		throw internal_error();
	}

	if (ctx == nullptr) {
		throw encrypt_ops_error();
	}
	if (EVP_EncryptInit_ex(ctx, EVP_aes_256_ctr(), nullptr, nullptr, nullptr) != 1) {
		throw encrypt_ops_error();
	}
	if (EVP_EncryptInit_ex(ctx, nullptr, nullptr, textCipherKey.getPtr()->data(), iv) != 1) {
		throw encrypt_ops_error();
	}
}

template <class Params>
void EncryptBlobCipherAes265Ctr::setCipherAlgoHeaderWithAuthV1(const uint8_t* ciphertext,
                                                               const int ciphertextLen,
                                                               const BlobCipherEncryptHeaderFlagsV1& flags,
<<<<<<< HEAD
                                                               BlobCipherEncryptHeaderRef* headerRef,
                                                               Arena& arena) {
	ASSERT(headerCipherKeyOpt.present() && headerCipherKeyOpt.get().isValid());

=======
                                                               BlobCipherEncryptHeaderRef* headerRef) {
>>>>>>> b97ee87e
	// Construct algorithm specific details except 'authToken', serialize the details into 'headerRef' to allow
	// authToken generation
	AesCtrWithAuthV1<Params> algoHeader(
	    BlobCipherDetails(textCipherKey->getDomainId(), textCipherKey->getBaseCipherId(), textCipherKey->getSalt()),
	    BlobCipherDetails(headerCipherKeyOpt.get()->getDomainId(),
	                      headerCipherKeyOpt.get()->getBaseCipherId(),
	                      headerCipherKeyOpt.get()->getSalt()),
	    iv,
	    AES_256_IV_LENGTH);
	headerRef->algoHeader = AesCtrWithAuth(algoHeader);
	// compute the authentication token
	Standalone<StringRef> serialized = BlobCipherEncryptHeaderRef::toStringRef(*headerRef);
	uint8_t computed[Params::authTokenSize];
	computeAuthToken({ { ciphertext, ciphertextLen }, { serialized.begin(), serialized.size() } },
	                 headerCipherKeyOpt.get()->rawCipher(),
	                 AES_256_KEY_LENGTH,
	                 &computed[0],
	                 (EncryptAuthTokenAlgo)flags.authTokenAlgo,
	                 AUTH_TOKEN_MAX_SIZE);
	memcpy(&algoHeader.authToken[0], &computed[0], Params::authTokenSize);

	// Populate headerRef algorithm specific header details
	headerRef->algoHeader = algoHeader;
}

void EncryptBlobCipherAes265Ctr::setCipherAlgoHeaderNoAuthV1(const BlobCipherEncryptHeaderFlagsV1& flags,
                                                             BlobCipherEncryptHeaderRef* headerRef) {
	ASSERT_EQ(flags.authTokenMode, EncryptAuthTokenMode::ENCRYPT_HEADER_AUTH_TOKEN_MODE_NONE);

	AesCtrNoAuthV1 aesCtrNoAuth(
	    BlobCipherDetails(textCipherKey->getDomainId(), textCipherKey->getBaseCipherId(), textCipherKey->getSalt()),
	    iv,
	    AES_256_IV_LENGTH);
	headerRef->algoHeader = AesCtrNoAuth(aesCtrNoAuth);
}

void EncryptBlobCipherAes265Ctr::setCipherAlgoHeaderV1(const uint8_t* ciphertext,
                                                       const int ciphertextLen,
                                                       const BlobCipherEncryptHeaderFlagsV1& flags,
                                                       BlobCipherEncryptHeaderRef* headerRef) {
	ASSERT_EQ(1,
	          getEncryptAlgoHeaderVersion((EncryptAuthTokenMode)flags.authTokenMode,
	                                      (EncryptAuthTokenAlgo)flags.authTokenAlgo));

	if (flags.authTokenMode == EncryptAuthTokenMode::ENCRYPT_HEADER_AUTH_TOKEN_MODE_NONE) {
		setCipherAlgoHeaderNoAuthV1(flags, headerRef);
	} else if (flags.authTokenAlgo == ENCRYPT_HEADER_AUTH_TOKEN_ALGO_AES_CMAC) {
		setCipherAlgoHeaderWithAuthV1<AesCtrWithCmacParams>(ciphertext, ciphertextLen, flags, headerRef);
	} else {
		ASSERT_EQ(flags.authTokenAlgo, ENCRYPT_HEADER_AUTH_TOKEN_ALGO_HMAC_SHA);
		setCipherAlgoHeaderWithAuthV1<AesCtrWithHmacParams>(ciphertext, ciphertextLen, flags, headerRef);
	}
}

void EncryptBlobCipherAes265Ctr::updateEncryptHeaderFlagsV1(BlobCipherEncryptHeaderRef* headerRef,
                                                            BlobCipherEncryptHeaderFlagsV1* flags) {

	// Populate encryption header flags details
	flags->encryptMode = ENCRYPT_CIPHER_MODE_AES_256_CTR;
	flags->authTokenMode = authTokenMode;
	flags->authTokenAlgo = authTokenAlgo;
	headerRef->flags = *flags;
}

void EncryptBlobCipherAes265Ctr::updateEncryptHeader(const uint8_t* ciphertext,
                                                     const int ciphertextLen,
                                                     BlobCipherEncryptHeaderRef* headerRef) {
	ASSERT_LE(CLIENT_KNOBS->ENCRYPT_HEADER_FLAGS_VERSION, std::numeric_limits<uint8_t>::max());
	ASSERT_EQ(1, CLIENT_KNOBS->ENCRYPT_HEADER_FLAGS_VERSION);

	// update header flags
	BlobCipherEncryptHeaderFlagsV1 flags;
	updateEncryptHeaderFlagsV1(headerRef, &flags);

	// update cipher algo header
	int algoHeaderVersion = getEncryptAlgoHeaderVersion(authTokenMode, authTokenAlgo);
	ASSERT_EQ(algoHeaderVersion, 1);
	setCipherAlgoHeaderV1(ciphertext, ciphertextLen, flags, headerRef);
}

StringRef EncryptBlobCipherAes265Ctr::encrypt(const uint8_t* plaintext,
                                              const int plaintextLen,
                                              BlobCipherEncryptHeaderRef* headerRef,
                                              Arena& arena) {
	double startTime = 0.0;
	if (CLIENT_KNOBS->ENABLE_ENCRYPTION_CPU_TIME_LOGGING) {
		startTime = timer_monotonic();
	}

	const int allocSize = plaintextLen + AES_BLOCK_SIZE;
	StringRef encryptBuf = makeString(allocSize, arena);
	uint8_t* ciphertext = mutateString(encryptBuf);

	int bytes{ 0 };
	if (EVP_EncryptUpdate(ctx, ciphertext, &bytes, plaintext, plaintextLen) != 1) {
		TraceEvent(SevWarn, "BlobCipherEncryptUpdateFailed")
		    .detail("BaseCipherId", textCipherKey->getBaseCipherId())
		    .detail("EncryptDomainId", textCipherKey->getDomainId());
		throw encrypt_ops_error();
	}

	int finalBytes{ 0 };
	if (EVP_EncryptFinal_ex(ctx, ciphertext + bytes, &finalBytes) != 1) {
		TraceEvent(SevWarn, "BlobCipherEncryptFinalFailed")
		    .detail("BaseCipherId", textCipherKey->getBaseCipherId())
		    .detail("EncryptDomainId", textCipherKey->getDomainId());
		throw encrypt_ops_error();
	}
	if ((bytes + finalBytes) != plaintextLen) {
		TraceEvent(SevWarn, "BlobCipherEncryptUnexpectedCipherLen")
		    .detail("PlaintextLen", plaintextLen)
		    .detail("EncryptedBufLen", bytes + finalBytes);
		throw encrypt_ops_error();
	}

	// Ensure encryption header authToken details sanity
	ASSERT(isEncryptHeaderAuthTokenDetailsValid(authTokenMode, authTokenAlgo));
	updateEncryptHeader(ciphertext, plaintextLen, headerRef);
	if (CLIENT_KNOBS->ENABLE_ENCRYPTION_CPU_TIME_LOGGING) {
		BlobCipherMetrics::counters(usageType).encryptCPUTimeNS += int64_t((timer_monotonic() - startTime) * 1e9);
	}

	CODE_PROBE(authTokenMode == EncryptAuthTokenMode::ENCRYPT_HEADER_AUTH_TOKEN_MODE_NONE,
	           "ConfigurableEncryption: Encryption with Auth token generation disabled");
	CODE_PROBE(authTokenAlgo == EncryptAuthTokenAlgo::ENCRYPT_HEADER_AUTH_TOKEN_ALGO_HMAC_SHA,
	           "ConfigurableEncryption: Encryption with HMAC_SHA Auth token generation");
	CODE_PROBE(authTokenAlgo == EncryptAuthTokenAlgo::ENCRYPT_HEADER_AUTH_TOKEN_ALGO_AES_CMAC,
	           "ConfigurableEncryption: Encryption with AES_CMAC Auth token generation");

	// discard the extra buffer allocated to account for AES_BLOCK_SIZE encryption assist
	return encryptBuf.substr(0, plaintextLen);
}

Reference<EncryptBuf> EncryptBlobCipherAes265Ctr::encrypt(const uint8_t* plaintext,
                                                          const int plaintextLen,
                                                          BlobCipherEncryptHeader* header,
                                                          Arena& arena) {
	double startTime = 0.0;
	if (CLIENT_KNOBS->ENABLE_ENCRYPTION_CPU_TIME_LOGGING) {
		startTime = timer_monotonic();
	}

	memset(reinterpret_cast<uint8_t*>(header), 0, sizeof(BlobCipherEncryptHeader));

	// Alloc buffer computation accounts for 'header authentication' generation scheme. If single-auth-token needs
	// to be generated, allocate buffer sufficient to append header to the cipherText optimizing memcpy cost.

	const int allocSize = plaintextLen + AES_BLOCK_SIZE;
	Reference<EncryptBuf> encryptBuf = makeReference<EncryptBuf>(allocSize, arena);
	uint8_t* ciphertext = encryptBuf->begin();

	int bytes{ 0 };
	if (EVP_EncryptUpdate(ctx, ciphertext, &bytes, plaintext, plaintextLen) != 1) {
		TraceEvent(SevWarn, "BlobCipherEncryptUpdateFailed")
		    .detail("BaseCipherId", textCipherKey->getBaseCipherId())
		    .detail("EncryptDomainId", textCipherKey->getDomainId());
		throw encrypt_ops_error();
	}

	int finalBytes{ 0 };
	if (EVP_EncryptFinal_ex(ctx, ciphertext + bytes, &finalBytes) != 1) {
		TraceEvent(SevWarn, "BlobCipherEncryptFinalFailed")
		    .detail("BaseCipherId", textCipherKey->getBaseCipherId())
		    .detail("EncryptDomainId", textCipherKey->getDomainId());
		throw encrypt_ops_error();
	}

	if ((bytes + finalBytes) != plaintextLen) {
		TraceEvent(SevWarn, "BlobCipherEncryptUnexpectedCipherLen")
		    .detail("PlaintextLen", plaintextLen)
		    .detail("EncryptedBufLen", bytes + finalBytes);
		throw encrypt_ops_error();
	}

	// Populate encryption header flags details
	header->flags.size = sizeof(BlobCipherEncryptHeader);
	header->flags.headerVersion = EncryptBlobCipherAes265Ctr::ENCRYPT_HEADER_VERSION;
	header->flags.encryptMode = ENCRYPT_CIPHER_MODE_AES_256_CTR;
	header->flags.authTokenMode = authTokenMode;
	header->flags.authTokenAlgo = authTokenAlgo;

	// Ensure encryption header authToken details sanity
	ASSERT(isEncryptHeaderAuthTokenDetailsValid(authTokenMode, authTokenAlgo));

	// Populate cipherText encryption-key details
	header->cipherTextDetails = textCipherKey->details();
	// Populate header encryption-key details
	if (authTokenMode != ENCRYPT_HEADER_AUTH_TOKEN_MODE_NONE) {
		header->cipherHeaderDetails = headerCipherKeyOpt.get()->details();
	} else {
		header->cipherHeaderDetails.encryptDomainId = INVALID_ENCRYPT_DOMAIN_ID;
		header->cipherHeaderDetails.baseCipherId = INVALID_ENCRYPT_CIPHER_KEY_ID;
		header->cipherHeaderDetails.salt = INVALID_ENCRYPT_RANDOM_SALT;
	}

	memcpy(&header->iv[0], &iv[0], AES_256_IV_LENGTH);

	if (authTokenMode == EncryptAuthTokenMode::ENCRYPT_HEADER_AUTH_TOKEN_MODE_NONE) {
		// No header 'authToken' generation needed.
	} else {

		// Populate header authToken details
		ASSERT_EQ(header->flags.authTokenMode, EncryptAuthTokenMode::ENCRYPT_HEADER_AUTH_TOKEN_MODE_SINGLE);
		ASSERT_GE(allocSize, (bytes + finalBytes));
		ASSERT_GE(encryptBuf->getLogicalSize(), (bytes + finalBytes));

		computeAuthToken({ { ciphertext, bytes + finalBytes },
		                   { reinterpret_cast<const uint8_t*>(header), sizeof(BlobCipherEncryptHeader) } },
		                 headerCipherKeyOpt.get()->rawCipher(),
		                 AES_256_KEY_LENGTH,
		                 &header->singleAuthToken.authToken[0],
		                 (EncryptAuthTokenAlgo)header->flags.authTokenAlgo,
		                 AUTH_TOKEN_MAX_SIZE);
	}

	encryptBuf->setLogicalSize(plaintextLen);

	if (CLIENT_KNOBS->ENABLE_ENCRYPTION_CPU_TIME_LOGGING) {
		BlobCipherMetrics::counters(usageType).encryptCPUTimeNS += int64_t((timer_monotonic() - startTime) * 1e9);
	}

	CODE_PROBE(true, "BlobCipher data encryption");
	CODE_PROBE(header->flags.authTokenAlgo == EncryptAuthTokenMode::ENCRYPT_HEADER_AUTH_TOKEN_MODE_NONE,
	           "Encryption authentication disabled");
	CODE_PROBE(header->flags.authTokenAlgo == EncryptAuthTokenAlgo::ENCRYPT_HEADER_AUTH_TOKEN_ALGO_HMAC_SHA,
	           "HMAC_SHA Auth token generation");
	CODE_PROBE(header->flags.authTokenAlgo == EncryptAuthTokenAlgo::ENCRYPT_HEADER_AUTH_TOKEN_ALGO_AES_CMAC,
	           "AES_CMAC Auth token generation");

	return encryptBuf;
}

EncryptBlobCipherAes265Ctr::~EncryptBlobCipherAes265Ctr() {
	if (ctx != nullptr) {
		EVP_CIPHER_CTX_free(ctx);
	}
}

// DecryptBlobCipherAes256Ctr class methods

DecryptBlobCipherAes256Ctr::DecryptBlobCipherAes256Ctr(Reference<BlobCipherKey> tCipherKey,
                                                       Optional<Reference<BlobCipherKey>> hCipherKeyOpt,
                                                       const uint8_t* iv,
                                                       BlobCipherMetrics::UsageType usageType)
  : ctx(EVP_CIPHER_CTX_new()), usageType(usageType), textCipherKey(tCipherKey), headerCipherKeyOpt(hCipherKeyOpt),
    authTokensValidationDone(false) {
	if (ctx == nullptr) {
		throw encrypt_ops_error();
	}
	if (!EVP_DecryptInit_ex(ctx, EVP_aes_256_ctr(), nullptr, nullptr, nullptr)) {
		throw encrypt_ops_error();
	}
	if (!EVP_DecryptInit_ex(ctx, nullptr, nullptr, tCipherKey.getPtr()->data(), iv)) {
		throw encrypt_ops_error();
	}
}

template <class Params>
void DecryptBlobCipherAes256Ctr::validateAuthTokenV1(const uint8_t* ciphertext,
                                                     const int ciphertextLen,
                                                     const BlobCipherEncryptHeaderFlagsV1& flags,
                                                     const BlobCipherEncryptHeaderRef& headerRef) {
	ASSERT_EQ(flags.encryptMode, ENCRYPT_HEADER_AUTH_TOKEN_MODE_SINGLE);
<<<<<<< HEAD
	ASSERT_LE(AuthTokenSize, AUTH_TOKEN_MAX_SIZE);
	ASSERT(headerCipherKeyOpt.present() && headerCipherKeyOpt.get().isValid());
=======
	ASSERT_LE(Params::authTokenSize, AUTH_TOKEN_MAX_SIZE);
>>>>>>> b97ee87e

	Arena tmpArena;
	uint8_t persited[Params::authTokenSize];
	uint8_t computed[Params::authTokenSize];

	// prepare the payload {cipherText + encryptionHeader}
	// ensure the 'authToken' is reset before computing the 'authentication token'
	BlobCipherEncryptHeaderRef headerRefCopy = BlobCipherEncryptHeaderRef(headerRef);

	AesCtrWithAuth<Params> algoHeaderCopy = std::get<AesCtrWithAuth<Params>>(headerRefCopy.algoHeader);
	// preserve the 'persisted' token for future validation before reseting the field
	memcpy(&persited[0], &algoHeaderCopy.v1.authToken[0], Params::authTokenSize);
	memset(&algoHeaderCopy.v1.authToken[0], 0, Params::authTokenSize);

	headerRefCopy.algoHeader = algoHeaderCopy;
	Standalone<StringRef> serializedHeader = BlobCipherEncryptHeaderRef::toStringRef(headerRefCopy);
	computeAuthToken({ { ciphertext, ciphertextLen }, { serializedHeader.begin(), serializedHeader.size() } },
	                 headerCipherKeyOpt.get()->rawCipher(),
	                 AES_256_KEY_LENGTH,
	                 &computed[0],
	                 (EncryptAuthTokenAlgo)flags.authTokenAlgo,
	                 AUTH_TOKEN_MAX_SIZE);

	if (memcmp(&persited[0], &computed[0], Params::authTokenSize) != 0) {
		TraceEvent(SevWarn, "BlobCipherVerifyEncryptBlobHeaderAuthTokenMismatch")
		    .detail("HeaderFlagsVersion", headerRef.flagsVersion())
		    .detail("HeaderMode", flags.encryptMode)
		    .detail("SingleAuthToken", StringRef(tmpArena, persited, Params::authTokenSize))
		    .detail("ComputedSingleAuthToken", StringRef(tmpArena, computed, Params::authTokenSize));

		CODE_PROBE(flags.authTokenAlgo == ENCRYPT_HEADER_AUTH_TOKEN_ALGO_HMAC_SHA,
		           "ConfigurableEncryption: AuthToken value mismatch - HMAC_SHA auth token generation");
		CODE_PROBE(flags.authTokenAlgo == ENCRYPT_HEADER_AUTH_TOKEN_ALGO_AES_CMAC,
		           "ConfigurableEncryption: AuthToken value mismatch - AES_CMAC auth token generation");

		throw encrypt_header_authtoken_mismatch();
	}
}

void DecryptBlobCipherAes256Ctr::validateHeaderSingleAuthTokenV1(const uint8_t* ciphertext,
                                                                 const int ciphertextLen,
                                                                 const BlobCipherEncryptHeaderFlagsV1& flags,
                                                                 const BlobCipherEncryptHeaderRef& headerRef) {
	// prepare the payload {cipherText + encryptionHeader}
	// ensure the 'authToken' is reset before computing the 'authentication token'

	if (flags.authTokenAlgo == EncryptAuthTokenAlgo::ENCRYPT_HEADER_AUTH_TOKEN_ALGO_AES_CMAC) {
		validateAuthTokenV1<AesCtrWithCmacParams>(ciphertext, ciphertextLen, flags, headerRef);
	} else {
		ASSERT_EQ(flags.authTokenAlgo, EncryptAuthTokenAlgo::ENCRYPT_HEADER_AUTH_TOKEN_ALGO_HMAC_SHA);
		validateAuthTokenV1<AesCtrWithHmacParams>(ciphertext, ciphertextLen, flags, headerRef);
	}
}

void DecryptBlobCipherAes256Ctr::validateAuthTokensV1(const uint8_t* ciphertext,
                                                      const int ciphertextLen,
                                                      const BlobCipherEncryptHeaderFlagsV1& flags,
                                                      const BlobCipherEncryptHeaderRef& headerRef) {
	if (flags.authTokenMode == EncryptAuthTokenMode::ENCRYPT_HEADER_AUTH_TOKEN_MODE_NONE) {
		// No embedded 'authToken'; do nothing
		return;
	}

	ASSERT_EQ(flags.authTokenMode, EncryptAuthTokenMode::ENCRYPT_HEADER_AUTH_TOKEN_MODE_SINGLE);
	validateHeaderSingleAuthTokenV1(ciphertext, ciphertextLen, flags, headerRef);
	authTokensValidationDone = true;
}

void DecryptBlobCipherAes256Ctr::validateEncryptHeaderFlagsV1(const uint32_t headerVersion,
                                                              const BlobCipherEncryptHeaderFlagsV1& flags) {
	// validate header flag sanity
	if (flags.encryptMode != EncryptCipherMode::ENCRYPT_CIPHER_MODE_AES_256_CTR ||
	    !isEncryptHeaderAuthTokenModeValid((EncryptAuthTokenMode)flags.authTokenMode)) {
		TraceEvent(SevWarn, "BlobCipherVerifyEncryptBlobHeader")
		    .detail("HeaderVersion", headerVersion)
		    .detail("ExpectedVersion", CLIENT_KNOBS->ENCRYPT_HEADER_FLAGS_VERSION)
		    .detail("EncryptCipherMode", flags.encryptMode)
		    .detail("ExpectedCipherMode", EncryptCipherMode::ENCRYPT_CIPHER_MODE_AES_256_CTR)
		    .detail("EncryptHeaderAuthTokenMode", flags.authTokenMode);

		CODE_PROBE(true, "ConfigurableEncryption: Encryption header metadata mismatch");

		throw encrypt_header_metadata_mismatch();
	}
}

void DecryptBlobCipherAes256Ctr::validateEncryptHeader(const uint8_t* ciphertext,
                                                       const int ciphertextLen,
                                                       const BlobCipherEncryptHeaderRef& headerRef,
                                                       EncryptAuthTokenMode* authTokenMode,
                                                       EncryptAuthTokenAlgo* authTokenAlgo) {
	if (headerRef.flagsVersion() != 1) {
		TraceEvent(SevWarn, "BlobCipherVerifyEncryptBlobHeader")
		    .detail("HeaderVersion", headerRef.flagsVersion())
		    .detail("MaxSupportedVersion", CLIENT_KNOBS->ENCRYPT_HEADER_FLAGS_VERSION);

		CODE_PROBE(true, "ConfigurableEncryption: Encryption header version unsupported");

		throw encrypt_header_metadata_mismatch();
	}

	if (headerRef.flagsVersion() != 1) {
		throw not_implemented();
	}

	BlobCipherEncryptHeaderFlagsV1 flags = std::get<BlobCipherEncryptHeaderFlagsV1>(headerRef.flags);
	validateEncryptHeaderFlagsV1(headerRef.flagsVersion(), flags);
	validateAuthTokensV1(ciphertext, ciphertextLen, flags, headerRef);

	*authTokenMode = (EncryptAuthTokenMode)flags.authTokenMode;
	*authTokenAlgo = (EncryptAuthTokenAlgo)flags.authTokenAlgo;
}

StringRef DecryptBlobCipherAes256Ctr::decrypt(const uint8_t* ciphertext,
                                              const int ciphertextLen,
                                              const BlobCipherEncryptHeaderRef& headerRef,
                                              Arena& arena) {
	double startTime = 0.0;
	if (CLIENT_KNOBS->ENABLE_ENCRYPTION_CPU_TIME_LOGGING) {
		startTime = timer_monotonic();
	}

	EncryptAuthTokenMode authTokenMode;
	EncryptAuthTokenAlgo authTokenAlgo;
	validateEncryptHeader(ciphertext, ciphertextLen, headerRef, &authTokenMode, &authTokenAlgo);

	const int allocSize = ciphertextLen + AES_BLOCK_SIZE;
	StringRef decrypted = makeString(allocSize, arena);

	uint8_t* plaintext = mutateString(decrypted);
	int bytesDecrypted{ 0 };
	if (!EVP_DecryptUpdate(ctx, plaintext, &bytesDecrypted, ciphertext, ciphertextLen)) {
		TraceEvent(SevWarn, "BlobCipherDecryptUpdateFailed")
		    .detail("BaseCipherId", textCipherKey->getBaseCipherId())
		    .detail("EncryptDomainId", textCipherKey->getDomainId());
		throw encrypt_ops_error();
	}

	int finalBlobBytes{ 0 };
	if (EVP_DecryptFinal_ex(ctx, plaintext + bytesDecrypted, &finalBlobBytes) <= 0) {
		TraceEvent(SevWarn, "BlobCipherDecryptFinalFailed")
		    .detail("BaseCipherId", textCipherKey->getBaseCipherId())
		    .detail("EncryptDomainId", textCipherKey->getDomainId());
		throw encrypt_ops_error();
	}

	if ((bytesDecrypted + finalBlobBytes) != ciphertextLen) {
		TraceEvent(SevWarn, "BlobCipherEncryptUnexpectedPlaintextLen")
		    .detail("CiphertextLen", ciphertextLen)
		    .detail("DecryptedBufLen", bytesDecrypted + finalBlobBytes);
		throw encrypt_ops_error();
	}

	if (CLIENT_KNOBS->ENABLE_ENCRYPTION_CPU_TIME_LOGGING) {
		BlobCipherMetrics::counters(usageType).decryptCPUTimeNS += int64_t((timer_monotonic() - startTime) * 1e9);
	}

	CODE_PROBE(authTokenMode == EncryptAuthTokenMode::ENCRYPT_HEADER_AUTH_TOKEN_MODE_NONE,
	           "ConfigurableEncryption: Decryption with Auth token generation disabled");
	CODE_PROBE(authTokenAlgo == EncryptAuthTokenAlgo::ENCRYPT_HEADER_AUTH_TOKEN_ALGO_HMAC_SHA,
	           "ConfigurableEncryption: Decryption with HMAC_SHA Auth token generation");
	CODE_PROBE(authTokenAlgo == EncryptAuthTokenAlgo::ENCRYPT_HEADER_AUTH_TOKEN_ALGO_AES_CMAC,
	           "ConfigurableEncryption: Decryption with AES_CMAC Auth token generation");

	// discard the extra buffer allocated to account AES_BLOCK_SIZE decryption assist
	return decrypted.substr(0, ciphertextLen);
}

void DecryptBlobCipherAes256Ctr::verifyHeaderSingleAuthToken(const uint8_t* ciphertext,
                                                             const int ciphertextLen,
<<<<<<< HEAD
                                                             const BlobCipherEncryptHeader& header,
                                                             Arena& arena) {
	ASSERT(headerCipherKeyOpt.present() && headerCipherKeyOpt.get().isValid());

=======
                                                             const BlobCipherEncryptHeader& header) {
>>>>>>> b97ee87e
	// prepare the payload {cipherText + encryptionHeader}
	// ensure the 'authToken' is reset before computing the 'authentication token'
	BlobCipherEncryptHeader headerCopy;
	memcpy(reinterpret_cast<uint8_t*>(&headerCopy),
	       reinterpret_cast<const uint8_t*>(&header),
	       sizeof(BlobCipherEncryptHeader));
	memset(reinterpret_cast<uint8_t*>(&headerCopy.singleAuthToken), 0, AUTH_TOKEN_MAX_SIZE);
	uint8_t computed[AUTH_TOKEN_MAX_SIZE];
	computeAuthToken({ { ciphertext, ciphertextLen },
	                   { reinterpret_cast<const uint8_t*>(&headerCopy), sizeof(BlobCipherEncryptHeader) } },
	                 headerCipherKeyOpt.get()->rawCipher(),
	                 AES_256_KEY_LENGTH,
	                 &computed[0],
	                 (EncryptAuthTokenAlgo)header.flags.authTokenAlgo,
	                 AUTH_TOKEN_MAX_SIZE);

	int authTokenSize = getEncryptHeaderAuthTokenSize(header.flags.authTokenAlgo);
	ASSERT_LE(authTokenSize, AUTH_TOKEN_MAX_SIZE);
	if (memcmp(&header.singleAuthToken.authToken[0], &computed[0], authTokenSize) != 0) {
		TraceEvent(SevWarn, "BlobCipherVerifyEncryptBlobHeaderAuthTokenMismatch")
		    .detail("HeaderVersion", header.flags.headerVersion)
		    .detail("HeaderMode", header.flags.encryptMode)
		    .detail("SingleAuthToken", StringRef(&header.singleAuthToken.authToken[0], AUTH_TOKEN_MAX_SIZE).toString())
		    .detail("ComputedSingleAuthToken", StringRef(computed, AUTH_TOKEN_MAX_SIZE));

		CODE_PROBE(header.flags.authTokenAlgo == ENCRYPT_HEADER_AUTH_TOKEN_ALGO_HMAC_SHA,
		           "AuthToken size mismatch - HMAC_SHA auth token generation");
		CODE_PROBE(header.flags.authTokenAlgo == ENCRYPT_HEADER_AUTH_TOKEN_ALGO_AES_CMAC,
		           "AuthToken size mismatch - AES_CMAC auth token generation");

		throw encrypt_header_authtoken_mismatch();
	}
}

void DecryptBlobCipherAes256Ctr::verifyAuthTokens(const uint8_t* ciphertext,
                                                  const int ciphertextLen,
                                                  const BlobCipherEncryptHeader& header) {
	ASSERT_EQ(header.flags.authTokenMode, EncryptAuthTokenMode::ENCRYPT_HEADER_AUTH_TOKEN_MODE_SINGLE);
	verifyHeaderSingleAuthToken(ciphertext, ciphertextLen, header);

	authTokensValidationDone = true;
}

void DecryptBlobCipherAes256Ctr::verifyEncryptHeaderMetadata(const BlobCipherEncryptHeader& header) {
	// validate header flag sanity
	if (header.flags.headerVersion != EncryptBlobCipherAes265Ctr::ENCRYPT_HEADER_VERSION ||
	    header.flags.encryptMode != EncryptCipherMode::ENCRYPT_CIPHER_MODE_AES_256_CTR ||
	    !isEncryptHeaderAuthTokenModeValid((EncryptAuthTokenMode)header.flags.authTokenMode)) {
		TraceEvent(SevWarn, "BlobCipherVerifyEncryptBlobHeader")
		    .detail("HeaderVersion", header.flags.headerVersion)
		    .detail("ExpectedVersion", EncryptBlobCipherAes265Ctr::ENCRYPT_HEADER_VERSION)
		    .detail("EncryptCipherMode", header.flags.encryptMode)
		    .detail("ExpectedCipherMode", EncryptCipherMode::ENCRYPT_CIPHER_MODE_AES_256_CTR)
		    .detail("EncryptHeaderAuthTokenMode", header.flags.authTokenMode);

		CODE_PROBE(true, "Encryption header metadata mismatch");

		throw encrypt_header_metadata_mismatch();
	}
}

Reference<EncryptBuf> DecryptBlobCipherAes256Ctr::decrypt(const uint8_t* ciphertext,
                                                          const int ciphertextLen,
                                                          const BlobCipherEncryptHeader& header,
                                                          Arena& arena) {
	double startTime = 0.0;
	if (CLIENT_KNOBS->ENABLE_ENCRYPTION_CPU_TIME_LOGGING) {
		startTime = timer_monotonic();
	}

	verifyEncryptHeaderMetadata(header);

	if (header.flags.authTokenMode != EncryptAuthTokenMode::ENCRYPT_HEADER_AUTH_TOKEN_MODE_NONE &&
	    (!headerCipherKeyOpt.present() || !headerCipherKeyOpt.get().isValid())) {
		TraceEvent(SevWarn, "BlobCipherDecryptInvalidHeaderCipherKey")
		    .detail("AuthTokenMode", header.flags.authTokenMode);
		throw encrypt_ops_error();
	}

	const int allocSize = ciphertextLen + AES_BLOCK_SIZE;
	Reference<EncryptBuf> decrypted = makeReference<EncryptBuf>(allocSize, arena);

	if (header.flags.authTokenMode != EncryptAuthTokenMode::ENCRYPT_HEADER_AUTH_TOKEN_MODE_NONE) {
		verifyAuthTokens(ciphertext, ciphertextLen, header);
		ASSERT(authTokensValidationDone);
	}

	uint8_t* plaintext = decrypted->begin();
	int bytesDecrypted{ 0 };
	if (!EVP_DecryptUpdate(ctx, plaintext, &bytesDecrypted, ciphertext, ciphertextLen)) {
		TraceEvent(SevWarn, "BlobCipherDecryptUpdateFailed")
		    .detail("BaseCipherId", header.cipherTextDetails.baseCipherId)
		    .detail("EncryptDomainId", header.cipherTextDetails.encryptDomainId);
		throw encrypt_ops_error();
	}

	int finalBlobBytes{ 0 };
	if (EVP_DecryptFinal_ex(ctx, plaintext + bytesDecrypted, &finalBlobBytes) <= 0) {
		TraceEvent(SevWarn, "BlobCipherDecryptFinalFailed")
		    .detail("BaseCipherId", header.cipherTextDetails.baseCipherId)
		    .detail("EncryptDomainId", header.cipherTextDetails.encryptDomainId);
		throw encrypt_ops_error();
	}

	if ((bytesDecrypted + finalBlobBytes) != ciphertextLen) {
		TraceEvent(SevWarn, "BlobCipherEncryptUnexpectedPlaintextLen")
		    .detail("CiphertextLen", ciphertextLen)
		    .detail("DecryptedBufLen", bytesDecrypted + finalBlobBytes);
		throw encrypt_ops_error();
	}

	decrypted->setLogicalSize(ciphertextLen);

	if (CLIENT_KNOBS->ENABLE_ENCRYPTION_CPU_TIME_LOGGING) {
		BlobCipherMetrics::counters(usageType).decryptCPUTimeNS += int64_t((timer_monotonic() - startTime) * 1e9);
	}

	CODE_PROBE(true, "BlobCipher data decryption");
	CODE_PROBE(header.flags.authTokenAlgo == EncryptAuthTokenMode::ENCRYPT_HEADER_AUTH_TOKEN_MODE_NONE,
	           "Decryption authentication disabled");
	CODE_PROBE(header.flags.authTokenAlgo == EncryptAuthTokenAlgo::ENCRYPT_HEADER_AUTH_TOKEN_ALGO_HMAC_SHA,
	           "Decryption HMAC_SHA Auth token verification");
	CODE_PROBE(header.flags.authTokenAlgo == EncryptAuthTokenAlgo::ENCRYPT_HEADER_AUTH_TOKEN_ALGO_AES_CMAC,
	           "Decryption AES_CMAC Auth token verification");

	return decrypted;
}

DecryptBlobCipherAes256Ctr::~DecryptBlobCipherAes256Ctr() {
	if (ctx != nullptr) {
		EVP_CIPHER_CTX_free(ctx);
	}
}

// HmacSha256DigestGen class methods

HmacSha256DigestGen::HmacSha256DigestGen(const unsigned char* key, size_t len) : ctx(HMAC_CTX_new()) {
	if (!HMAC_Init_ex(ctx, key, len, EVP_sha256(), nullptr)) {
		throw encrypt_ops_error();
	}
}

HmacSha256DigestGen::~HmacSha256DigestGen() {
	if (ctx != nullptr) {
		HMAC_CTX_free(ctx);
	}
}

unsigned int HmacSha256DigestGen::digest(const std::vector<std::pair<const uint8_t*, size_t>>& payload,
                                         unsigned char* buf,
                                         unsigned int bufLen) {
	ASSERT_EQ(bufLen, HMAC_size(ctx));

	for (const auto& p : payload) {
		if (HMAC_Update(ctx, p.first, p.second) != 1) {
			throw encrypt_ops_error();
		}
	}

	unsigned int digestLen = 0;
	if (HMAC_Final(ctx, buf, &digestLen) != 1) {
		throw encrypt_ops_error();
	}

	CODE_PROBE(true, "HMAC_SHA Digest generation");

	return digestLen;
}

// Aes256CtrCmacDigestGen methods
Aes256CmacDigestGen::Aes256CmacDigestGen(const unsigned char* key, size_t keylen) : ctx(CMAC_CTX_new()) {
	ASSERT_EQ(keylen, AES_256_KEY_LENGTH);

	if (ctx == nullptr) {
		throw encrypt_ops_error();
	}
	if (!CMAC_Init(ctx, key, keylen, EVP_aes_256_cbc(), NULL)) {
		throw encrypt_ops_error();
	}
}

size_t Aes256CmacDigestGen::digest(const std::vector<std::pair<const uint8_t*, size_t>>& payload,
                                   uint8_t* digest,
                                   int digestlen) {
	ASSERT(ctx != nullptr);
	ASSERT_GE(digestlen, AUTH_TOKEN_AES_CMAC_SIZE);

	for (const auto& p : payload) {
		if (!CMAC_Update(ctx, p.first, p.second)) {
			throw encrypt_ops_error();
		}
	}
	size_t ret;
	if (!CMAC_Final(ctx, digest, &ret)) {
		throw encrypt_ops_error();
	}

	return ret;
}

Aes256CmacDigestGen::~Aes256CmacDigestGen() {
	if (ctx != nullptr) {
		CMAC_CTX_free(ctx);
	}
}

void computeAuthToken(const std::vector<std::pair<const uint8_t*, size_t>>& payload,
                      const uint8_t* key,
                      const int keyLen,
                      unsigned char* digestBuf,
                      const EncryptAuthTokenAlgo algo,
                      unsigned int digestBufMaxSz) {
	ASSERT_EQ(digestBufMaxSz, AUTH_TOKEN_MAX_SIZE);
	ASSERT_EQ(keyLen, AES_256_KEY_LENGTH);
	ASSERT(isEncryptHeaderAuthTokenAlgoValid(algo));

	int authTokenSz = getEncryptHeaderAuthTokenSize(algo);
	ASSERT_LE(authTokenSz, AUTH_TOKEN_MAX_SIZE);

	if (algo == EncryptAuthTokenAlgo::ENCRYPT_HEADER_AUTH_TOKEN_ALGO_HMAC_SHA) {
		ASSERT_EQ(authTokenSz, AUTH_TOKEN_HMAC_SHA_SIZE);

		HmacSha256DigestGen hmacGenerator(key, keyLen);
		unsigned int digestLen = hmacGenerator.digest(payload, digestBuf, authTokenSz);

		ASSERT_EQ(digestLen, authTokenSz);
	} else if (algo == EncryptAuthTokenAlgo::ENCRYPT_HEADER_AUTH_TOKEN_ALGO_AES_CMAC) {
		ASSERT_EQ(authTokenSz, AUTH_TOKEN_AES_CMAC_SIZE);

		Aes256CmacDigestGen cmacGenerator(key, keyLen);
		size_t digestLen = cmacGenerator.digest(payload, digestBuf, authTokenSz);

		ASSERT_EQ(digestLen, authTokenSz);
	} else {
		throw not_implemented();
	}
}

EncryptAuthTokenMode getEncryptAuthTokenMode(const EncryptAuthTokenMode mode) {
	// Override mode if authToken isn't enabled
	return FLOW_KNOBS->ENCRYPT_HEADER_AUTH_TOKEN_ENABLED ? mode
	                                                     : EncryptAuthTokenMode::ENCRYPT_HEADER_AUTH_TOKEN_MODE_NONE;
}

// Only used to link unit tests
void forceLinkBlobCipherTests() {}

// Tests cases includes:
// 1. Populate cache by inserting 'baseCipher' details for new encryptionDomainIds
// 2. Random lookup for cipherKeys and content validation
// 3. Inserting of 'identical' cipherKey (already cached) more than once works as desired.
// 4. Inserting of 'non-identical' cipherKey (already cached) more than once works as desired.
// 5. Validation encryption ops (correctness):
//  5.1. Encrypt a buffer followed by decryption of the buffer, validate the contents.
//  5.2. Simulate anomalies such as: EncryptionHeader corruption, authToken mismatch / encryptionMode mismatch etc.
// 6. Cache cleanup
//  6.1  cleanup cipherKeys by given encryptDomainId
//  6.2. Cleanup all cached cipherKeys

namespace {
// Construct a dummy External Key Manager representation and populate with some keys
class BaseCipher : public ReferenceCounted<BaseCipher>, NonCopyable {
public:
	EncryptCipherDomainId domainId;
	int len;
	EncryptCipherBaseKeyId keyId;
	std::unique_ptr<uint8_t[]> key;
	int64_t refreshAt;
	int64_t expireAt;
	EncryptCipherRandomSalt generatedSalt;

	BaseCipher(const EncryptCipherDomainId& dId,
	           const EncryptCipherBaseKeyId& kId,
	           const int64_t rAt,
	           const int64_t eAt)
	  : domainId(dId), len(deterministicRandom()->randomInt(AES_256_KEY_LENGTH / 2, AES_256_KEY_LENGTH + 1)),
	    keyId(kId), key(std::make_unique<uint8_t[]>(len)), refreshAt(rAt), expireAt(eAt) {
		deterministicRandom()->randomBytes(key.get(), len);
	}
};

using BaseKeyMap = std::unordered_map<EncryptCipherBaseKeyId, Reference<BaseCipher>>;
using DomainKeyMap = std::unordered_map<EncryptCipherDomainId, BaseKeyMap>;

} // namespace

void testKeyCacheEssentials(DomainKeyMap& domainKeyMap,
                            const int minDomainId,
                            const int maxDomainId,
                            const int minBaseCipherKeyId) {
	TraceEvent("BlobCipherCacheEssentialsStart");

	Reference<BlobCipherKeyCache> cipherKeyCache = BlobCipherKeyCache::getInstance();

	// validate getLatestCipherKey return empty when there's no cipher key
	TraceEvent("BlobCipherTestLatestKeyNotExists").log();
	Reference<BlobCipherKey> latestKeyNonexists =
	    cipherKeyCache->getLatestCipherKey(deterministicRandom()->randomInt(minDomainId, maxDomainId));
	ASSERT(!latestKeyNonexists.isValid());
	try {
		cipherKeyCache->getLatestCipherKey(INVALID_ENCRYPT_DOMAIN_ID);
		ASSERT(false); // shouldn't get here
	} catch (Error& e) {
		ASSERT_EQ(e.code(), error_code_encrypt_invalid_id);
	}

	// insert BlobCipher keys into BlobCipherKeyCache map and validate
	TraceEvent("BlobCipherTestInsertKeys").log();
	for (auto& domainItr : domainKeyMap) {
		for (auto& baseKeyItr : domainItr.second) {
			Reference<BaseCipher> baseCipher = baseKeyItr.second;

			cipherKeyCache->insertCipherKey(baseCipher->domainId,
			                                baseCipher->keyId,
			                                baseCipher->key.get(),
			                                baseCipher->len,
			                                baseCipher->refreshAt,
			                                baseCipher->expireAt);
			Reference<BlobCipherKey> fetchedKey = cipherKeyCache->getLatestCipherKey(baseCipher->domainId);
			baseCipher->generatedSalt = fetchedKey->getSalt();
		}
	}
	// insert EncryptHeader BlobCipher key
	Reference<BaseCipher> headerBaseCipher = makeReference<BaseCipher>(
	    ENCRYPT_HEADER_DOMAIN_ID, 1, std::numeric_limits<int64_t>::max(), std::numeric_limits<int64_t>::max());
	cipherKeyCache->insertCipherKey(headerBaseCipher->domainId,
	                                headerBaseCipher->keyId,
	                                headerBaseCipher->key.get(),
	                                headerBaseCipher->len,
	                                headerBaseCipher->refreshAt,
	                                headerBaseCipher->expireAt);

	TraceEvent("BlobCipherTestInsertKeysDone").log();

	// validate the cipherKey lookups work as desired
	for (auto& domainItr : domainKeyMap) {
		for (auto& baseKeyItr : domainItr.second) {
			Reference<BaseCipher> baseCipher = baseKeyItr.second;
			Reference<BlobCipherKey> cipherKey =
			    cipherKeyCache->getCipherKey(baseCipher->domainId, baseCipher->keyId, baseCipher->generatedSalt);
			ASSERT(cipherKey.isValid());
			// validate common cipher properties - domainId, baseCipherId, baseCipherLen, rawBaseCipher
			ASSERT_EQ(cipherKey->getBaseCipherId(), baseCipher->keyId);
			ASSERT_EQ(cipherKey->getDomainId(), baseCipher->domainId);
			ASSERT_EQ(cipherKey->getBaseCipherLen(), baseCipher->len);
			// ensure that baseCipher matches with the cached information
			ASSERT_EQ(std::memcmp(cipherKey->rawBaseCipher(), baseCipher->key.get(), cipherKey->getBaseCipherLen()), 0);
			// validate the encryption derivation
			ASSERT_NE(std::memcmp(cipherKey->rawCipher(), baseCipher->key.get(), cipherKey->getBaseCipherLen()), 0);
		}
	}
	TraceEvent("BlobCipherTestLooksupDone").log();

	// Ensure attemtping to insert existing cipherKey (identical) more than once is treated as a NOP
	try {
		Reference<BaseCipher> baseCipher = domainKeyMap[minDomainId][minBaseCipherKeyId];
		cipherKeyCache->insertCipherKey(baseCipher->domainId,
		                                baseCipher->keyId,
		                                baseCipher->key.get(),
		                                baseCipher->len,
		                                std::numeric_limits<int64_t>::max(),
		                                std::numeric_limits<int64_t>::max());
	} catch (Error& e) {
		throw;
	}
	TraceEvent("BlobCipherTestReinsertIdempotentKeyDone").log();

	// Ensure attemtping to insert an existing cipherKey (modified) fails with appropriate error
	try {
		Reference<BaseCipher> baseCipher = domainKeyMap[minDomainId][minBaseCipherKeyId];
		uint8_t rawCipher[baseCipher->len];
		memcpy(rawCipher, baseCipher->key.get(), baseCipher->len);
		// modify few bytes in the cipherKey
		for (int i = 2; i < 5; i++) {
			rawCipher[i]++;
		}
		cipherKeyCache->insertCipherKey(baseCipher->domainId,
		                                baseCipher->keyId,
		                                &rawCipher[0],
		                                baseCipher->len,
		                                std::numeric_limits<int64_t>::max(),
		                                std::numeric_limits<int64_t>::max());
	} catch (Error& e) {
		if (e.code() != error_code_encrypt_update_cipher) {
			throw;
		}
	}
	TraceEvent("BlobCipherTestReinsertNonIdempotentKeyDone");

	TraceEvent("BlobCipherCacheEssentialsEnd");
}

void testNoAuthMode(const int minDomainId) {
	TraceEvent("BlobCipherTestInsertKeysDone").log();

	Reference<BlobCipherKeyCache> cipherKeyCache = BlobCipherKeyCache::getInstance();

	// Validate Encryption ops
	Reference<BlobCipherKey> cipherKey = cipherKeyCache->getLatestCipherKey(minDomainId);
	Reference<BlobCipherKey> headerCipherKey = cipherKeyCache->getLatestCipherKey(ENCRYPT_HEADER_DOMAIN_ID);
	const int bufLen = deterministicRandom()->randomInt(786, 2127) + 512;
	uint8_t orgData[bufLen];
	deterministicRandom()->randomBytes(&orgData[0], bufLen);

	Arena arena;
	uint8_t iv[AES_256_IV_LENGTH];
	deterministicRandom()->randomBytes(&iv[0], AES_256_IV_LENGTH);

	EncryptBlobCipherAes265Ctr encryptor(cipherKey,
	                                     headerCipherKey,
	                                     iv,
	                                     AES_256_IV_LENGTH,
	                                     EncryptAuthTokenMode::ENCRYPT_HEADER_AUTH_TOKEN_MODE_NONE,
	                                     BlobCipherMetrics::TEST);
	BlobCipherEncryptHeader header;
	Reference<EncryptBuf> encrypted = encryptor.encrypt(&orgData[0], bufLen, &header, arena);

	ASSERT_EQ(encrypted->getLogicalSize(), bufLen);
	ASSERT_NE(memcmp(&orgData[0], encrypted->begin(), bufLen), 0);
	ASSERT_EQ(header.flags.headerVersion, EncryptBlobCipherAes265Ctr::ENCRYPT_HEADER_VERSION);
	ASSERT_EQ(header.flags.encryptMode, EncryptCipherMode::ENCRYPT_CIPHER_MODE_AES_256_CTR);
	ASSERT_EQ(header.flags.authTokenMode, EncryptAuthTokenMode::ENCRYPT_HEADER_AUTH_TOKEN_MODE_NONE);

	TraceEvent("BlobCipherTestEncryptDone")
	    .detail("HeaderVersion", header.flags.headerVersion)
	    .detail("HeaderEncryptMode", header.flags.encryptMode)
	    .detail("HeaderEncryptAuthTokenMode", header.flags.authTokenMode)
	    .detail("HeaderEncryptAuthTokenAlgo", header.flags.authTokenAlgo)
	    .detail("DomainId", header.cipherTextDetails.encryptDomainId)
	    .detail("BaseCipherId", header.cipherTextDetails.baseCipherId);

	Reference<BlobCipherKey> tCipherKeyKey = cipherKeyCache->getCipherKey(
	    header.cipherTextDetails.encryptDomainId, header.cipherTextDetails.baseCipherId, header.cipherTextDetails.salt);
	ASSERT(tCipherKeyKey->isEqual(cipherKey));
	DecryptBlobCipherAes256Ctr decryptor(
	    tCipherKeyKey, Reference<BlobCipherKey>(), &header.iv[0], BlobCipherMetrics::TEST);

	Reference<EncryptBuf> decrypted = decryptor.decrypt(encrypted->begin(), bufLen, header, arena);
	ASSERT_EQ(decrypted->getLogicalSize(), bufLen);
	ASSERT_EQ(memcmp(decrypted->begin(), &orgData[0], bufLen), 0);

	TraceEvent("BlobCipherTestDecryptDone");

	// induce encryption header corruption - headerVersion corrupted
	BlobCipherEncryptHeader headerCopy;
	memcpy(reinterpret_cast<uint8_t*>(&headerCopy),
	       reinterpret_cast<const uint8_t*>(&header),
	       sizeof(BlobCipherEncryptHeader));
	headerCopy.flags.headerVersion += 1;
	try {
		encrypted = encryptor.encrypt(&orgData[0], bufLen, &header, arena);
		DecryptBlobCipherAes256Ctr decryptor(
		    tCipherKeyKey, Reference<BlobCipherKey>(), header.iv, BlobCipherMetrics::TEST);
		decrypted = decryptor.decrypt(encrypted->begin(), bufLen, headerCopy, arena);
		ASSERT(false); // error expected
	} catch (Error& e) {
		if (e.code() != error_code_encrypt_header_metadata_mismatch) {
			throw;
		}
	}

	// induce encryption header corruption - encryptionMode corrupted
	memcpy(reinterpret_cast<uint8_t*>(&headerCopy),
	       reinterpret_cast<const uint8_t*>(&header),
	       sizeof(BlobCipherEncryptHeader));
	headerCopy.flags.encryptMode += 1;
	try {
		encrypted = encryptor.encrypt(&orgData[0], bufLen, &header, arena);
		DecryptBlobCipherAes256Ctr decryptor(
		    tCipherKeyKey, Reference<BlobCipherKey>(), header.iv, BlobCipherMetrics::TEST);
		decrypted = decryptor.decrypt(encrypted->begin(), bufLen, headerCopy, arena);
		ASSERT(false); // error expected
	} catch (Error& e) {
		if (e.code() != error_code_encrypt_header_metadata_mismatch) {
			throw;
		}
	}

	// induce encrypted buffer payload corruption
	try {
		encrypted = encryptor.encrypt(&orgData[0], bufLen, &header, arena);
		uint8_t temp[bufLen];
		memcpy(encrypted->begin(), &temp[0], bufLen);
		int tIdx = deterministicRandom()->randomInt(0, bufLen - 1);
		temp[tIdx] += 1;
		DecryptBlobCipherAes256Ctr decryptor(
		    tCipherKeyKey, Reference<BlobCipherKey>(), header.iv, BlobCipherMetrics::TEST);
		decrypted = decryptor.decrypt(&temp[0], bufLen, header, arena);
	} catch (Error& e) {
		// No authToken, hence, no corruption detection supported
		ASSERT(false);
	}

	TraceEvent("BlobCipherTestNoAuthModeDone");
}

void testConfigurableEncryptionBlobCipherHeaderFlagsV1Ser() {
	ASSERT(CLIENT_KNOBS->ENABLE_CONFIGURABLE_ENCRYPTION);

	Arena arena;

	// Version-1
	BlobCipherEncryptHeaderFlagsV1 flags(
	    ENCRYPT_CIPHER_MODE_AES_256_CTR, getRandomAuthTokenMode(), getRandomAuthTokenAlgo());
	Standalone<StringRef> ser = BlobCipherEncryptHeaderFlagsV1::toStringRef(flags, arena);
	ASSERT_EQ(ser.size(), sizeof(flags));
}

void testConfigurableEncryptionAesCtrNoAuthV1Ser(const int minDomainId) {
	ASSERT(CLIENT_KNOBS->ENABLE_CONFIGURABLE_ENCRYPTION);

	Arena arena;
	BlobCipherEncryptHeaderRef headerRef;
	uint32_t size = 0;

	BlobCipherEncryptHeaderFlagsV1 flags = BlobCipherEncryptHeaderFlagsV1(
	    ENCRYPT_CIPHER_MODE_AES_256_CTR, ENCRYPT_HEADER_AUTH_TOKEN_MODE_NONE, ENCRYPT_HEADER_AUTH_TOKEN_ALGO_NONE);
	size += sizeof(BlobCipherEncryptHeaderFlagsV1) + 2;
	headerRef.flags = flags;

	AesCtrNoAuth noAuth;
	noAuth.v1.cipherTextDetails = BlobCipherDetails(1, 2, 23);
	deterministicRandom()->randomBytes(&noAuth.v1.iv[0], AES_256_IV_LENGTH);
	Standalone<StringRef> serAlgo = AesCtrNoAuth::toStringRef(noAuth);
	ASSERT_EQ(serAlgo.size(), sizeof(noAuth));

	size += AesCtrNoAuth::getSize();

	headerRef.algoHeader = noAuth;
	Standalone<StringRef> serHeader = BlobCipherEncryptHeaderRef::toStringRef(headerRef);
	ASSERT_EQ(serHeader.size(), size);
	ASSERT_EQ(size,
	          BlobCipherEncryptHeaderRef::getHeaderSize(headerRef.flagsVersion(),
	                                                    headerRef.algoHeaderVersion(),
	                                                    (EncryptCipherMode)flags.encryptMode,
	                                                    (EncryptAuthTokenMode)flags.authTokenMode,
	                                                    (EncryptAuthTokenAlgo)flags.authTokenAlgo));
}

template <class Params>
void testConfigurableEncryptionAesCtrWithAuthSer(const int minDomainId) {
	constexpr bool isHmac = std::is_same_v<Params, AesCtrWithHmacParams>;
	ASSERT(CLIENT_KNOBS->ENABLE_CONFIGURABLE_ENCRYPTION);

	Arena arena;
	BlobCipherEncryptHeaderRef headerRef;
	uint32_t size = 0;

	BlobCipherEncryptHeaderFlagsV1 flags = BlobCipherEncryptHeaderFlagsV1(
	    ENCRYPT_CIPHER_MODE_AES_256_CTR,
	    ENCRYPT_HEADER_AUTH_TOKEN_MODE_SINGLE,
	    isHmac ? ENCRYPT_HEADER_AUTH_TOKEN_ALGO_HMAC_SHA : ENCRYPT_HEADER_AUTH_TOKEN_ALGO_AES_CMAC);
	size += sizeof(BlobCipherEncryptHeaderFlagsV1) + 2;

	headerRef.flags = flags;

	AesCtrWithAuth<Params> withAuth;
	withAuth.v1.cipherTextDetails = BlobCipherDetails(1, 2, 23);
	withAuth.v1.cipherHeaderDetails = BlobCipherDetails(ENCRYPT_HEADER_DOMAIN_ID, 2, 23);
	deterministicRandom()->randomBytes(&withAuth.v1.iv[0], AES_256_IV_LENGTH);
	deterministicRandom()->randomBytes(&withAuth.v1.authToken[0], Params::authTokenSize);
	Standalone<StringRef> serAlgo = AesCtrWithAuth<Params>::toStringRef(withAuth);
	ASSERT_EQ(serAlgo.size(), sizeof(withAuth));

	size += AesCtrWithAuth<Params>::getSize();

	headerRef.algoHeader = withAuth;
	Standalone<StringRef> serHeader = BlobCipherEncryptHeaderRef::toStringRef(headerRef);
	ASSERT_EQ(serHeader.size(), size);
	ASSERT_EQ(size,
	          BlobCipherEncryptHeaderRef::getHeaderSize(headerRef.flagsVersion(),
	                                                    headerRef.algoHeaderVersion(),
	                                                    (EncryptCipherMode)flags.encryptMode,
	                                                    (EncryptAuthTokenMode)flags.authTokenMode,
	                                                    (EncryptAuthTokenAlgo)flags.authTokenAlgo));
}

void testConfigurableEncryptionHeaderNoAuthMode(const int minDomainId) {
	ASSERT(CLIENT_KNOBS->ENABLE_CONFIGURABLE_ENCRYPTION);

	TraceEvent("TestConfigurableEncryptionHeader").detail("Mode", "No-Auth");

	Reference<BlobCipherKeyCache> cipherKeyCache = BlobCipherKeyCache::getInstance();

	// Validate Encryption ops
	Reference<BlobCipherKey> cipherKey = cipherKeyCache->getLatestCipherKey(minDomainId);
	Reference<BlobCipherKey> headerCipherKey = cipherKeyCache->getLatestCipherKey(ENCRYPT_HEADER_DOMAIN_ID);
	const int bufLen = deterministicRandom()->randomInt(786, 2127) + 512;
	uint8_t orgData[bufLen];
	deterministicRandom()->randomBytes(&orgData[0], bufLen);

	Arena arena;
	uint8_t iv[AES_256_IV_LENGTH];
	deterministicRandom()->randomBytes(&iv[0], AES_256_IV_LENGTH);

	EncryptBlobCipherAes265Ctr encryptor(cipherKey,
	                                     headerCipherKey,
	                                     iv,
	                                     AES_256_IV_LENGTH,
	                                     EncryptAuthTokenMode::ENCRYPT_HEADER_AUTH_TOKEN_MODE_NONE,
	                                     BlobCipherMetrics::TEST);

	BlobCipherEncryptHeaderRef headerRef;
	encryptor.encrypt(&orgData[0], bufLen, &headerRef, arena);

	BlobCipherEncryptHeaderFlagsV1 flags = std::get<BlobCipherEncryptHeaderFlagsV1>(headerRef.flags);
	AesCtrNoAuth noAuth = std::get<AesCtrNoAuth>(headerRef.algoHeader);

	const uint8_t* headerIV = headerRef.getIV();
	ASSERT_EQ(memcmp(&headerIV[0], &iv[0], AES_256_IV_LENGTH), 0);

	EncryptHeaderCipherDetails validateDetails = headerRef.getCipherDetails();
	ASSERT(validateDetails.textCipherDetails.isValid() &&
	       validateDetails.textCipherDetails ==
	           BlobCipherDetails(cipherKey->getDomainId(), cipherKey->getBaseCipherId(), cipherKey->getSalt()));
	ASSERT(!validateDetails.headerCipherDetails.present());

	Standalone<StringRef> serHeaderRef = BlobCipherEncryptHeaderRef::toStringRef(headerRef);
	BlobCipherEncryptHeaderRef validateHeader = BlobCipherEncryptHeaderRef::fromStringRef(serHeaderRef);
	BlobCipherEncryptHeaderFlagsV1 validateFlags = std::get<BlobCipherEncryptHeaderFlagsV1>(validateHeader.flags);
	ASSERT(validateFlags == flags);

	AesCtrNoAuth validateAlgo = std::get<AesCtrNoAuth>(validateHeader.algoHeader);
	ASSERT(validateAlgo.v1.cipherTextDetails == noAuth.v1.cipherTextDetails);
	ASSERT_EQ(memcmp(&validateAlgo.v1.iv[0], &noAuth.v1.iv[0], AES_256_IV_LENGTH), 0);

	TraceEvent("NoAuthHeaderSize")
	    .detail("Flags", sizeof(flags))
	    .detail("AlgoHeader", noAuth.getSize())
	    .detail("TotalHeader", serHeaderRef.size());

	TraceEvent("TestConfigurableEncryptionHeader").detail("Mode", "No-Auth");
}

void testConfigurableEncryptionNoAuthMode(const int minDomainId) {
	ASSERT(CLIENT_KNOBS->ENABLE_CONFIGURABLE_ENCRYPTION);

	TraceEvent("BlobCipherTestConfigurableEncryptionNoAuthModeStart");

	Reference<BlobCipherKeyCache> cipherKeyCache = BlobCipherKeyCache::getInstance();

	// Validate Encryption ops
	Reference<BlobCipherKey> cipherKey = cipherKeyCache->getLatestCipherKey(minDomainId);
	Reference<BlobCipherKey> headerCipherKey = cipherKeyCache->getLatestCipherKey(ENCRYPT_HEADER_DOMAIN_ID);
	const int bufLen = deterministicRandom()->randomInt(786, 2127) + 512;
	uint8_t orgData[bufLen];
	deterministicRandom()->randomBytes(&orgData[0], bufLen);

	Arena arena;
	uint8_t iv[AES_256_IV_LENGTH];
	deterministicRandom()->randomBytes(&iv[0], AES_256_IV_LENGTH);

	EncryptBlobCipherAes265Ctr encryptor(cipherKey,
	                                     headerCipherKey,
	                                     iv,
	                                     AES_256_IV_LENGTH,
	                                     EncryptAuthTokenMode::ENCRYPT_HEADER_AUTH_TOKEN_MODE_NONE,
	                                     BlobCipherMetrics::TEST);

	BlobCipherEncryptHeaderRef headerRef;
	StringRef encryptedBuf = encryptor.encrypt(&orgData[0], bufLen, &headerRef, arena);

	// validate header version details
	AesCtrNoAuth noAuth = std::get<AesCtrNoAuth>(headerRef.algoHeader);
	Reference<BlobCipherKey> tCipherKeyKey = cipherKeyCache->getCipherKey(noAuth.v1.cipherTextDetails.encryptDomainId,
	                                                                      noAuth.v1.cipherTextDetails.baseCipherId,
	                                                                      noAuth.v1.cipherTextDetails.salt);
	ASSERT(tCipherKeyKey->isEqual(cipherKey));
	DecryptBlobCipherAes256Ctr decryptor(
	    tCipherKeyKey, Reference<BlobCipherKey>(), &noAuth.v1.iv[0], BlobCipherMetrics::TEST);

	StringRef decryptedBuf = decryptor.decrypt(encryptedBuf.begin(), encryptedBuf.size(), headerRef, arena);
	ASSERT_EQ(decryptedBuf.size(), bufLen);
	ASSERT_EQ(memcmp(decryptedBuf.begin(), &orgData[0], bufLen), 0);

	TraceEvent("BlobCipherTestEncryptDecryptDone")
	    .detail("HeaderFlagsVersion", headerRef.flagsVersion())
	    .detail("AlgoHeaderVersion", headerRef.algoHeaderVersion())
	    .detail("HeaderEncryptMode", ENCRYPT_CIPHER_MODE_AES_256_CTR)
	    .detail("HeaderEncryptAuthTokenMode", ENCRYPT_HEADER_AUTH_TOKEN_MODE_NONE)
	    .detail("HeaderEncryptAuthTokenAlgo", ENCRYPT_HEADER_AUTH_TOKEN_MODE_NONE)
	    .detail("DomainId", noAuth.v1.cipherTextDetails.encryptDomainId)
	    .detail("BaseCipherId", noAuth.v1.cipherTextDetails.baseCipherId)
	    .detail("Salt", noAuth.v1.cipherTextDetails.salt);

	// induce encryption header corruption - encryptionMode corrupted
	BlobCipherEncryptHeaderRef corruptedHeaderRef = BlobCipherEncryptHeaderRef(headerRef);
	BlobCipherEncryptHeaderFlagsV1 corruptedFlags = std::get<BlobCipherEncryptHeaderFlagsV1>(headerRef.flags);
	corruptedFlags.encryptMode += 1;
	corruptedHeaderRef.flags = corruptedFlags;
	try {
		encryptedBuf = encryptor.encrypt(&orgData[0], bufLen, &headerRef, arena);
		DecryptBlobCipherAes256Ctr decryptor(
		    tCipherKeyKey, Reference<BlobCipherKey>(), &iv[0], BlobCipherMetrics::TEST);
		decryptedBuf = decryptor.decrypt(encryptedBuf.begin(), bufLen, corruptedHeaderRef, arena);
		ASSERT(false); // error expected
	} catch (Error& e) {
		if (e.code() != error_code_encrypt_header_metadata_mismatch) {
			throw;
		}
		TraceEvent("ConfigurableEncryptionNoAuthCorruptEncryptModeDone");
	}

	// induce encrypted buffer payload corruption
	try {
		encryptedBuf = encryptor.encrypt(&orgData[0], bufLen, &headerRef, arena);
		uint8_t temp[bufLen];
		memcpy((void*)encryptedBuf.begin(), &temp[0], bufLen);
		int tIdx = deterministicRandom()->randomInt(0, bufLen - 1);
		temp[tIdx] += 1;
		DecryptBlobCipherAes256Ctr decryptor(
		    tCipherKeyKey, Reference<BlobCipherKey>(), &iv[0], BlobCipherMetrics::TEST);
		decryptedBuf = decryptor.decrypt(&temp[0], bufLen, headerRef, arena);
		ASSERT_NE(memcmp(decryptedBuf.begin(), &orgData[0], bufLen), 0);
	} catch (Error& e) {
		// No authToken, hence, no corruption detection supported
		ASSERT(false);
	}

	TraceEvent("ConfigurableEncryptionNoAuthDone");
}

// validate basic encrypt followed by decrypt operation for AUTH_TOKEN_MODE_SINGLE
// HMAC_SHA authToken algorithm
template <class Params>
void testSingleAuthMode(const int minDomainId) {
	constexpr bool isHmac = std::is_same_v<Params, AesCtrWithHmacParams>;
	const std::string authAlgoStr = isHmac ? "HMAC-SHA" : "AES-CMAC";
	const EncryptAuthTokenAlgo authAlgo = isHmac ? EncryptAuthTokenAlgo::ENCRYPT_HEADER_AUTH_TOKEN_ALGO_HMAC_SHA
	                                             : EncryptAuthTokenAlgo::ENCRYPT_HEADER_AUTH_TOKEN_ALGO_AES_CMAC;

	TraceEvent("BlobCipherTestSingleAuthTokenStart").detail("Mode", authAlgoStr);

	Reference<BlobCipherKeyCache> cipherKeyCache = BlobCipherKeyCache::getInstance();

	// Validate Encryption ops
	Reference<BlobCipherKey> cipherKey = cipherKeyCache->getLatestCipherKey(minDomainId);
	Reference<BlobCipherKey> headerCipherKey = cipherKeyCache->getLatestCipherKey(ENCRYPT_HEADER_DOMAIN_ID);
	const int bufLen = deterministicRandom()->randomInt(786, 2127) + 512;
	Arena arena;
	uint8_t iv[AES_256_IV_LENGTH];
	deterministicRandom()->randomBytes(&iv[0], AES_256_IV_LENGTH);
	uint8_t orgData[bufLen];
	deterministicRandom()->randomBytes(&orgData[0], bufLen);

	EncryptBlobCipherAes265Ctr encryptor(cipherKey,
	                                     headerCipherKey,
	                                     iv,
	                                     AES_256_IV_LENGTH,
	                                     EncryptAuthTokenMode::ENCRYPT_HEADER_AUTH_TOKEN_MODE_SINGLE,
	                                     authAlgo,
	                                     BlobCipherMetrics::TEST);
	BlobCipherEncryptHeader header;
	Reference<EncryptBuf> encrypted = encryptor.encrypt(&orgData[0], bufLen, &header, arena);

	ASSERT_EQ(encrypted->getLogicalSize(), bufLen);
	ASSERT_NE(memcmp(&orgData[0], encrypted->begin(), bufLen), 0);
	ASSERT_EQ(header.flags.headerVersion, EncryptBlobCipherAes265Ctr::ENCRYPT_HEADER_VERSION);
	ASSERT_EQ(header.flags.encryptMode, ENCRYPT_CIPHER_MODE_AES_256_CTR);
	ASSERT_EQ(header.flags.authTokenMode, EncryptAuthTokenMode::ENCRYPT_HEADER_AUTH_TOKEN_MODE_SINGLE);
	ASSERT_EQ(header.flags.authTokenAlgo, authAlgo);

	TraceEvent("BlobCipherTestEncryptDone")
	    .detail("HeaderVersion", header.flags.headerVersion)
	    .detail("HeaderEncryptMode", header.flags.encryptMode)
	    .detail("HeaderEncryptAuthTokenMode", header.flags.authTokenMode)
	    .detail("HeaderEncryptAuthTokenAlgo", header.flags.authTokenAlgo)
	    .detail("DomainId", header.cipherTextDetails.encryptDomainId)
	    .detail("BaseCipherId", header.cipherTextDetails.baseCipherId)
	    .detail("HeaderAuthToken",
	            StringRef(arena, &header.singleAuthToken.authToken[0], Params::authTokenSize).toString());

	Reference<BlobCipherKey> tCipherKeyKey = cipherKeyCache->getCipherKey(
	    header.cipherTextDetails.encryptDomainId, header.cipherTextDetails.baseCipherId, header.cipherTextDetails.salt);
	Reference<BlobCipherKey> hCipherKey = cipherKeyCache->getCipherKey(header.cipherHeaderDetails.encryptDomainId,
	                                                                   header.cipherHeaderDetails.baseCipherId,
	                                                                   header.cipherHeaderDetails.salt);
	ASSERT(tCipherKeyKey->isEqual(cipherKey));
	DecryptBlobCipherAes256Ctr decryptor(tCipherKeyKey, hCipherKey, header.iv, BlobCipherMetrics::TEST);
	Reference<EncryptBuf> decrypted = decryptor.decrypt(encrypted->begin(), bufLen, header, arena);

	ASSERT_EQ(decrypted->getLogicalSize(), bufLen);
	ASSERT_EQ(memcmp(decrypted->begin(), &orgData[0], bufLen), 0);

	TraceEvent("BlobCipherTestDecryptDone");

	// induce encryption header corruption - headerVersion corrupted
	BlobCipherEncryptHeader headerCopy;
	encrypted = encryptor.encrypt(&orgData[0], bufLen, &header, arena);
	memcpy(reinterpret_cast<uint8_t*>(&headerCopy),
	       reinterpret_cast<const uint8_t*>(&header),
	       sizeof(BlobCipherEncryptHeader));
	headerCopy.flags.headerVersion += 1;
	try {
		DecryptBlobCipherAes256Ctr decryptor(tCipherKeyKey, hCipherKey, header.iv, BlobCipherMetrics::TEST);
		decrypted = decryptor.decrypt(encrypted->begin(), bufLen, headerCopy, arena);
		ASSERT(false); // error expected
	} catch (Error& e) {
		if (e.code() != error_code_encrypt_header_metadata_mismatch) {
			throw;
		}
	}

	// induce encryption header corruption - encryptionMode corrupted
	encrypted = encryptor.encrypt(&orgData[0], bufLen, &header, arena);
	memcpy(reinterpret_cast<uint8_t*>(&headerCopy),
	       reinterpret_cast<const uint8_t*>(&header),
	       sizeof(BlobCipherEncryptHeader));
	headerCopy.flags.encryptMode += 1;
	try {
		DecryptBlobCipherAes256Ctr decryptor(tCipherKeyKey, hCipherKey, header.iv, BlobCipherMetrics::TEST);
		decrypted = decryptor.decrypt(encrypted->begin(), bufLen, headerCopy, arena);
		ASSERT(false); // error expected
	} catch (Error& e) {
		if (e.code() != error_code_encrypt_header_metadata_mismatch) {
			throw;
		}
	}

	// induce encryption header corruption - authToken mismatch
	encrypted = encryptor.encrypt(&orgData[0], bufLen, &header, arena);
	memcpy(reinterpret_cast<uint8_t*>(&headerCopy),
	       reinterpret_cast<const uint8_t*>(&header),
	       sizeof(BlobCipherEncryptHeader));
	int hIdx = deterministicRandom()->randomInt(0, Params::authTokenSize - 1);
	headerCopy.singleAuthToken.authToken[hIdx] += 1;
	try {
		DecryptBlobCipherAes256Ctr decryptor(tCipherKeyKey, hCipherKey, header.iv, BlobCipherMetrics::TEST);
		decrypted = decryptor.decrypt(encrypted->begin(), bufLen, headerCopy, arena);
		ASSERT(false); // error expected
	} catch (Error& e) {
		if (e.code() != error_code_encrypt_header_authtoken_mismatch) {
			throw;
		}
	}

	// induce encrypted buffer payload corruption
	try {
		encrypted = encryptor.encrypt(&orgData[0], bufLen, &header, arena);
		uint8_t temp[bufLen];
		memcpy(encrypted->begin(), &temp[0], bufLen);
		int tIdx = deterministicRandom()->randomInt(0, bufLen - 1);
		temp[tIdx] += 1;
		DecryptBlobCipherAes256Ctr decryptor(tCipherKeyKey, hCipherKey, header.iv, BlobCipherMetrics::TEST);
		decrypted = decryptor.decrypt(&temp[0], bufLen, header, arena);
	} catch (Error& e) {
		if (e.code() != error_code_encrypt_header_authtoken_mismatch) {
			throw;
		}
	}

	TraceEvent("BlobCipherTestSingleAuthTokenEnd").detail("Mode", authAlgoStr);
}

template <class Params>
void testConfigurableEncryptionHeaderSingleAuthMode(int minDomainId) {
	constexpr bool isHmac = std::is_same_v<Params, AesCtrWithHmac>;
	ASSERT(CLIENT_KNOBS->ENABLE_CONFIGURABLE_ENCRYPTION);

	TraceEvent("TestEncryptionHeaderStart").detail("Mode", isHmac ? "HMAC_SHA" : "AES-CMAC");

	Reference<BlobCipherKeyCache> cipherKeyCache = BlobCipherKeyCache::getInstance();

	// Validate Encryption ops
	Reference<BlobCipherKey> cipherKey = cipherKeyCache->getLatestCipherKey(minDomainId);
	Reference<BlobCipherKey> headerCipherKey = cipherKeyCache->getLatestCipherKey(ENCRYPT_HEADER_DOMAIN_ID);
	const int bufLen = deterministicRandom()->randomInt(786, 2127) + 512;
	Arena arena;
	uint8_t iv[AES_256_IV_LENGTH];
	deterministicRandom()->randomBytes(&iv[0], AES_256_IV_LENGTH);
	uint8_t orgData[bufLen];
	deterministicRandom()->randomBytes(&orgData[0], bufLen);

	EncryptBlobCipherAes265Ctr encryptor(cipherKey,
	                                     headerCipherKey,
	                                     iv,
	                                     AES_256_IV_LENGTH,
	                                     EncryptAuthTokenMode::ENCRYPT_HEADER_AUTH_TOKEN_MODE_SINGLE,
	                                     std::is_same_v<Params, AesCtrWithHmacParams>
	                                         ? EncryptAuthTokenAlgo::ENCRYPT_HEADER_AUTH_TOKEN_ALGO_HMAC_SHA
	                                         : EncryptAuthTokenAlgo::ENCRYPT_HEADER_AUTH_TOKEN_ALGO_AES_CMAC,
	                                     BlobCipherMetrics::TEST);
	BlobCipherEncryptHeaderRef headerRef;
	encryptor.encrypt(&orgData[0], bufLen, &headerRef, arena);

	BlobCipherEncryptHeaderFlagsV1 flags = std::get<BlobCipherEncryptHeaderFlagsV1>(headerRef.flags);
	AesCtrWithAuth<Params> algoHeader = std::get<AesCtrWithAuth<Params>>(headerRef.algoHeader);

	const uint8_t* headerIV = headerRef.getIV();
	ASSERT_EQ(memcmp(&headerIV[0], &iv[0], AES_256_IV_LENGTH), 0);

	EncryptHeaderCipherDetails validateDetails = headerRef.getCipherDetails();
	ASSERT(validateDetails.textCipherDetails.isValid() &&
	       validateDetails.textCipherDetails ==
	           BlobCipherDetails(cipherKey->getDomainId(), cipherKey->getBaseCipherId(), cipherKey->getSalt()));
	ASSERT(validateDetails.headerCipherDetails.present() && validateDetails.headerCipherDetails.get().isValid() &&
	       validateDetails.headerCipherDetails.get() == BlobCipherDetails(headerCipherKey->getDomainId(),
	                                                                      headerCipherKey->getBaseCipherId(),
	                                                                      headerCipherKey->getSalt()));

	Standalone<StringRef> serHeaderRef = BlobCipherEncryptHeaderRef::toStringRef(headerRef);
	BlobCipherEncryptHeaderRef validateHeader = BlobCipherEncryptHeaderRef::fromStringRef(serHeaderRef);
	BlobCipherEncryptHeaderFlagsV1 validateFlags = std::get<BlobCipherEncryptHeaderFlagsV1>(validateHeader.flags);
	ASSERT(validateFlags == flags);

	AesCtrWithAuth<Params> validateAlgo = std::get<AesCtrWithAuth<Params>>(validateHeader.algoHeader);
	ASSERT(validateAlgo.v1.cipherTextDetails == algoHeader.v1.cipherTextDetails);
	ASSERT(validateAlgo.v1.cipherHeaderDetails == algoHeader.v1.cipherHeaderDetails);
	ASSERT_EQ(memcmp(&iv[0], &validateAlgo.v1.iv[0], AES_256_IV_LENGTH), 0);
	ASSERT_EQ(memcmp(&algoHeader.v1.authToken[0], &validateAlgo.v1.authToken[0], Params::authTokenSize), 0);

	TraceEvent("HeaderSize")
	    .detail("Flags", sizeof(flags))
	    .detail("AlgoHeader", algoHeader.getSize())
	    .detail("TotalHeader", serHeaderRef.size());

	TraceEvent("TestEncryptionHeaderEnd").detail("Mode", isHmac ? "HMAC_SHA" : "AES-CMAC");
}

// validate basic encrypt followed by decrypt operation for AUTH_TOKEN_MODE_SINGLE
template <class Params>
void testConfigurableEncryptionSingleAuthMode(const int minDomainId) {
	constexpr bool isHmac = std::is_same_v<Params, AesCtrWithHmacParams>;
	const std::string authAlgoStr = isHmac ? "HMAC-SHA" : "AES-CMAC";
	const EncryptAuthTokenAlgo authAlgo = isHmac ? EncryptAuthTokenAlgo::ENCRYPT_HEADER_AUTH_TOKEN_ALGO_HMAC_SHA
	                                             : EncryptAuthTokenAlgo::ENCRYPT_HEADER_AUTH_TOKEN_ALGO_AES_CMAC;
	const int algoHeaderVersion = isHmac ? CLIENT_KNOBS->ENCRYPT_HEADER_AES_CTR_HMAC_SHA_AUTH_VERSION
	                                     : CLIENT_KNOBS->ENCRYPT_HEADER_AES_CTR_AES_CMAC_AUTH_VERSION;

	ASSERT(CLIENT_KNOBS->ENABLE_CONFIGURABLE_ENCRYPTION);

	TraceEvent("BlobCipherTestEncryptionHeaderStart").detail("Mode", authAlgoStr);

	Reference<BlobCipherKeyCache> cipherKeyCache = BlobCipherKeyCache::getInstance();

	// Validate Encryption ops
	Reference<BlobCipherKey> cipherKey = cipherKeyCache->getLatestCipherKey(minDomainId);
	Reference<BlobCipherKey> headerCipherKey = cipherKeyCache->getLatestCipherKey(ENCRYPT_HEADER_DOMAIN_ID);
	const int bufLen = deterministicRandom()->randomInt(786, 2127) + 512;
	Arena arena;
	uint8_t iv[AES_256_IV_LENGTH];
	deterministicRandom()->randomBytes(&iv[0], AES_256_IV_LENGTH);
	uint8_t orgData[bufLen];
	deterministicRandom()->randomBytes(&orgData[0], bufLen);

	EncryptBlobCipherAes265Ctr encryptor(cipherKey,
	                                     headerCipherKey,
	                                     iv,
	                                     AES_256_IV_LENGTH,
	                                     EncryptAuthTokenMode::ENCRYPT_HEADER_AUTH_TOKEN_MODE_SINGLE,
	                                     authAlgo,
	                                     BlobCipherMetrics::TEST);
	BlobCipherEncryptHeaderRef headerRef;
	StringRef encryptedBuf = encryptor.encrypt(&orgData[0], bufLen, &headerRef, arena);

	ASSERT_EQ(encryptedBuf.size(), bufLen);
	ASSERT_NE(memcmp(&orgData[0], encryptedBuf.begin(), bufLen), 0);
	ASSERT_EQ(headerRef.flagsVersion(), CLIENT_KNOBS->ENCRYPT_HEADER_FLAGS_VERSION);
	ASSERT_EQ(headerRef.algoHeaderVersion(), algoHeaderVersion);

	// validate flags
	BlobCipherEncryptHeaderFlagsV1 flags = std::get<BlobCipherEncryptHeaderFlagsV1>(headerRef.flags);
	ASSERT_EQ(flags.encryptMode, EncryptCipherMode::ENCRYPT_CIPHER_MODE_AES_256_CTR);
	ASSERT_EQ(flags.authTokenMode, EncryptAuthTokenMode::ENCRYPT_HEADER_AUTH_TOKEN_MODE_SINGLE);
	ASSERT_EQ(flags.authTokenAlgo, authAlgo);

	// validate IV
	AesCtrWithAuth<Params> withAuth = std::get<AesCtrWithAuth<Params>>(headerRef.algoHeader);
	ASSERT_EQ(memcmp(&iv[0], &withAuth.v1.iv[0], AES_256_IV_LENGTH), 0);
	ASSERT_NE(memcmp(&orgData[0], encryptedBuf.begin(), bufLen), 0);
	// validate cipherKey details
	ASSERT_EQ(withAuth.v1.cipherTextDetails.encryptDomainId, cipherKey->getDomainId());
	ASSERT_EQ(withAuth.v1.cipherTextDetails.baseCipherId, cipherKey->getBaseCipherId());
	ASSERT_EQ(withAuth.v1.cipherTextDetails.salt, cipherKey->getSalt());
	ASSERT_EQ(withAuth.v1.cipherHeaderDetails.encryptDomainId, headerCipherKey->getDomainId());
	ASSERT_EQ(withAuth.v1.cipherHeaderDetails.baseCipherId, headerCipherKey->getBaseCipherId());
	ASSERT_EQ(withAuth.v1.cipherHeaderDetails.salt, headerCipherKey->getSalt());

	Reference<BlobCipherKey> tCipherKeyKey = cipherKeyCache->getCipherKey(withAuth.v1.cipherTextDetails.encryptDomainId,
	                                                                      withAuth.v1.cipherTextDetails.baseCipherId,
	                                                                      withAuth.v1.cipherTextDetails.salt);
	Reference<BlobCipherKey> hCipherKey = cipherKeyCache->getCipherKey(withAuth.v1.cipherHeaderDetails.encryptDomainId,
	                                                                   withAuth.v1.cipherHeaderDetails.baseCipherId,
	                                                                   withAuth.v1.cipherHeaderDetails.salt);
	ASSERT(tCipherKeyKey->isEqual(cipherKey));
	ASSERT(hCipherKey->isEqual(headerCipherKey));
	DecryptBlobCipherAes256Ctr decryptor(tCipherKeyKey, hCipherKey, &withAuth.v1.iv[0], BlobCipherMetrics::TEST);
	StringRef decryptedBuf = decryptor.decrypt(encryptedBuf.begin(), bufLen, headerRef, arena);

	ASSERT_EQ(decryptedBuf.size(), bufLen);
	ASSERT_EQ(memcmp(decryptedBuf.begin(), &orgData[0], bufLen), 0);

	TraceEvent("BlobCipherTestEncryptDecryptDone")
	    .detail("HeaderFlagsVersion", headerRef.flagsVersion())
	    .detail("AlgoHeaderVersion", headerRef.algoHeaderVersion())
	    .detail("HeaderEncryptMode", flags.encryptMode)
	    .detail("HeaderEncryptAuthTokenMode", flags.authTokenMode)
	    .detail("HeaderEncryptAuthTokenAlgo", flags.authTokenAlgo)
	    .detail("TextDomainId", withAuth.v1.cipherTextDetails.encryptDomainId)
	    .detail("TextBaseCipherId", withAuth.v1.cipherTextDetails.baseCipherId)
	    .detail("TextSalt", withAuth.v1.cipherTextDetails.salt)
	    .detail("HeaderDomainId", withAuth.v1.cipherHeaderDetails.encryptDomainId)
	    .detail("HeaderBaseCipherId", withAuth.v1.cipherHeaderDetails.baseCipherId)
	    .detail("HeaderSalt", withAuth.v1.cipherHeaderDetails.salt);

	// induce encryption header corruption - encryptionMode corrupted
	BlobCipherEncryptHeaderRef corruptedHeaderRef = BlobCipherEncryptHeaderRef(headerRef);
	BlobCipherEncryptHeaderFlagsV1 corruptedFlags = std::get<BlobCipherEncryptHeaderFlagsV1>(headerRef.flags);
	corruptedFlags.encryptMode += 1;
	corruptedHeaderRef.flags = corruptedFlags;
	try {
		encryptedBuf = encryptor.encrypt(&orgData[0], bufLen, &headerRef, arena);
		DecryptBlobCipherAes256Ctr decryptor(tCipherKeyKey, hCipherKey, &iv[0], BlobCipherMetrics::TEST);
		decryptedBuf = decryptor.decrypt(encryptedBuf.begin(), bufLen, corruptedHeaderRef, arena);
		ASSERT(false); // error expected
	} catch (Error& e) {
		if (e.code() != error_code_encrypt_header_metadata_mismatch) {
			throw;
		}
		TraceEvent("ConfigurableEncryptionCorruptEncryptModeDone").detail("Mode", authAlgoStr);
	}

	// induce encrypted buffer payload corruption
	try {
		encryptedBuf = encryptor.encrypt(&orgData[0], bufLen, &headerRef, arena);
		uint8_t temp[bufLen];
		memcpy((void*)encryptedBuf.begin(), &temp[0], bufLen);
		int tIdx = deterministicRandom()->randomInt(0, bufLen - 1);
		temp[tIdx] += 1;
		DecryptBlobCipherAes256Ctr decryptor(tCipherKeyKey, hCipherKey, &iv[0], BlobCipherMetrics::TEST);
		decryptedBuf = decryptor.decrypt(&temp[0], bufLen, headerRef, arena);
		ASSERT_NE(memcmp(decryptedBuf.begin(), &orgData[0], bufLen), 0);
	} catch (Error& e) {
		if (e.code() != error_code_encrypt_header_authtoken_mismatch) {
			throw;
		}
		TraceEvent("ConfigurableEncryptionCorruptPayloadDone").detail("Mode", authAlgoStr);
	}

	TraceEvent("TestSingleAuthTokenConfigurableEncryptionEnd").detail("Mode", authAlgoStr);
}

void testKeyCacheCleanup(const int minDomainId, const int maxDomainId) {
	TraceEvent("BlobCipherTestKeyCacheCleanupStart");

	Reference<BlobCipherKeyCache> cipherKeyCache = BlobCipherKeyCache::getInstance();
	// Validate dropping encryptDomainId cached keys
	const EncryptCipherDomainId candidate = deterministicRandom()->randomInt(minDomainId, maxDomainId);
	cipherKeyCache->resetEncryptDomainId(candidate);
	std::vector<Reference<BlobCipherKey>> cachedKeys = cipherKeyCache->getAllCiphers(candidate);
	ASSERT(cachedKeys.empty());

	// Validate dropping all cached cipherKeys
	cipherKeyCache->cleanup();
	for (int dId = minDomainId; dId < maxDomainId; dId++) {
		std::vector<Reference<BlobCipherKey>> cachedKeys = cipherKeyCache->getAllCiphers(dId);
		ASSERT(cachedKeys.empty());
	}

	TraceEvent("BlobCipherTestKeyCacheCleanupDone");
}

TEST_CASE("/blobCipher") {
	DomainKeyMap domainKeyMap;
	auto& g_knobs = IKnobCollection::getMutableGlobalKnobCollection();
	g_knobs.setKnob("enable_configurable_encryption", KnobValueRef::create(bool{ true }));

	const EncryptCipherDomainId minDomainId = 1;
	const EncryptCipherDomainId maxDomainId = deterministicRandom()->randomInt(minDomainId, minDomainId + 10) + 5;
	const EncryptCipherBaseKeyId minBaseCipherKeyId = 100;
	const EncryptCipherBaseKeyId maxBaseCipherKeyId =
	    deterministicRandom()->randomInt(minBaseCipherKeyId, minBaseCipherKeyId + 50) + 15;
	for (int dId = minDomainId; dId <= maxDomainId; dId++) {
		for (int kId = minBaseCipherKeyId; kId <= maxBaseCipherKeyId; kId++) {
			domainKeyMap[dId].emplace(
			    kId,
			    makeReference<BaseCipher>(
			        dId, kId, std::numeric_limits<int64_t>::max(), std::numeric_limits<int64_t>::max()));
		}
	}
	ASSERT_EQ(domainKeyMap.size(), maxDomainId);

	testKeyCacheEssentials(domainKeyMap, minDomainId, maxDomainId, minBaseCipherKeyId);

	testConfigurableEncryptionBlobCipherHeaderFlagsV1Ser();
	testConfigurableEncryptionAesCtrNoAuthV1Ser(minDomainId);
	testConfigurableEncryptionAesCtrWithAuthSer<AesCtrWithHmacParams>(minDomainId);
	testConfigurableEncryptionAesCtrWithAuthSer<AesCtrWithCmacParams>(minDomainId);

	testConfigurableEncryptionHeaderNoAuthMode(minDomainId);
	testConfigurableEncryptionHeaderSingleAuthMode<AesCtrWithHmacParams>(minDomainId);
	testConfigurableEncryptionHeaderSingleAuthMode<AesCtrWithCmacParams>(minDomainId);

	testNoAuthMode(minDomainId);
	testSingleAuthMode<AesCtrWithHmacParams>(minDomainId);
	testSingleAuthMode<AesCtrWithCmacParams>(minDomainId);

	testConfigurableEncryptionNoAuthMode(minDomainId);
	testConfigurableEncryptionSingleAuthMode<AesCtrWithHmacParams>(minDomainId);
	testConfigurableEncryptionSingleAuthMode<AesCtrWithCmacParams>(minDomainId);
	testKeyCacheCleanup(minDomainId, maxDomainId);

	return Void();
}<|MERGE_RESOLUTION|>--- conflicted
+++ resolved
@@ -836,14 +836,9 @@
 void EncryptBlobCipherAes265Ctr::setCipherAlgoHeaderWithAuthV1(const uint8_t* ciphertext,
                                                                const int ciphertextLen,
                                                                const BlobCipherEncryptHeaderFlagsV1& flags,
-<<<<<<< HEAD
-                                                               BlobCipherEncryptHeaderRef* headerRef,
-                                                               Arena& arena) {
+                                                               BlobCipherEncryptHeaderRef* headerRef) {
 	ASSERT(headerCipherKeyOpt.present() && headerCipherKeyOpt.get().isValid());
 
-=======
-                                                               BlobCipherEncryptHeaderRef* headerRef) {
->>>>>>> b97ee87e
 	// Construct algorithm specific details except 'authToken', serialize the details into 'headerRef' to allow
 	// authToken generation
 	AesCtrWithAuthV1<Params> algoHeader(
@@ -1107,12 +1102,8 @@
                                                      const BlobCipherEncryptHeaderFlagsV1& flags,
                                                      const BlobCipherEncryptHeaderRef& headerRef) {
 	ASSERT_EQ(flags.encryptMode, ENCRYPT_HEADER_AUTH_TOKEN_MODE_SINGLE);
-<<<<<<< HEAD
-	ASSERT_LE(AuthTokenSize, AUTH_TOKEN_MAX_SIZE);
+	ASSERT_LE(Params::authTokenSize, AUTH_TOKEN_MAX_SIZE);
 	ASSERT(headerCipherKeyOpt.present() && headerCipherKeyOpt.get().isValid());
-=======
-	ASSERT_LE(Params::authTokenSize, AUTH_TOKEN_MAX_SIZE);
->>>>>>> b97ee87e
 
 	Arena tmpArena;
 	uint8_t persited[Params::authTokenSize];
@@ -1283,14 +1274,8 @@
 
 void DecryptBlobCipherAes256Ctr::verifyHeaderSingleAuthToken(const uint8_t* ciphertext,
                                                              const int ciphertextLen,
-<<<<<<< HEAD
-                                                             const BlobCipherEncryptHeader& header,
-                                                             Arena& arena) {
+                                                             const BlobCipherEncryptHeader& header) {
 	ASSERT(headerCipherKeyOpt.present() && headerCipherKeyOpt.get().isValid());
-
-=======
-                                                             const BlobCipherEncryptHeader& header) {
->>>>>>> b97ee87e
 	// prepare the payload {cipherText + encryptionHeader}
 	// ensure the 'authToken' is reset before computing the 'authentication token'
 	BlobCipherEncryptHeader headerCopy;
