/*
 * NativeAPI.actor.cpp
 *
 * This source file is part of the FoundationDB open source project
 *
 * Copyright 2013-2018 Apple Inc. and the FoundationDB project authors
 *
 * Licensed under the Apache License, Version 2.0 (the "License");
 * you may not use this file except in compliance with the License.
 * You may obtain a copy of the License at
 *
 *     http://www.apache.org/licenses/LICENSE-2.0
 *
 * Unless required by applicable law or agreed to in writing, software
 * distributed under the License is distributed on an "AS IS" BASIS,
 * WITHOUT WARRANTIES OR CONDITIONS OF ANY KIND, either express or implied.
 * See the License for the specific language governing permissions and
 * limitations under the License.
 */

#include "fdbclient/NativeAPI.actor.h"

#include <algorithm>
#include <iterator>
#include <regex>
#include <unordered_set>
#include <tuple>
#include <utility>
#include <vector>

#include "contrib/fmt-8.1.1/include/fmt/format.h"

#include "fdbclient/FDBTypes.h"
#include "fdbrpc/FailureMonitor.h"
#include "fdbrpc/MultiInterface.h"

#include "fdbclient/ActorLineageProfiler.h"
#include "fdbclient/AnnotateActor.h"
#include "fdbclient/Atomic.h"
#include "fdbclient/BlobGranuleCommon.h"
#include "fdbclient/ClusterInterface.h"
#include "fdbclient/ClusterConnectionFile.h"
#include "fdbclient/CoordinationInterface.h"
#include "fdbclient/DatabaseContext.h"
#include "fdbclient/GlobalConfig.actor.h"
#include "fdbclient/IKnobCollection.h"
#include "fdbclient/JsonBuilder.h"
#include "fdbclient/KeyBackedTypes.h"
#include "fdbclient/KeyRangeMap.h"
#include "fdbclient/ManagementAPI.actor.h"
#include "fdbclient/NameLineage.h"
#include "fdbclient/CommitProxyInterface.h"
#include "fdbclient/MonitorLeader.h"
#include "fdbclient/MutationList.h"
#include "fdbclient/ReadYourWrites.h"
#include "fdbclient/ParallelStream.actor.h"
#include "fdbclient/SpecialKeySpace.actor.h"
#include "fdbclient/StorageServerInterface.h"
#include "fdbclient/SystemData.h"
#include "fdbclient/TransactionLineage.h"
#include "fdbclient/versions.h"
#include "fdbclient/WellKnownEndpoints.h"
#include "fdbrpc/LoadBalance.h"
#include "fdbrpc/Net2FileSystem.h"
#include "fdbrpc/simulator.h"
#include "fdbrpc/sim_validation.h"
#include "flow/Arena.h"
#include "flow/ActorCollection.h"
#include "flow/DeterministicRandom.h"
#include "flow/Error.h"
#include "flow/FastRef.h"
#include "flow/IRandom.h"
#include "flow/Trace.h"
#include "flow/flow.h"
#include "flow/genericactors.actor.h"
#include "flow/Knobs.h"
#include "flow/Platform.h"
#include "flow/SystemMonitor.h"
#include "flow/TLSConfig.actor.h"
#include "flow/Tracing.h"
#include "flow/UnitTest.h"
#include "flow/serialize.h"

#ifdef ADDRESS_SANITIZER
#include <sanitizer/lsan_interface.h>
#endif

#ifdef WIN32
#define WIN32_LEAN_AND_MEAN
#include <Windows.h>
#undef min
#undef max
#else
#include <time.h>
#endif
#include "flow/actorcompiler.h" // This must be the last #include.

extern const char* getSourceVersion();

namespace {

TransactionLineageCollector transactionLineageCollector;
NameLineageCollector nameLineageCollector;

template <class Interface, class Request>
Future<REPLY_TYPE(Request)> loadBalance(
    DatabaseContext* ctx,
    const Reference<LocationInfo> alternatives,
    RequestStream<Request> Interface::*channel,
    const Request& request = Request(),
    TaskPriority taskID = TaskPriority::DefaultPromiseEndpoint,
    AtMostOnce atMostOnce =
        AtMostOnce::False, // if true, throws request_maybe_delivered() instead of retrying automatically
    QueueModel* model = nullptr) {
	if (alternatives->hasCaches) {
		return loadBalance(alternatives->locations(), channel, request, taskID, atMostOnce, model);
	}
	return fmap(
	    [ctx](auto const& res) {
		    if (res.cached) {
			    ctx->updateCache.trigger();
		    }
		    return res;
	    },
	    loadBalance(alternatives->locations(), channel, request, taskID, atMostOnce, model));
}
} // namespace

FDB_BOOLEAN_PARAM(TransactionRecordLogInfo);
FDB_DEFINE_BOOLEAN_PARAM(UseProvisionalProxies);

NetworkOptions networkOptions;
TLSConfig tlsConfig(TLSEndpointType::CLIENT);

// The default values, TRACE_DEFAULT_ROLL_SIZE and TRACE_DEFAULT_MAX_LOGS_SIZE are located in Trace.h.
NetworkOptions::NetworkOptions()
  : traceRollSize(TRACE_DEFAULT_ROLL_SIZE), traceMaxLogsSize(TRACE_DEFAULT_MAX_LOGS_SIZE), traceLogGroup("default"),
    traceFormat("xml"), traceClockSource("now"),
    supportedVersions(new ReferencedObject<Standalone<VectorRef<ClientVersionRef>>>()), runLoopProfilingEnabled(false),
    primaryClient(true) {}

static const Key CLIENT_LATENCY_INFO_PREFIX = LiteralStringRef("client_latency/");
static const Key CLIENT_LATENCY_INFO_CTR_PREFIX = LiteralStringRef("client_latency_counter/");

void DatabaseContext::addTssMapping(StorageServerInterface const& ssi, StorageServerInterface const& tssi) {
	auto result = tssMapping.find(ssi.id());
	// Update tss endpoint mapping if ss isn't in mapping, or the interface it mapped to changed
	if (result == tssMapping.end() ||
	    result->second.getValue.getEndpoint().token.first() != tssi.getValue.getEndpoint().token.first()) {
		Reference<TSSMetrics> metrics;
		if (result == tssMapping.end()) {
			// new TSS pairing
			metrics = makeReference<TSSMetrics>();
			tssMetrics[tssi.id()] = metrics;
			tssMapping[ssi.id()] = tssi;
		} else {
			if (result->second.id() == tssi.id()) {
				metrics = tssMetrics[tssi.id()];
			} else {
				TEST(true); // SS now maps to new TSS! This will probably never happen in practice
				tssMetrics.erase(result->second.id());
				metrics = makeReference<TSSMetrics>();
				tssMetrics[tssi.id()] = metrics;
			}
			result->second = tssi;
		}

		// data requests duplicated for load and data comparison
		queueModel.updateTssEndpoint(ssi.getValue.getEndpoint().token.first(),
		                             TSSEndpointData(tssi.id(), tssi.getValue.getEndpoint(), metrics));
		queueModel.updateTssEndpoint(ssi.getKey.getEndpoint().token.first(),
		                             TSSEndpointData(tssi.id(), tssi.getKey.getEndpoint(), metrics));
		queueModel.updateTssEndpoint(ssi.getKeyValues.getEndpoint().token.first(),
		                             TSSEndpointData(tssi.id(), tssi.getKeyValues.getEndpoint(), metrics));
		queueModel.updateTssEndpoint(ssi.getMappedKeyValues.getEndpoint().token.first(),
		                             TSSEndpointData(tssi.id(), tssi.getMappedKeyValues.getEndpoint(), metrics));
		queueModel.updateTssEndpoint(ssi.getKeyValuesStream.getEndpoint().token.first(),
		                             TSSEndpointData(tssi.id(), tssi.getKeyValuesStream.getEndpoint(), metrics));

		// non-data requests duplicated for load
		queueModel.updateTssEndpoint(ssi.watchValue.getEndpoint().token.first(),
		                             TSSEndpointData(tssi.id(), tssi.watchValue.getEndpoint(), metrics));
		queueModel.updateTssEndpoint(ssi.splitMetrics.getEndpoint().token.first(),
		                             TSSEndpointData(tssi.id(), tssi.splitMetrics.getEndpoint(), metrics));
		queueModel.updateTssEndpoint(ssi.getReadHotRanges.getEndpoint().token.first(),
		                             TSSEndpointData(tssi.id(), tssi.getReadHotRanges.getEndpoint(), metrics));
		queueModel.updateTssEndpoint(ssi.getRangeSplitPoints.getEndpoint().token.first(),
		                             TSSEndpointData(tssi.id(), tssi.getRangeSplitPoints.getEndpoint(), metrics));
	}
}

void DatabaseContext::removeTssMapping(StorageServerInterface const& ssi) {
	auto result = tssMapping.find(ssi.id());
	if (result != tssMapping.end()) {
		tssMetrics.erase(ssi.id());
		tssMapping.erase(result);
		queueModel.removeTssEndpoint(ssi.getValue.getEndpoint().token.first());
		queueModel.removeTssEndpoint(ssi.getKey.getEndpoint().token.first());
		queueModel.removeTssEndpoint(ssi.getKeyValues.getEndpoint().token.first());
		queueModel.removeTssEndpoint(ssi.getMappedKeyValues.getEndpoint().token.first());
		queueModel.removeTssEndpoint(ssi.getKeyValuesStream.getEndpoint().token.first());

		queueModel.removeTssEndpoint(ssi.watchValue.getEndpoint().token.first());
		queueModel.removeTssEndpoint(ssi.splitMetrics.getEndpoint().token.first());
		queueModel.removeTssEndpoint(ssi.getReadHotRanges.getEndpoint().token.first());
		queueModel.removeTssEndpoint(ssi.getRangeSplitPoints.getEndpoint().token.first());
	}
}

void DatabaseContext::addSSIdTagMapping(const UID& uid, const Tag& tag) {
	ssidTagMapping[uid] = tag;
}

void DatabaseContext::getLatestCommitVersions(const Reference<LocationInfo>& locationInfo,
                                              Version readVersion,
                                              Reference<TransactionState> info,
                                              VersionVector& latestCommitVersions) {
	latestCommitVersions.clear();

	if (info->debugID.present()) {
		g_traceBatch.addEvent("TransactionDebug", info->debugID.get().first(), "NativeAPI.getLatestCommitVersions");
	}

	if (!info->readVersionObtainedFromGrvProxy) {
		return;
	}

	if (ssVersionVectorCache.getMaxVersion() != invalidVersion && readVersion > ssVersionVectorCache.getMaxVersion()) {
		TraceEvent(SevDebug, "GetLatestCommitVersions")
		    .detail("ReadVersion", readVersion)
		    .detail("VersionVector", ssVersionVectorCache.toString());
		throw stale_version_vector(); // TODO: investigate why
	}

	std::map<Version, std::set<Tag>> versionMap; // order the versions to be returned
	for (int i = 0; i < locationInfo->locations()->size(); i++) {
		UID uid = locationInfo->locations()->getId(i);
		if (ssidTagMapping.find(uid) != ssidTagMapping.end()) {
			Tag tag = ssidTagMapping[uid];
			if (ssVersionVectorCache.hasVersion(tag)) {
				Version commitVersion = ssVersionVectorCache.getVersion(tag); // latest commit version
				if (commitVersion < readVersion) {
					versionMap[commitVersion].insert(tag);
				}
			}
		}
	}

	// insert the commit versions in the version vector.
	for (auto& iter : versionMap) {
		latestCommitVersions.setVersion(iter.second, iter.first);
	}
}

void DatabaseContext::updateCachedReadVersion(double t, Version v) {
	if (v >= cachedReadVersion) {
		TraceEvent(SevDebug, "CachedReadVersionUpdate")
		    .detail("Version", v)
		    .detail("GrvStartTime", t)
		    .detail("LastVersion", cachedReadVersion)
		    .detail("LastTime", lastGrvTime);
		cachedReadVersion = v;
		// Since the time is based on the start of the request, it's possible that we
		// get a newer version with an older time.
		// (Request started earlier, but was latest to reach the proxy)
		// Only update time when strictly increasing (?)
		if (t > lastGrvTime) {
			lastGrvTime = t;
		}
	}
}

Version DatabaseContext::getCachedReadVersion() {
	return cachedReadVersion;
}

double DatabaseContext::getLastGrvTime() {
	return lastGrvTime;
}

Reference<StorageServerInfo> StorageServerInfo::getInterface(DatabaseContext* cx,
                                                             StorageServerInterface const& ssi,
                                                             LocalityData const& locality) {
	auto it = cx->server_interf.find(ssi.id());
	if (it != cx->server_interf.end()) {
		if (it->second->interf.getValue.getEndpoint().token != ssi.getValue.getEndpoint().token) {
			if (it->second->interf.locality == ssi.locality) {
				// FIXME: load balance holds pointers to individual members of the interface, and this assignment will
				// swap out the object they are
				//       pointing to. This is technically correct, but is very unnatural. We may want to refactor load
				//       balance to take an AsyncVar<Reference<Interface>> so that it is notified when the interface
				//       changes.

				it->second->interf = ssi;
			} else {
				it->second->notifyContextDestroyed();
				Reference<StorageServerInfo> loc(new StorageServerInfo(cx, ssi, locality));
				cx->server_interf[ssi.id()] = loc.getPtr();
				return loc;
			}
		}

		return Reference<StorageServerInfo>::addRef(it->second);
	}

	Reference<StorageServerInfo> loc(new StorageServerInfo(cx, ssi, locality));
	cx->server_interf[ssi.id()] = loc.getPtr();
	return loc;
}

void StorageServerInfo::notifyContextDestroyed() {
	cx = nullptr;
}

StorageServerInfo::~StorageServerInfo() {
	if (cx) {
		auto it = cx->server_interf.find(interf.id());
		if (it != cx->server_interf.end())
			cx->server_interf.erase(it);
		cx = nullptr;
	}
}

std::string printable(const VectorRef<KeyValueRef>& val) {
	std::string s;
	for (int i = 0; i < val.size(); i++)
		s = s + printable(val[i].key) + format(":%d ", val[i].value.size());
	return s;
}

std::string printable(const KeyValueRef& val) {
	return printable(val.key) + format(":%d ", val.value.size());
}

std::string printable(const VectorRef<StringRef>& val) {
	std::string s;
	for (int i = 0; i < val.size(); i++)
		s = s + printable(val[i]) + " ";
	return s;
}

std::string printable(const StringRef& val) {
	return val.printable();
}

std::string printable(const std::string& str) {
	return StringRef(str).printable();
}

std::string printable(const KeyRangeRef& range) {
	return printable(range.begin) + " - " + printable(range.end);
}

std::string printable(const VectorRef<KeyRangeRef>& val) {
	std::string s;
	for (int i = 0; i < val.size(); i++)
		s = s + printable(val[i]) + " ";
	return s;
}

int unhex(char c) {
	if (c >= '0' && c <= '9')
		return c - '0';
	if (c >= 'a' && c <= 'f')
		return c - 'a' + 10;
	if (c >= 'A' && c <= 'F')
		return c - 'A' + 10;
	UNREACHABLE();
}

std::string unprintable(std::string const& val) {
	std::string s;
	for (int i = 0; i < val.size(); i++) {
		char c = val[i];
		if (c == '\\') {
			if (++i == val.size())
				ASSERT(false);
			if (val[i] == '\\') {
				s += '\\';
			} else if (val[i] == 'x') {
				if (i + 2 >= val.size())
					ASSERT(false);
				s += char((unhex(val[i + 1]) << 4) + unhex(val[i + 2]));
				i += 2;
			} else
				ASSERT(false);
		} else
			s += c;
	}
	return s;
}

void DatabaseContext::validateVersion(Version version) const {
	// Version could be 0 if the INITIALIZE_NEW_DATABASE option is set. In that case, it is illegal to perform any
	// reads. We throw client_invalid_operation because the caller didn't directly set the version, so the
	// version_invalid error might be confusing.
	if (version == 0) {
		throw client_invalid_operation();
	}
	if (switchable && version < minAcceptableReadVersion) {
		TEST(true); // Attempted to read a version lower than any this client has seen from the current cluster
		throw transaction_too_old();
	}

	ASSERT(version > 0 || version == latestVersion);
}

void validateOptionValuePresent(Optional<StringRef> value) {
	if (!value.present()) {
		throw invalid_option_value();
	}
}

void validateOptionValueNotPresent(Optional<StringRef> value) {
	if (value.present() && value.get().size() > 0) {
		throw invalid_option_value();
	}
}

void dumpMutations(const MutationListRef& mutations) {
	for (auto m = mutations.begin(); m; ++m) {
		switch (m->type) {
		case MutationRef::SetValue:
			printf("  '%s' := '%s'\n", printable(m->param1).c_str(), printable(m->param2).c_str());
			break;
		case MutationRef::AddValue:
			printf("  '%s' += '%s'", printable(m->param1).c_str(), printable(m->param2).c_str());
			break;
		case MutationRef::ClearRange:
			printf("  Clear ['%s','%s')\n", printable(m->param1).c_str(), printable(m->param2).c_str());
			break;
		default:
			printf("  Unknown mutation %d('%s','%s')\n",
			       m->type,
			       printable(m->param1).c_str(),
			       printable(m->param2).c_str());
			break;
		}
	}
}

template <>
void addref(DatabaseContext* ptr) {
	ptr->addref();
}
template <>
void delref(DatabaseContext* ptr) {
	ptr->delref();
}

void traceTSSErrors(const char* name, UID tssId, const std::unordered_map<int, uint64_t>& errorsByCode) {
	TraceEvent ev(name, tssId);
	for (auto& it : errorsByCode) {
		ev.detail("E" + std::to_string(it.first), it.second);
	}
}

/*
    For each request type, this will produce
    <Type>Count
    <Type>{SS,TSS}{Mean,P50,P90,P99}
    Example:
    GetValueLatencySSMean
*/
void traceSSOrTSSPercentiles(TraceEvent& ev, const std::string name, ContinuousSample<double>& sample) {
	ev.detail(name + "Mean", sample.mean());
	// don't log the larger percentiles unless we actually have enough samples to log the accurate percentile instead of
	// the largest sample in this window
	if (sample.getPopulationSize() >= 3) {
		ev.detail(name + "P50", sample.median());
	}
	if (sample.getPopulationSize() >= 10) {
		ev.detail(name + "P90", sample.percentile(0.90));
	}
	if (sample.getPopulationSize() >= 100) {
		ev.detail(name + "P99", sample.percentile(0.99));
	}
}

void traceTSSPercentiles(TraceEvent& ev,
                         const std::string name,
                         ContinuousSample<double>& ssSample,
                         ContinuousSample<double>& tssSample) {
	ASSERT(ssSample.getPopulationSize() == tssSample.getPopulationSize());
	ev.detail(name + "Count", ssSample.getPopulationSize());
	if (ssSample.getPopulationSize() > 0) {
		traceSSOrTSSPercentiles(ev, name + "SS", ssSample);
		traceSSOrTSSPercentiles(ev, name + "TSS", tssSample);
	}
}

ACTOR Future<Void> tssLogger(DatabaseContext* cx) {
	state double lastLogged = 0;
	loop {
		wait(delay(CLIENT_KNOBS->TSS_METRICS_LOGGING_INTERVAL, TaskPriority::FlushTrace));

		// Log each TSS pair separately
		for (const auto& it : cx->tssMetrics) {
			if (it.second->mismatches.getIntervalDelta()) {
				cx->tssMismatchStream.send(
				    std::pair<UID, std::vector<DetailedTSSMismatch>>(it.first, it.second->detailedMismatches));
			}

			// Do error histograms as separate event
			if (it.second->ssErrorsByCode.size()) {
				traceTSSErrors("TSS_SSErrors", it.first, it.second->ssErrorsByCode);
			}

			if (it.second->tssErrorsByCode.size()) {
				traceTSSErrors("TSS_TSSErrors", it.first, it.second->tssErrorsByCode);
			}

			TraceEvent tssEv("TSSClientMetrics", cx->dbId);
			tssEv.detail("TSSID", it.first)
			    .detail("Elapsed", (lastLogged == 0) ? 0 : now() - lastLogged)
			    .detail("Internal", cx->internal);

			it.second->cc.logToTraceEvent(tssEv);

			traceTSSPercentiles(tssEv, "GetValueLatency", it.second->SSgetValueLatency, it.second->TSSgetValueLatency);
			traceTSSPercentiles(
			    tssEv, "GetKeyValuesLatency", it.second->SSgetKeyValuesLatency, it.second->TSSgetKeyValuesLatency);
			traceTSSPercentiles(tssEv, "GetKeyLatency", it.second->SSgetKeyLatency, it.second->TSSgetKeyLatency);
			traceTSSPercentiles(tssEv,
			                    "GetMappedKeyValuesLatency",
			                    it.second->SSgetMappedKeyValuesLatency,
			                    it.second->TSSgetMappedKeyValuesLatency);

			it.second->clear();
		}

		lastLogged = now();
	}
}

ACTOR Future<Void> databaseLogger(DatabaseContext* cx) {
	state double lastLogged = 0;
	loop {
		wait(delay(CLIENT_KNOBS->SYSTEM_MONITOR_INTERVAL, TaskPriority::FlushTrace));

		TraceEvent ev("TransactionMetrics", cx->dbId);

		ev.detail("Elapsed", (lastLogged == 0) ? 0 : now() - lastLogged)
		    .detail("Cluster",
		            cx->getConnectionRecord()
		                ? cx->getConnectionRecord()->getConnectionString().clusterKeyName().toString()
		                : "")
		    .detail("Internal", cx->internal);

		cx->cc.logToTraceEvent(ev);

		ev.detail("LocationCacheEntryCount", cx->locationCache.size());
		ev.detail("MeanLatency", cx->latencies.mean())
		    .detail("MedianLatency", cx->latencies.median())
		    .detail("Latency90", cx->latencies.percentile(0.90))
		    .detail("Latency98", cx->latencies.percentile(0.98))
		    .detail("MaxLatency", cx->latencies.max())
		    .detail("MeanRowReadLatency", cx->readLatencies.mean())
		    .detail("MedianRowReadLatency", cx->readLatencies.median())
		    .detail("MaxRowReadLatency", cx->readLatencies.max())
		    .detail("MeanGRVLatency", cx->GRVLatencies.mean())
		    .detail("MedianGRVLatency", cx->GRVLatencies.median())
		    .detail("MaxGRVLatency", cx->GRVLatencies.max())
		    .detail("MeanCommitLatency", cx->commitLatencies.mean())
		    .detail("MedianCommitLatency", cx->commitLatencies.median())
		    .detail("MaxCommitLatency", cx->commitLatencies.max())
		    .detail("MeanMutationsPerCommit", cx->mutationsPerCommit.mean())
		    .detail("MedianMutationsPerCommit", cx->mutationsPerCommit.median())
		    .detail("MaxMutationsPerCommit", cx->mutationsPerCommit.max())
		    .detail("MeanBytesPerCommit", cx->bytesPerCommit.mean())
		    .detail("MedianBytesPerCommit", cx->bytesPerCommit.median())
		    .detail("MaxBytesPerCommit", cx->bytesPerCommit.max())
		    .detail("NumLocalityCacheEntries", cx->locationCache.size());

		cx->latencies.clear();
		cx->readLatencies.clear();
		cx->GRVLatencies.clear();
		cx->commitLatencies.clear();
		cx->mutationsPerCommit.clear();
		cx->bytesPerCommit.clear();

		lastLogged = now();
	}
}

struct TrInfoChunk {
	ValueRef value;
	Key key;
};

ACTOR static Future<Void> transactionInfoCommitActor(Transaction* tr, std::vector<TrInfoChunk>* chunks) {
	state const Key clientLatencyAtomicCtr = CLIENT_LATENCY_INFO_CTR_PREFIX.withPrefix(fdbClientInfoPrefixRange.begin);
	state int retryCount = 0;
	loop {
		try {
			tr->reset();
			tr->setOption(FDBTransactionOptions::ACCESS_SYSTEM_KEYS);
			tr->setOption(FDBTransactionOptions::LOCK_AWARE);
			state Future<Standalone<StringRef>> vstamp = tr->getVersionstamp();
			int64_t numCommitBytes = 0;
			for (auto& chunk : *chunks) {
				tr->atomicOp(chunk.key, chunk.value, MutationRef::SetVersionstampedKey);
				numCommitBytes += chunk.key.size() + chunk.value.size() -
				                  4; // subtract number of bytes of key that denotes version stamp index
			}
			tr->atomicOp(clientLatencyAtomicCtr, StringRef((uint8_t*)&numCommitBytes, 8), MutationRef::AddValue);
			wait(tr->commit());
			return Void();
		} catch (Error& e) {
			retryCount++;
			if (retryCount == 10)
				throw;
			wait(tr->onError(e));
		}
	}
}

ACTOR static Future<Void> delExcessClntTxnEntriesActor(Transaction* tr, int64_t clientTxInfoSizeLimit) {
	state const Key clientLatencyName = CLIENT_LATENCY_INFO_PREFIX.withPrefix(fdbClientInfoPrefixRange.begin);
	state const Key clientLatencyAtomicCtr = CLIENT_LATENCY_INFO_CTR_PREFIX.withPrefix(fdbClientInfoPrefixRange.begin);
	TraceEvent(SevInfo, "DelExcessClntTxnEntriesCalled").log();
	loop {
		try {
			tr->reset();
			tr->setOption(FDBTransactionOptions::ACCESS_SYSTEM_KEYS);
			tr->setOption(FDBTransactionOptions::LOCK_AWARE);
			Optional<Value> ctrValue = wait(tr->get(KeyRef(clientLatencyAtomicCtr), Snapshot::True));
			if (!ctrValue.present()) {
				TraceEvent(SevInfo, "NumClntTxnEntriesNotFound").log();
				return Void();
			}
			state int64_t txInfoSize = 0;
			ASSERT(ctrValue.get().size() == sizeof(int64_t));
			memcpy(&txInfoSize, ctrValue.get().begin(), ctrValue.get().size());
			if (txInfoSize < clientTxInfoSizeLimit)
				return Void();
			int getRangeByteLimit = (txInfoSize - clientTxInfoSizeLimit) < CLIENT_KNOBS->TRANSACTION_SIZE_LIMIT
			                            ? (txInfoSize - clientTxInfoSizeLimit)
			                            : CLIENT_KNOBS->TRANSACTION_SIZE_LIMIT;
			GetRangeLimits limit(GetRangeLimits::ROW_LIMIT_UNLIMITED, getRangeByteLimit);
			RangeResult txEntries =
			    wait(tr->getRange(KeyRangeRef(clientLatencyName, strinc(clientLatencyName)), limit));
			state int64_t numBytesToDel = 0;
			KeyRef endKey;
			for (auto& kv : txEntries) {
				endKey = kv.key;
				numBytesToDel += kv.key.size() + kv.value.size();
				if (txInfoSize - numBytesToDel <= clientTxInfoSizeLimit)
					break;
			}
			if (numBytesToDel) {
				tr->clear(KeyRangeRef(txEntries[0].key, strinc(endKey)));
				TraceEvent(SevInfo, "DeletingExcessCntTxnEntries").detail("BytesToBeDeleted", numBytesToDel);
				int64_t bytesDel = -numBytesToDel;
				tr->atomicOp(clientLatencyAtomicCtr, StringRef((uint8_t*)&bytesDel, 8), MutationRef::AddValue);
				wait(tr->commit());
			}
			if (txInfoSize - numBytesToDel <= clientTxInfoSizeLimit)
				return Void();
		} catch (Error& e) {
			wait(tr->onError(e));
		}
	}
}

// Delref and addref self to give self a chance to get destroyed.
ACTOR static Future<Void> refreshTransaction(DatabaseContext* self, Transaction* tr) {
	*tr = Transaction();
	wait(delay(0)); // Give ourselves the chance to get cancelled if self was destroyed
	*tr = Transaction(Database(Reference<DatabaseContext>::addRef(self)));
	return Void();
}

// The reason for getting a pointer to DatabaseContext instead of a reference counted object is because reference
// counting will increment reference count for DatabaseContext which holds the future of this actor. This creates a
// cyclic reference and hence this actor and Database object will not be destroyed at all.
ACTOR static Future<Void> clientStatusUpdateActor(DatabaseContext* cx) {
	state const std::string clientLatencyName =
	    CLIENT_LATENCY_INFO_PREFIX.withPrefix(fdbClientInfoPrefixRange.begin).toString();
	state Transaction tr;
	state std::vector<TrInfoChunk> commitQ;
	state int txBytes = 0;

	loop {
		// Need to make sure that we eventually destroy tr. We can't rely on getting cancelled to do this because of
		// the cyclic reference to self.
		wait(refreshTransaction(cx, &tr));
		try {
			ASSERT(cx->clientStatusUpdater.outStatusQ.empty());
			cx->clientStatusUpdater.inStatusQ.swap(cx->clientStatusUpdater.outStatusQ);
			// Split Transaction Info into chunks
			state std::vector<TrInfoChunk> trChunksQ;
			for (auto& entry : cx->clientStatusUpdater.outStatusQ) {
				auto& bw = entry.second;
				int64_t value_size_limit = BUGGIFY
				                               ? deterministicRandom()->randomInt(1e3, CLIENT_KNOBS->VALUE_SIZE_LIMIT)
				                               : CLIENT_KNOBS->VALUE_SIZE_LIMIT;
				int num_chunks = (bw.getLength() + value_size_limit - 1) / value_size_limit;
				std::string random_id = deterministicRandom()->randomAlphaNumeric(16);
				std::string user_provided_id = entry.first.size() ? entry.first + "/" : "";
				for (int i = 0; i < num_chunks; i++) {
					TrInfoChunk chunk;
					BinaryWriter chunkBW(Unversioned());
					chunkBW << bigEndian32(i + 1) << bigEndian32(num_chunks);
					chunk.key = KeyRef(clientLatencyName + std::string(10, '\x00') + "/" + random_id + "/" +
					                   chunkBW.toValue().toString() + "/" + user_provided_id + std::string(4, '\x00'));
					int32_t pos = littleEndian32(clientLatencyName.size());
					memcpy(mutateString(chunk.key) + chunk.key.size() - sizeof(int32_t), &pos, sizeof(int32_t));
					if (i == num_chunks - 1) {
						chunk.value = ValueRef(static_cast<uint8_t*>(bw.getData()) + (i * value_size_limit),
						                       bw.getLength() - (i * value_size_limit));
					} else {
						chunk.value =
						    ValueRef(static_cast<uint8_t*>(bw.getData()) + (i * value_size_limit), value_size_limit);
					}
					trChunksQ.push_back(std::move(chunk));
				}
			}

			// Commit the chunks splitting into different transactions if needed
			state int64_t dataSizeLimit =
			    BUGGIFY ? deterministicRandom()->randomInt(200e3, 1.5 * CLIENT_KNOBS->TRANSACTION_SIZE_LIMIT)
			            : 0.8 * CLIENT_KNOBS->TRANSACTION_SIZE_LIMIT;
			state std::vector<TrInfoChunk>::iterator tracking_iter = trChunksQ.begin();
			ASSERT(commitQ.empty() && (txBytes == 0));
			loop {
				state std::vector<TrInfoChunk>::iterator iter = tracking_iter;
				txBytes = 0;
				commitQ.clear();
				try {
					while (iter != trChunksQ.end()) {
						if (iter->value.size() + iter->key.size() + txBytes > dataSizeLimit) {
							wait(transactionInfoCommitActor(&tr, &commitQ));
							tracking_iter = iter;
							commitQ.clear();
							txBytes = 0;
						}
						commitQ.push_back(*iter);
						txBytes += iter->value.size() + iter->key.size();
						++iter;
					}
					if (!commitQ.empty()) {
						wait(transactionInfoCommitActor(&tr, &commitQ));
						commitQ.clear();
						txBytes = 0;
					}
					break;
				} catch (Error& e) {
					if (e.code() == error_code_transaction_too_large) {
						dataSizeLimit /= 2;
						ASSERT(dataSizeLimit >= CLIENT_KNOBS->VALUE_SIZE_LIMIT + CLIENT_KNOBS->KEY_SIZE_LIMIT);
					} else {
						TraceEvent(SevWarnAlways, "ClientTrInfoErrorCommit").error(e).detail("TxBytes", txBytes);
						commitQ.clear();
						txBytes = 0;
						throw;
					}
				}
			}
			cx->clientStatusUpdater.outStatusQ.clear();
			wait(GlobalConfig::globalConfig().onInitialized());
			double sampleRate = GlobalConfig::globalConfig().get<double>(fdbClientInfoTxnSampleRate,
			                                                             std::numeric_limits<double>::infinity());
			double clientSamplingProbability =
			    std::isinf(sampleRate) ? CLIENT_KNOBS->CSI_SAMPLING_PROBABILITY : sampleRate;
			int64_t sizeLimit = GlobalConfig::globalConfig().get<int64_t>(fdbClientInfoTxnSizeLimit, -1);
			int64_t clientTxnInfoSizeLimit = sizeLimit == -1 ? CLIENT_KNOBS->CSI_SIZE_LIMIT : sizeLimit;
			if (!trChunksQ.empty() && deterministicRandom()->random01() < clientSamplingProbability)
				wait(delExcessClntTxnEntriesActor(&tr, clientTxnInfoSizeLimit));

			wait(delay(CLIENT_KNOBS->CSI_STATUS_DELAY));
		} catch (Error& e) {
			if (e.code() == error_code_actor_cancelled) {
				throw;
			}
			cx->clientStatusUpdater.outStatusQ.clear();
			TraceEvent(SevWarnAlways, "UnableToWriteClientStatus").error(e);
			wait(delay(10.0));
		}
	}
}

ACTOR Future<Void> assertFailure(GrvProxyInterface remote, Future<ErrorOr<GetReadVersionReply>> reply) {
	try {
		ErrorOr<GetReadVersionReply> res = wait(reply);
		if (!res.isError()) {
			TraceEvent(SevError, "GotStaleReadVersion")
			    .detail("Remote", remote.getConsistentReadVersion.getEndpoint().addresses.address.toString())
			    .detail("Provisional", remote.provisional)
			    .detail("ReadVersion", res.get().version);
			ASSERT_WE_THINK(false);
		}
	} catch (Error& e) {
		if (e.code() == error_code_actor_cancelled) {
			throw;
		}
		// we want this to fail -- so getting here is good, we'll just ignore the error.
	}
	return Void();
}

Future<Void> attemptGRVFromOldProxies(std::vector<GrvProxyInterface> oldProxies,
                                      std::vector<GrvProxyInterface> newProxies) {
	Span span(deterministicRandom()->randomUniqueID(), "VerifyCausalReadRisky"_loc);
	std::vector<Future<Void>> replies;
	replies.reserve(oldProxies.size());
	GetReadVersionRequest req(
	    span.context, 1, TransactionPriority::IMMEDIATE, GetReadVersionRequest::FLAG_CAUSAL_READ_RISKY);
	TraceEvent evt("AttemptGRVFromOldProxies");
	evt.detail("NumOldProxies", oldProxies.size()).detail("NumNewProxies", newProxies.size());
	auto traceProxies = [&](std::vector<GrvProxyInterface>& proxies, std::string const& key) {
		for (int i = 0; i < proxies.size(); ++i) {
			auto k = key + std::to_string(i);
			evt.detail(k.c_str(), proxies[i].id());
		}
	};
	traceProxies(oldProxies, "OldProxy"s);
	traceProxies(newProxies, "NewProxy"s);
	evt.log();
	for (auto& i : oldProxies) {
		req.reply = ReplyPromise<GetReadVersionReply>();
		replies.push_back(assertFailure(i, i.getConsistentReadVersion.tryGetReply(req)));
	}
	return waitForAll(replies);
}

ACTOR static Future<Void> monitorClientDBInfoChange(DatabaseContext* cx,
                                                    Reference<AsyncVar<ClientDBInfo> const> clientDBInfo,
                                                    AsyncTrigger* proxiesChangeTrigger) {
	state std::vector<CommitProxyInterface> curCommitProxies;
	state std::vector<GrvProxyInterface> curGrvProxies;
	state ActorCollection actors(false);
	state Future<Void> clientDBInfoOnChange = clientDBInfo->onChange();
	curCommitProxies = clientDBInfo->get().commitProxies;
	curGrvProxies = clientDBInfo->get().grvProxies;

	loop {
		choose {
			when(wait(clientDBInfoOnChange)) {
				clientDBInfoOnChange = clientDBInfo->onChange();
				if (clientDBInfo->get().commitProxies != curCommitProxies ||
				    clientDBInfo->get().grvProxies != curGrvProxies) {
					// This condition is a bit complicated. Here we want to verify that we're unable to receive a read
					// version from a proxy of an old generation after a successful recovery. The conditions are:
					// 1. We only do this with a configured probability.
					// 2. If the old set of Grv proxies is empty, there's nothing to do
					// 3. If the new set of Grv proxies is empty, it means the recovery is not complete. So if an old
					//    Grv proxy still gives out read versions, this would be correct behavior.
					// 4. If we see a provisional proxy, it means the recovery didn't complete yet, so the same as (3)
					//    applies.
					if (deterministicRandom()->random01() < cx->verifyCausalReadsProp && !curGrvProxies.empty() &&
					    !clientDBInfo->get().grvProxies.empty() && !clientDBInfo->get().grvProxies[0].provisional) {
						actors.add(attemptGRVFromOldProxies(curGrvProxies, clientDBInfo->get().grvProxies));
					}
					curCommitProxies = clientDBInfo->get().commitProxies;
					curGrvProxies = clientDBInfo->get().grvProxies;
					proxiesChangeTrigger->trigger();
				}
			}
			when(wait(actors.getResult())) { UNSTOPPABLE_ASSERT(false); }
		}
	}
}

void updateLocationCacheWithCaches(DatabaseContext* self,
                                   const std::map<UID, StorageServerInterface>& removed,
                                   const std::map<UID, StorageServerInterface>& added) {
	// TODO: this needs to be more clever in the future
	auto ranges = self->locationCache.ranges();
	for (auto iter = ranges.begin(); iter != ranges.end(); ++iter) {
		if (iter->value() && iter->value()->hasCaches) {
			auto& val = iter->value();
			std::vector<Reference<ReferencedInterface<StorageServerInterface>>> interfaces;
			interfaces.reserve(val->size() - removed.size() + added.size());
			for (int i = 0; i < val->size(); ++i) {
				const auto& interf = (*val)[i];
				if (removed.count(interf->interf.id()) == 0) {
					interfaces.emplace_back(interf);
				}
			}
			for (const auto& p : added) {
				interfaces.push_back(makeReference<ReferencedInterface<StorageServerInterface>>(p.second));
			}
			iter->value() = makeReference<LocationInfo>(interfaces, true);
		}
	}
}

Reference<LocationInfo> addCaches(const Reference<LocationInfo>& loc,
                                  const std::vector<Reference<ReferencedInterface<StorageServerInterface>>>& other) {
	std::vector<Reference<ReferencedInterface<StorageServerInterface>>> interfaces;
	interfaces.reserve(loc->size() + other.size());
	for (int i = 0; i < loc->size(); ++i) {
		interfaces.emplace_back((*loc)[i]);
	}
	interfaces.insert(interfaces.end(), other.begin(), other.end());
	return makeReference<LocationInfo>(interfaces, true);
}

ACTOR Future<Void> updateCachedRanges(DatabaseContext* self, std::map<UID, StorageServerInterface>* cacheServers) {
	state Transaction tr;
	state Value trueValue = storageCacheValue(std::vector<uint16_t>{ 0 });
	state Value falseValue = storageCacheValue(std::vector<uint16_t>{});
	try {
		loop {
			// Need to make sure that we eventually destroy tr. We can't rely on getting cancelled to do this because of
			// the cyclic reference to self.
			tr = Transaction();
			wait(delay(0)); // Give ourselves the chance to get cancelled if self was destroyed
			wait(brokenPromiseToNever(self->updateCache.onTrigger())); // brokenPromiseToNever because self might get
			                                                           // destroyed elsewhere while we're waiting here.
			tr = Transaction(Database(Reference<DatabaseContext>::addRef(self)));
			tr.setOption(FDBTransactionOptions::ACCESS_SYSTEM_KEYS);
			tr.setOption(FDBTransactionOptions::READ_LOCK_AWARE);
			try {
				RangeResult range = wait(tr.getRange(storageCacheKeys, CLIENT_KNOBS->TOO_MANY));
				ASSERT(!range.more);
				std::vector<Reference<ReferencedInterface<StorageServerInterface>>> cacheInterfaces;
				cacheInterfaces.reserve(cacheServers->size());
				for (const auto& p : *cacheServers) {
					cacheInterfaces.push_back(makeReference<ReferencedInterface<StorageServerInterface>>(p.second));
				}
				bool currCached = false;
				KeyRef begin, end;
				for (const auto& kv : range) {
					// These booleans have to flip consistently
					ASSERT(currCached == (kv.value == falseValue));
					if (kv.value == trueValue) {
						begin = kv.key.substr(storageCacheKeys.begin.size());
						currCached = true;
					} else {
						currCached = false;
						end = kv.key.substr(storageCacheKeys.begin.size());
						KeyRangeRef cachedRange{ begin, end };
						auto ranges = self->locationCache.containedRanges(cachedRange);
						KeyRef containedRangesBegin, containedRangesEnd, prevKey;
						if (!ranges.empty()) {
							containedRangesBegin = ranges.begin().range().begin;
						}
						for (auto iter = ranges.begin(); iter != ranges.end(); ++iter) {
							containedRangesEnd = iter->range().end;
							if (iter->value() && !iter->value()->hasCaches) {
								iter->value() = addCaches(iter->value(), cacheInterfaces);
							}
						}
						auto iter = self->locationCache.rangeContaining(begin);
						if (iter->value() && !iter->value()->hasCaches) {
							if (end >= iter->range().end) {
								Key endCopy = iter->range().end; // Copy because insertion invalidates iterator
								self->locationCache.insert(KeyRangeRef{ begin, endCopy },
								                           addCaches(iter->value(), cacheInterfaces));
							} else {
								self->locationCache.insert(KeyRangeRef{ begin, end },
								                           addCaches(iter->value(), cacheInterfaces));
							}
						}
						iter = self->locationCache.rangeContainingKeyBefore(end);
						if (iter->value() && !iter->value()->hasCaches) {
							Key beginCopy = iter->range().begin; // Copy because insertion invalidates iterator
							self->locationCache.insert(KeyRangeRef{ beginCopy, end },
							                           addCaches(iter->value(), cacheInterfaces));
						}
					}
				}
				wait(delay(2.0)); // we want to wait at least some small amount of time before
				// updating this list again
			} catch (Error& e) {
				wait(tr.onError(e));
			}
		}
	} catch (Error& e) {
		TraceEvent(SevError, "UpdateCachedRangesFailed").error(e);
		throw;
	}
}

// The reason for getting a pointer to DatabaseContext instead of a reference counted object is because reference
// counting will increment reference count for DatabaseContext which holds the future of this actor. This creates a
// cyclic reference and hence this actor and Database object will not be destroyed at all.
ACTOR Future<Void> monitorCacheList(DatabaseContext* self) {
	state Transaction tr;
	state std::map<UID, StorageServerInterface> cacheServerMap;
	state Future<Void> updateRanges = updateCachedRanges(self, &cacheServerMap);
	// if no caches are configured, we don't want to run this actor at all
	// so we just wait for the first trigger from a storage server
	wait(self->updateCache.onTrigger());
	try {
		loop {
			// Need to make sure that we eventually destroy tr. We can't rely on getting cancelled to do this because of
			// the cyclic reference to self.
			wait(refreshTransaction(self, &tr));
			try {
				RangeResult cacheList = wait(tr.getRange(storageCacheServerKeys, CLIENT_KNOBS->TOO_MANY));
				ASSERT(!cacheList.more);
				bool hasChanges = false;
				std::map<UID, StorageServerInterface> allCacheServers;
				for (auto kv : cacheList) {
					auto ssi = BinaryReader::fromStringRef<StorageServerInterface>(kv.value, IncludeVersion());
					allCacheServers.emplace(ssi.id(), ssi);
				}
				std::map<UID, StorageServerInterface> newCacheServers;
				std::map<UID, StorageServerInterface> deletedCacheServers;
				std::set_difference(allCacheServers.begin(),
				                    allCacheServers.end(),
				                    cacheServerMap.begin(),
				                    cacheServerMap.end(),
				                    std::insert_iterator<std::map<UID, StorageServerInterface>>(
				                        newCacheServers, newCacheServers.begin()));
				std::set_difference(cacheServerMap.begin(),
				                    cacheServerMap.end(),
				                    allCacheServers.begin(),
				                    allCacheServers.end(),
				                    std::insert_iterator<std::map<UID, StorageServerInterface>>(
				                        deletedCacheServers, deletedCacheServers.begin()));
				hasChanges = !(newCacheServers.empty() && deletedCacheServers.empty());
				if (hasChanges) {
					updateLocationCacheWithCaches(self, deletedCacheServers, newCacheServers);
				}
				cacheServerMap = std::move(allCacheServers);
				wait(delay(5.0));
			} catch (Error& e) {
				wait(tr.onError(e));
			}
		}
	} catch (Error& e) {
		TraceEvent(SevError, "MonitorCacheListFailed").error(e);
		throw;
	}
}

ACTOR static Future<Void> handleTssMismatches(DatabaseContext* cx) {
	state Reference<ReadYourWritesTransaction> tr;
	state KeyBackedMap<UID, UID> tssMapDB = KeyBackedMap<UID, UID>(tssMappingKeys.begin);
	state KeyBackedMap<Tuple, std::string> tssMismatchDB = KeyBackedMap<Tuple, std::string>(tssMismatchKeys.begin);
	loop {
		// <tssid, list of detailed mismatch data>
		state std::pair<UID, std::vector<DetailedTSSMismatch>> data = waitNext(cx->tssMismatchStream.getFuture());
		// find ss pair id so we can remove it from the mapping
		state UID tssPairID;
		bool found = false;
		for (const auto& it : cx->tssMapping) {
			if (it.second.id() == data.first) {
				tssPairID = it.first;
				found = true;
				break;
			}
		}
		if (found) {
			state bool quarantine = CLIENT_KNOBS->QUARANTINE_TSS_ON_MISMATCH;
			TraceEvent(SevWarnAlways, quarantine ? "TSS_QuarantineMismatch" : "TSS_KillMismatch")
			    .detail("TSSID", data.first.toString());
			TEST(quarantine); // Quarantining TSS because it got mismatch
			TEST(!quarantine); // Killing TSS because it got mismatch

			tr = makeReference<ReadYourWritesTransaction>(Database(Reference<DatabaseContext>::addRef(cx)));
			state int tries = 0;
			loop {
				try {
					tr->setOption(FDBTransactionOptions::PRIORITY_SYSTEM_IMMEDIATE);
					tr->setOption(FDBTransactionOptions::ACCESS_SYSTEM_KEYS);
					if (quarantine) {
						tr->set(tssQuarantineKeyFor(data.first), LiteralStringRef(""));
					} else {
						tr->clear(serverTagKeyFor(data.first));
					}
					tssMapDB.erase(tr, tssPairID);

					for (const DetailedTSSMismatch& d : data.second) {
						// <tssid, time, mismatchid> -> mismatch data
						tssMismatchDB.set(
						    tr,
						    Tuple().append(data.first.toString()).append(d.timestamp).append(d.mismatchId.toString()),
						    d.traceString);
					}

					wait(tr->commit());

					break;
				} catch (Error& e) {
					wait(tr->onError(e));
				}
				tries++;
				if (tries > 10) {
					// Give up, it'll get another mismatch or a human will investigate eventually
					TraceEvent("TSS_MismatchGaveUp").detail("TSSID", data.first.toString());
					break;
				}
			}
			// clear out txn so that the extra DatabaseContext ref gets decref'd and we can free cx
			tr = makeReference<ReadYourWritesTransaction>();
		} else {
			TEST(true); // Not handling TSS with mismatch because it's already gone
		}
	}
}

ACTOR static Future<Void> backgroundGrvUpdater(DatabaseContext* cx) {
	state Transaction tr;
	state double grvDelay = 0.001;
	try {
		loop {
			if (CLIENT_KNOBS->FORCE_GRV_CACHE_OFF)
				return Void();
			wait(refreshTransaction(cx, &tr));
			state double curTime = now();
			state double lastTime = cx->getLastGrvTime();
			state double lastProxyTime = cx->lastProxyRequestTime;
			TraceEvent(SevDebug, "BackgroundGrvUpdaterBefore")
			    .detail("CurTime", curTime)
			    .detail("LastTime", lastTime)
			    .detail("GrvDelay", grvDelay)
			    .detail("CachedReadVersion", cx->getCachedReadVersion())
			    .detail("CachedTime", cx->getLastGrvTime())
			    .detail("Gap", curTime - lastTime)
			    .detail("Bound", CLIENT_KNOBS->MAX_VERSION_CACHE_LAG - grvDelay);
			if (curTime - lastTime >= (CLIENT_KNOBS->MAX_VERSION_CACHE_LAG - grvDelay) ||
			    curTime - lastProxyTime > CLIENT_KNOBS->MAX_PROXY_CONTACT_LAG) {
				try {
					tr.setOption(FDBTransactionOptions::SKIP_GRV_CACHE);
					wait(success(tr.getReadVersion()));
					cx->lastProxyRequestTime = curTime;
					grvDelay = (grvDelay + (now() - curTime)) / 2.0;
					TraceEvent(SevDebug, "BackgroundGrvUpdaterSuccess")
					    .detail("GrvDelay", grvDelay)
					    .detail("CachedReadVersion", cx->getCachedReadVersion())
					    .detail("CachedTime", cx->getLastGrvTime());
				} catch (Error& e) {
					TraceEvent(SevInfo, "BackgroundGrvUpdaterTxnError").errorUnsuppressed(e);
					wait(tr.onError(e));
				}
			} else {
				wait(
				    delay(std::max(0.001,
				                   std::min(CLIENT_KNOBS->MAX_PROXY_CONTACT_LAG - (curTime - lastProxyTime),
				                            (CLIENT_KNOBS->MAX_VERSION_CACHE_LAG - grvDelay) - (curTime - lastTime)))));
			}
		}
	} catch (Error& e) {
		TraceEvent(SevInfo, "BackgroundGrvUpdaterFailed").errorUnsuppressed(e);
		throw;
	}
}

ACTOR static Future<HealthMetrics> getHealthMetricsActor(DatabaseContext* cx, bool detailed) {
	if (now() - cx->healthMetricsLastUpdated < CLIENT_KNOBS->AGGREGATE_HEALTH_METRICS_MAX_STALENESS) {
		if (detailed) {
			return cx->healthMetrics;
		} else {
			HealthMetrics result;
			result.update(cx->healthMetrics, false, false);
			return result;
		}
	}
	state bool sendDetailedRequest =
	    detailed && now() - cx->detailedHealthMetricsLastUpdated > CLIENT_KNOBS->DETAILED_HEALTH_METRICS_MAX_STALENESS;
	loop {
		choose {
			when(wait(cx->onProxiesChanged())) {}
			when(GetHealthMetricsReply rep = wait(basicLoadBalance(cx->getGrvProxies(UseProvisionalProxies::False),
			                                                       &GrvProxyInterface::getHealthMetrics,
			                                                       GetHealthMetricsRequest(sendDetailedRequest)))) {
				cx->healthMetrics.update(rep.healthMetrics, detailed, true);
				if (detailed) {
					cx->healthMetricsLastUpdated = now();
					cx->detailedHealthMetricsLastUpdated = now();
					return cx->healthMetrics;
				} else {
					cx->healthMetricsLastUpdated = now();
					HealthMetrics result;
					result.update(cx->healthMetrics, false, false);
					return result;
				}
			}
		}
	}
}

Future<HealthMetrics> DatabaseContext::getHealthMetrics(bool detailed = false) {
	return getHealthMetricsActor(this, detailed);
}

void DatabaseContext::registerSpecialKeySpaceModule(SpecialKeySpace::MODULE module,
                                                    SpecialKeySpace::IMPLTYPE type,
                                                    std::unique_ptr<SpecialKeyRangeReadImpl>&& impl) {
	specialKeySpace->registerKeyRange(module, type, impl->getKeyRange(), impl.get());
	specialKeySpaceModules.push_back(std::move(impl));
}

ACTOR Future<RangeResult> getWorkerInterfaces(Reference<IClusterConnectionRecord> clusterRecord);
ACTOR Future<Optional<Value>> getJSON(Database db);

struct WorkerInterfacesSpecialKeyImpl : SpecialKeyRangeReadImpl {
	Future<RangeResult> getRange(ReadYourWritesTransaction* ryw,
	                             KeyRangeRef kr,
	                             GetRangeLimits limitsHint) const override {
		if (ryw->getDatabase().getPtr() && ryw->getDatabase()->getConnectionRecord()) {
			Key prefix = Key(getKeyRange().begin);
			return map(getWorkerInterfaces(ryw->getDatabase()->getConnectionRecord()),
			           [prefix = prefix, kr = KeyRange(kr)](const RangeResult& in) {
				           RangeResult result;
				           for (const auto& [k_, v] : in) {
					           auto k = k_.withPrefix(prefix);
					           if (kr.contains(k))
						           result.push_back_deep(result.arena(), KeyValueRef(k, v));
				           }

				           std::sort(result.begin(), result.end(), KeyValueRef::OrderByKey{});
				           return result;
			           });
		} else {
			return RangeResult();
		}
	}

	explicit WorkerInterfacesSpecialKeyImpl(KeyRangeRef kr) : SpecialKeyRangeReadImpl(kr) {}
};

struct SingleSpecialKeyImpl : SpecialKeyRangeReadImpl {
	Future<RangeResult> getRange(ReadYourWritesTransaction* ryw,
	                             KeyRangeRef kr,
	                             GetRangeLimits limitsHint) const override {
		ASSERT(kr.contains(k));
		return map(f(ryw), [k = k](Optional<Value> v) {
			RangeResult result;
			if (v.present()) {
				result.push_back_deep(result.arena(), KeyValueRef(k, v.get()));
			}
			return result;
		});
	}

	SingleSpecialKeyImpl(KeyRef k, const std::function<Future<Optional<Value>>(ReadYourWritesTransaction*)>& f)
	  : SpecialKeyRangeReadImpl(singleKeyRange(k)), k(k), f(f) {}

private:
	Key k;
	std::function<Future<Optional<Value>>(ReadYourWritesTransaction*)> f;
};

class HealthMetricsRangeImpl : public SpecialKeyRangeAsyncImpl {
public:
	explicit HealthMetricsRangeImpl(KeyRangeRef kr);
	Future<RangeResult> getRange(ReadYourWritesTransaction* ryw,
	                             KeyRangeRef kr,
	                             GetRangeLimits limitsHint) const override;
};

static RangeResult healthMetricsToKVPairs(const HealthMetrics& metrics, KeyRangeRef kr) {
	RangeResult result;
	if (CLIENT_BUGGIFY)
		return result;
	if (kr.contains(LiteralStringRef("\xff\xff/metrics/health/aggregate")) && metrics.worstStorageDurabilityLag != 0) {
		json_spirit::mObject statsObj;
		statsObj["batch_limited"] = metrics.batchLimited;
		statsObj["tps_limit"] = metrics.tpsLimit;
		statsObj["worst_storage_durability_lag"] = metrics.worstStorageDurabilityLag;
		statsObj["limiting_storage_durability_lag"] = metrics.limitingStorageDurabilityLag;
		statsObj["worst_storage_queue"] = metrics.worstStorageQueue;
		statsObj["limiting_storage_queue"] = metrics.limitingStorageQueue;
		statsObj["worst_log_queue"] = metrics.worstTLogQueue;
		std::string statsString =
		    json_spirit::write_string(json_spirit::mValue(statsObj), json_spirit::Output_options::raw_utf8);
		ValueRef bytes(result.arena(), statsString);
		result.push_back(result.arena(), KeyValueRef(LiteralStringRef("\xff\xff/metrics/health/aggregate"), bytes));
	}
	// tlog stats
	{
		int phase = 0; // Avoid comparing twice per loop iteration
		for (const auto& [uid, logStats] : metrics.tLogQueue) {
			StringRef k{
				StringRef(uid.toString()).withPrefix(LiteralStringRef("\xff\xff/metrics/health/log/"), result.arena())
			};
			if (phase == 0 && k >= kr.begin) {
				phase = 1;
			}
			if (phase == 1) {
				if (k < kr.end) {
					json_spirit::mObject statsObj;
					statsObj["log_queue"] = logStats;
					std::string statsString =
					    json_spirit::write_string(json_spirit::mValue(statsObj), json_spirit::Output_options::raw_utf8);
					ValueRef bytes(result.arena(), statsString);
					result.push_back(result.arena(), KeyValueRef(k, bytes));
				} else {
					break;
				}
			}
		}
	}
	// Storage stats
	{
		int phase = 0; // Avoid comparing twice per loop iteration
		for (const auto& [uid, storageStats] : metrics.storageStats) {
			StringRef k{ StringRef(uid.toString())
				             .withPrefix(LiteralStringRef("\xff\xff/metrics/health/storage/"), result.arena()) };
			if (phase == 0 && k >= kr.begin) {
				phase = 1;
			}
			if (phase == 1) {
				if (k < kr.end) {
					json_spirit::mObject statsObj;
					statsObj["storage_durability_lag"] = storageStats.storageDurabilityLag;
					statsObj["storage_queue"] = storageStats.storageQueue;
					statsObj["cpu_usage"] = storageStats.cpuUsage;
					statsObj["disk_usage"] = storageStats.diskUsage;
					std::string statsString =
					    json_spirit::write_string(json_spirit::mValue(statsObj), json_spirit::Output_options::raw_utf8);
					ValueRef bytes(result.arena(), statsString);
					result.push_back(result.arena(), KeyValueRef(k, bytes));
				} else {
					break;
				}
			}
		}
	}
	return result;
}

ACTOR static Future<RangeResult> healthMetricsGetRangeActor(ReadYourWritesTransaction* ryw, KeyRangeRef kr) {
	HealthMetrics metrics = wait(ryw->getDatabase()->getHealthMetrics(
	    /*detailed ("per process")*/ kr.intersects(KeyRangeRef(LiteralStringRef("\xff\xff/metrics/health/storage/"),
	                                                           LiteralStringRef("\xff\xff/metrics/health/storage0"))) ||
	    kr.intersects(KeyRangeRef(LiteralStringRef("\xff\xff/metrics/health/log/"),
	                              LiteralStringRef("\xff\xff/metrics/health/log0")))));
	return healthMetricsToKVPairs(metrics, kr);
}

HealthMetricsRangeImpl::HealthMetricsRangeImpl(KeyRangeRef kr) : SpecialKeyRangeAsyncImpl(kr) {}

Future<RangeResult> HealthMetricsRangeImpl::getRange(ReadYourWritesTransaction* ryw,
                                                     KeyRangeRef kr,
                                                     GetRangeLimits limitsHint) const {
	return healthMetricsGetRangeActor(ryw, kr);
}

DatabaseContext::DatabaseContext(Reference<AsyncVar<Reference<IClusterConnectionRecord>>> connectionRecord,
                                 Reference<AsyncVar<ClientDBInfo>> clientInfo,
                                 Reference<AsyncVar<Optional<ClientLeaderRegInterface>> const> coordinator,
                                 Future<Void> clientInfoMonitor,
                                 TaskPriority taskID,
                                 LocalityData const& clientLocality,
                                 EnableLocalityLoadBalance enableLocalityLoadBalance,
                                 LockAware lockAware,
                                 IsInternal internal,
                                 int apiVersion,
                                 IsSwitchable switchable)
  : lockAware(lockAware), switchable(switchable), connectionRecord(connectionRecord), proxyProvisional(false),
    clientLocality(clientLocality), enableLocalityLoadBalance(enableLocalityLoadBalance), internal(internal),
    cc("TransactionMetrics"), transactionReadVersions("ReadVersions", cc),
    transactionReadVersionsThrottled("ReadVersionsThrottled", cc),
    transactionReadVersionsCompleted("ReadVersionsCompleted", cc),
    transactionReadVersionBatches("ReadVersionBatches", cc),
    transactionBatchReadVersions("BatchPriorityReadVersions", cc),
    transactionDefaultReadVersions("DefaultPriorityReadVersions", cc),
    transactionImmediateReadVersions("ImmediatePriorityReadVersions", cc),
    transactionBatchReadVersionsCompleted("BatchPriorityReadVersionsCompleted", cc),
    transactionDefaultReadVersionsCompleted("DefaultPriorityReadVersionsCompleted", cc),
    transactionImmediateReadVersionsCompleted("ImmediatePriorityReadVersionsCompleted", cc),
    transactionLogicalReads("LogicalUncachedReads", cc), transactionPhysicalReads("PhysicalReadRequests", cc),
    transactionPhysicalReadsCompleted("PhysicalReadRequestsCompleted", cc),
    transactionGetKeyRequests("GetKeyRequests", cc), transactionGetValueRequests("GetValueRequests", cc),
    transactionGetRangeRequests("GetRangeRequests", cc),
    transactionGetMappedRangeRequests("GetMappedRangeRequests", cc),
    transactionGetRangeStreamRequests("GetRangeStreamRequests", cc), transactionWatchRequests("WatchRequests", cc),
    transactionGetAddressesForKeyRequests("GetAddressesForKeyRequests", cc), transactionBytesRead("BytesRead", cc),
    transactionKeysRead("KeysRead", cc), transactionMetadataVersionReads("MetadataVersionReads", cc),
    transactionCommittedMutations("CommittedMutations", cc),
    transactionCommittedMutationBytes("CommittedMutationBytes", cc), transactionSetMutations("SetMutations", cc),
    transactionClearMutations("ClearMutations", cc), transactionAtomicMutations("AtomicMutations", cc),
    transactionsCommitStarted("CommitStarted", cc), transactionsCommitCompleted("CommitCompleted", cc),
    transactionKeyServerLocationRequests("KeyServerLocationRequests", cc),
    transactionKeyServerLocationRequestsCompleted("KeyServerLocationRequestsCompleted", cc),
    transactionStatusRequests("StatusRequests", cc), transactionsTooOld("TooOld", cc),
    transactionsFutureVersions("FutureVersions", cc), transactionsNotCommitted("NotCommitted", cc),
    transactionsMaybeCommitted("MaybeCommitted", cc), transactionsResourceConstrained("ResourceConstrained", cc),
    transactionsProcessBehind("ProcessBehind", cc), transactionsThrottled("Throttled", cc),
    transactionsExpensiveClearCostEstCount("ExpensiveClearCostEstCount", cc),
    transactionGrvFullBatches("NumGrvFullBatches", cc), transactionGrvTimedOutBatches("NumGrvTimedOutBatches", cc),
    transactionsStaleVersionVectors("NumStaleVersionVectors", cc), latencies(1000), readLatencies(1000),
    commitLatencies(1000), GRVLatencies(1000), mutationsPerCommit(1000), bytesPerCommit(1000), outstandingWatches(0),
    lastGrvTime(0.0), cachedReadVersion(0), lastRkBatchThrottleTime(0.0), lastRkDefaultThrottleTime(0.0),
    lastProxyRequestTime(0.0), transactionTracingSample(false), taskID(taskID), clientInfo(clientInfo),
    clientInfoMonitor(clientInfoMonitor), coordinator(coordinator), apiVersion(apiVersion), mvCacheInsertLocation(0),
    healthMetricsLastUpdated(0), detailedHealthMetricsLastUpdated(0),
    smoothMidShardSize(CLIENT_KNOBS->SHARD_STAT_SMOOTH_AMOUNT),
    specialKeySpace(std::make_unique<SpecialKeySpace>(specialKeys.begin, specialKeys.end, /* test */ false)),
    connectToDatabaseEventCacheHolder(format("ConnectToDatabase/%s", dbId.toString().c_str())) {
	dbId = deterministicRandom()->randomUniqueID();
	connected = (clientInfo->get().commitProxies.size() && clientInfo->get().grvProxies.size())
	                ? Void()
	                : clientInfo->onChange();

	metadataVersionCache.resize(CLIENT_KNOBS->METADATA_VERSION_CACHE_SIZE);
	maxOutstandingWatches = CLIENT_KNOBS->DEFAULT_MAX_OUTSTANDING_WATCHES;

	snapshotRywEnabled = apiVersionAtLeast(300) ? 1 : 0;

	logger = databaseLogger(this) && tssLogger(this);
	locationCacheSize = g_network->isSimulated() ? CLIENT_KNOBS->LOCATION_CACHE_EVICTION_SIZE_SIM
	                                             : CLIENT_KNOBS->LOCATION_CACHE_EVICTION_SIZE;

	getValueSubmitted.init(LiteralStringRef("NativeAPI.GetValueSubmitted"));
	getValueCompleted.init(LiteralStringRef("NativeAPI.GetValueCompleted"));

	clientDBInfoMonitor = monitorClientDBInfoChange(this, clientInfo, &proxiesChangeTrigger);
	tssMismatchHandler = handleTssMismatches(this);
	clientStatusUpdater.actor = clientStatusUpdateActor(this);
	cacheListMonitor = monitorCacheList(this);

	smoothMidShardSize.reset(CLIENT_KNOBS->INIT_MID_SHARD_BYTES);

	if (apiVersionAtLeast(700)) {
		registerSpecialKeySpaceModule(SpecialKeySpace::MODULE::ERRORMSG,
		                              SpecialKeySpace::IMPLTYPE::READONLY,
		                              std::make_unique<SingleSpecialKeyImpl>(
		                                  SpecialKeySpace::getModuleRange(SpecialKeySpace::MODULE::ERRORMSG).begin,
		                                  [](ReadYourWritesTransaction* ryw) -> Future<Optional<Value>> {
			                                  if (ryw->getSpecialKeySpaceErrorMsg().present())
				                                  return Optional<Value>(ryw->getSpecialKeySpaceErrorMsg().get());
			                                  else
				                                  return Optional<Value>();
		                                  }));
		registerSpecialKeySpaceModule(
		    SpecialKeySpace::MODULE::MANAGEMENT,
		    SpecialKeySpace::IMPLTYPE::READWRITE,
		    std::make_unique<ManagementCommandsOptionsImpl>(
		        KeyRangeRef(LiteralStringRef("options/"), LiteralStringRef("options0"))
		            .withPrefix(SpecialKeySpace::getModuleRange(SpecialKeySpace::MODULE::MANAGEMENT).begin)));
		registerSpecialKeySpaceModule(
		    SpecialKeySpace::MODULE::MANAGEMENT,
		    SpecialKeySpace::IMPLTYPE::READWRITE,
		    std::make_unique<ExcludeServersRangeImpl>(SpecialKeySpace::getManagementApiCommandRange("exclude")));
		registerSpecialKeySpaceModule(
		    SpecialKeySpace::MODULE::MANAGEMENT,
		    SpecialKeySpace::IMPLTYPE::READWRITE,
		    std::make_unique<FailedServersRangeImpl>(SpecialKeySpace::getManagementApiCommandRange("failed")));
		registerSpecialKeySpaceModule(SpecialKeySpace::MODULE::MANAGEMENT,
		                              SpecialKeySpace::IMPLTYPE::READWRITE,
		                              std::make_unique<ExcludedLocalitiesRangeImpl>(
		                                  SpecialKeySpace::getManagementApiCommandRange("excludedlocality")));
		registerSpecialKeySpaceModule(SpecialKeySpace::MODULE::MANAGEMENT,
		                              SpecialKeySpace::IMPLTYPE::READWRITE,
		                              std::make_unique<FailedLocalitiesRangeImpl>(
		                                  SpecialKeySpace::getManagementApiCommandRange("failedlocality")));
		registerSpecialKeySpaceModule(
		    SpecialKeySpace::MODULE::MANAGEMENT,
		    SpecialKeySpace::IMPLTYPE::READONLY,
		    std::make_unique<ExclusionInProgressRangeImpl>(
		        KeyRangeRef(LiteralStringRef("in_progress_exclusion/"), LiteralStringRef("in_progress_exclusion0"))
		            .withPrefix(SpecialKeySpace::getModuleRange(SpecialKeySpace::MODULE::MANAGEMENT).begin)));
		registerSpecialKeySpaceModule(
		    SpecialKeySpace::MODULE::CONFIGURATION,
		    SpecialKeySpace::IMPLTYPE::READWRITE,
		    std::make_unique<ProcessClassRangeImpl>(
		        KeyRangeRef(LiteralStringRef("process/class_type/"), LiteralStringRef("process/class_type0"))
		            .withPrefix(SpecialKeySpace::getModuleRange(SpecialKeySpace::MODULE::CONFIGURATION).begin)));
		registerSpecialKeySpaceModule(
		    SpecialKeySpace::MODULE::CONFIGURATION,
		    SpecialKeySpace::IMPLTYPE::READONLY,
		    std::make_unique<ProcessClassSourceRangeImpl>(
		        KeyRangeRef(LiteralStringRef("process/class_source/"), LiteralStringRef("process/class_source0"))
		            .withPrefix(SpecialKeySpace::getModuleRange(SpecialKeySpace::MODULE::CONFIGURATION).begin)));
		registerSpecialKeySpaceModule(
		    SpecialKeySpace::MODULE::MANAGEMENT,
		    SpecialKeySpace::IMPLTYPE::READWRITE,
		    std::make_unique<LockDatabaseImpl>(
		        singleKeyRange(LiteralStringRef("db_locked"))
		            .withPrefix(SpecialKeySpace::getModuleRange(SpecialKeySpace::MODULE::MANAGEMENT).begin)));
		registerSpecialKeySpaceModule(
		    SpecialKeySpace::MODULE::MANAGEMENT,
		    SpecialKeySpace::IMPLTYPE::READWRITE,
		    std::make_unique<ConsistencyCheckImpl>(
		        singleKeyRange(LiteralStringRef("consistency_check_suspended"))
		            .withPrefix(SpecialKeySpace::getModuleRange(SpecialKeySpace::MODULE::MANAGEMENT).begin)));
		registerSpecialKeySpaceModule(
		    SpecialKeySpace::MODULE::GLOBALCONFIG,
		    SpecialKeySpace::IMPLTYPE::READWRITE,
		    std::make_unique<GlobalConfigImpl>(SpecialKeySpace::getModuleRange(SpecialKeySpace::MODULE::GLOBALCONFIG)));
		registerSpecialKeySpaceModule(
		    SpecialKeySpace::MODULE::TRACING,
		    SpecialKeySpace::IMPLTYPE::READWRITE,
		    std::make_unique<TracingOptionsImpl>(SpecialKeySpace::getModuleRange(SpecialKeySpace::MODULE::TRACING)));
		registerSpecialKeySpaceModule(
		    SpecialKeySpace::MODULE::CONFIGURATION,
		    SpecialKeySpace::IMPLTYPE::READWRITE,
		    std::make_unique<CoordinatorsImpl>(
		        KeyRangeRef(LiteralStringRef("coordinators/"), LiteralStringRef("coordinators0"))
		            .withPrefix(SpecialKeySpace::getModuleRange(SpecialKeySpace::MODULE::CONFIGURATION).begin)));
		registerSpecialKeySpaceModule(
		    SpecialKeySpace::MODULE::MANAGEMENT,
		    SpecialKeySpace::IMPLTYPE::READONLY,
		    std::make_unique<CoordinatorsAutoImpl>(
		        singleKeyRange(LiteralStringRef("auto_coordinators"))
		            .withPrefix(SpecialKeySpace::getModuleRange(SpecialKeySpace::MODULE::MANAGEMENT).begin)));
		registerSpecialKeySpaceModule(
		    SpecialKeySpace::MODULE::MANAGEMENT,
		    SpecialKeySpace::IMPLTYPE::READWRITE,
		    std::make_unique<AdvanceVersionImpl>(
		        singleKeyRange(LiteralStringRef("min_required_commit_version"))
		            .withPrefix(SpecialKeySpace::getModuleRange(SpecialKeySpace::MODULE::MANAGEMENT).begin)));
		registerSpecialKeySpaceModule(
		    SpecialKeySpace::MODULE::MANAGEMENT,
		    SpecialKeySpace::IMPLTYPE::READWRITE,
		    std::make_unique<ClientProfilingImpl>(
		        KeyRangeRef(LiteralStringRef("profiling/"), LiteralStringRef("profiling0"))
		            .withPrefix(SpecialKeySpace::getModuleRange(SpecialKeySpace::MODULE::MANAGEMENT).begin)));
		registerSpecialKeySpaceModule(
		    SpecialKeySpace::MODULE::MANAGEMENT,
		    SpecialKeySpace::IMPLTYPE::READWRITE,
		    std::make_unique<MaintenanceImpl>(
		        KeyRangeRef(LiteralStringRef("maintenance/"), LiteralStringRef("maintenance0"))
		            .withPrefix(SpecialKeySpace::getModuleRange(SpecialKeySpace::MODULE::MANAGEMENT).begin)));
		registerSpecialKeySpaceModule(
		    SpecialKeySpace::MODULE::MANAGEMENT,
		    SpecialKeySpace::IMPLTYPE::READWRITE,
		    std::make_unique<DataDistributionImpl>(
		        KeyRangeRef(LiteralStringRef("data_distribution/"), LiteralStringRef("data_distribution0"))
		            .withPrefix(SpecialKeySpace::getModuleRange(SpecialKeySpace::MODULE::MANAGEMENT).begin)));
		registerSpecialKeySpaceModule(
		    SpecialKeySpace::MODULE::ACTORLINEAGE,
		    SpecialKeySpace::IMPLTYPE::READONLY,
		    std::make_unique<ActorLineageImpl>(SpecialKeySpace::getModuleRange(SpecialKeySpace::MODULE::ACTORLINEAGE)));
		registerSpecialKeySpaceModule(SpecialKeySpace::MODULE::ACTOR_PROFILER_CONF,
		                              SpecialKeySpace::IMPLTYPE::READWRITE,
		                              std::make_unique<ActorProfilerConf>(SpecialKeySpace::getModuleRange(
		                                  SpecialKeySpace::MODULE::ACTOR_PROFILER_CONF)));
	}
	if (apiVersionAtLeast(630)) {
		registerSpecialKeySpaceModule(SpecialKeySpace::MODULE::TRANSACTION,
		                              SpecialKeySpace::IMPLTYPE::READONLY,
		                              std::make_unique<ConflictingKeysImpl>(conflictingKeysRange));
		registerSpecialKeySpaceModule(SpecialKeySpace::MODULE::TRANSACTION,
		                              SpecialKeySpace::IMPLTYPE::READONLY,
		                              std::make_unique<ReadConflictRangeImpl>(readConflictRangeKeysRange));
		registerSpecialKeySpaceModule(SpecialKeySpace::MODULE::TRANSACTION,
		                              SpecialKeySpace::IMPLTYPE::READONLY,
		                              std::make_unique<WriteConflictRangeImpl>(writeConflictRangeKeysRange));
		registerSpecialKeySpaceModule(SpecialKeySpace::MODULE::METRICS,
		                              SpecialKeySpace::IMPLTYPE::READONLY,
		                              std::make_unique<DDStatsRangeImpl>(ddStatsRange));
		registerSpecialKeySpaceModule(
		    SpecialKeySpace::MODULE::METRICS,
		    SpecialKeySpace::IMPLTYPE::READONLY,
		    std::make_unique<HealthMetricsRangeImpl>(KeyRangeRef(LiteralStringRef("\xff\xff/metrics/health/"),
		                                                         LiteralStringRef("\xff\xff/metrics/health0"))));
		registerSpecialKeySpaceModule(
		    SpecialKeySpace::MODULE::WORKERINTERFACE,
		    SpecialKeySpace::IMPLTYPE::READONLY,
		    std::make_unique<WorkerInterfacesSpecialKeyImpl>(KeyRangeRef(
		        LiteralStringRef("\xff\xff/worker_interfaces/"), LiteralStringRef("\xff\xff/worker_interfaces0"))));
		registerSpecialKeySpaceModule(
		    SpecialKeySpace::MODULE::STATUSJSON,
		    SpecialKeySpace::IMPLTYPE::READONLY,
		    std::make_unique<SingleSpecialKeyImpl>(LiteralStringRef("\xff\xff/status/json"),
		                                           [](ReadYourWritesTransaction* ryw) -> Future<Optional<Value>> {
			                                           if (ryw->getDatabase().getPtr() &&
			                                               ryw->getDatabase()->getConnectionRecord()) {
				                                           ++ryw->getDatabase()->transactionStatusRequests;
				                                           return getJSON(ryw->getDatabase());
			                                           } else {
				                                           return Optional<Value>();
			                                           }
		                                           }));
		registerSpecialKeySpaceModule(
		    SpecialKeySpace::MODULE::CLUSTERFILEPATH,
		    SpecialKeySpace::IMPLTYPE::READONLY,
		    std::make_unique<SingleSpecialKeyImpl>(
		        LiteralStringRef("\xff\xff/cluster_file_path"),
		        [](ReadYourWritesTransaction* ryw) -> Future<Optional<Value>> {
			        try {
				        if (ryw->getDatabase().getPtr() && ryw->getDatabase()->getConnectionRecord()) {
					        Optional<Value> output =
					            StringRef(ryw->getDatabase()->getConnectionRecord()->getLocation());
					        return output;
				        }
			        } catch (Error& e) {
				        return e;
			        }
			        return Optional<Value>();
		        }));

		registerSpecialKeySpaceModule(
		    SpecialKeySpace::MODULE::CONNECTIONSTRING,
		    SpecialKeySpace::IMPLTYPE::READONLY,
		    std::make_unique<SingleSpecialKeyImpl>(
		        LiteralStringRef("\xff\xff/connection_string"),
		        [](ReadYourWritesTransaction* ryw) -> Future<Optional<Value>> {
			        try {
				        if (ryw->getDatabase().getPtr() && ryw->getDatabase()->getConnectionRecord()) {
					        Reference<IClusterConnectionRecord> f = ryw->getDatabase()->getConnectionRecord();
					        Optional<Value> output = StringRef(f->getConnectionString().toString());
					        return output;
				        }
			        } catch (Error& e) {
				        return e;
			        }
			        return Optional<Value>();
		        }));
	}
	throttleExpirer = recurring([this]() { expireThrottles(); }, CLIENT_KNOBS->TAG_THROTTLE_EXPIRATION_INTERVAL);

	if (BUGGIFY) {
		DatabaseContext::debugUseTags = true;
	}
}

DatabaseContext::DatabaseContext(const Error& err)
  : deferredError(err), internal(IsInternal::False), cc("TransactionMetrics"),
    transactionReadVersions("ReadVersions", cc), transactionReadVersionsThrottled("ReadVersionsThrottled", cc),
    transactionReadVersionsCompleted("ReadVersionsCompleted", cc),
    transactionReadVersionBatches("ReadVersionBatches", cc),
    transactionBatchReadVersions("BatchPriorityReadVersions", cc),
    transactionDefaultReadVersions("DefaultPriorityReadVersions", cc),
    transactionImmediateReadVersions("ImmediatePriorityReadVersions", cc),
    transactionBatchReadVersionsCompleted("BatchPriorityReadVersionsCompleted", cc),
    transactionDefaultReadVersionsCompleted("DefaultPriorityReadVersionsCompleted", cc),
    transactionImmediateReadVersionsCompleted("ImmediatePriorityReadVersionsCompleted", cc),
    transactionLogicalReads("LogicalUncachedReads", cc), transactionPhysicalReads("PhysicalReadRequests", cc),
    transactionPhysicalReadsCompleted("PhysicalReadRequestsCompleted", cc),
    transactionGetKeyRequests("GetKeyRequests", cc), transactionGetValueRequests("GetValueRequests", cc),
    transactionGetRangeRequests("GetRangeRequests", cc),
    transactionGetMappedRangeRequests("GetMappedRangeRequests", cc),
    transactionGetRangeStreamRequests("GetRangeStreamRequests", cc), transactionWatchRequests("WatchRequests", cc),
    transactionGetAddressesForKeyRequests("GetAddressesForKeyRequests", cc), transactionBytesRead("BytesRead", cc),
    transactionKeysRead("KeysRead", cc), transactionMetadataVersionReads("MetadataVersionReads", cc),
    transactionCommittedMutations("CommittedMutations", cc),
    transactionCommittedMutationBytes("CommittedMutationBytes", cc), transactionSetMutations("SetMutations", cc),
    transactionClearMutations("ClearMutations", cc), transactionAtomicMutations("AtomicMutations", cc),
    transactionsCommitStarted("CommitStarted", cc), transactionsCommitCompleted("CommitCompleted", cc),
    transactionKeyServerLocationRequests("KeyServerLocationRequests", cc),
    transactionKeyServerLocationRequestsCompleted("KeyServerLocationRequestsCompleted", cc),
    transactionStatusRequests("StatusRequests", cc), transactionsTooOld("TooOld", cc),
    transactionsFutureVersions("FutureVersions", cc), transactionsNotCommitted("NotCommitted", cc),
    transactionsMaybeCommitted("MaybeCommitted", cc), transactionsResourceConstrained("ResourceConstrained", cc),
    transactionsProcessBehind("ProcessBehind", cc), transactionsThrottled("Throttled", cc),
    transactionsExpensiveClearCostEstCount("ExpensiveClearCostEstCount", cc),
    transactionGrvFullBatches("NumGrvFullBatches", cc), transactionGrvTimedOutBatches("NumGrvTimedOutBatches", cc),
    transactionsStaleVersionVectors("NumStaleVersionVectors", cc), latencies(1000), readLatencies(1000),
    commitLatencies(1000), GRVLatencies(1000), mutationsPerCommit(1000), bytesPerCommit(1000),
    transactionTracingSample(false), smoothMidShardSize(CLIENT_KNOBS->SHARD_STAT_SMOOTH_AMOUNT),
    connectToDatabaseEventCacheHolder(format("ConnectToDatabase/%s", dbId.toString().c_str())) {}

// Static constructor used by server processes to create a DatabaseContext
// For internal (fdbserver) use only
Database DatabaseContext::create(Reference<AsyncVar<ClientDBInfo>> clientInfo,
                                 Future<Void> clientInfoMonitor,
                                 LocalityData clientLocality,
                                 EnableLocalityLoadBalance enableLocalityLoadBalance,
                                 TaskPriority taskID,
                                 LockAware lockAware,
                                 int apiVersion,
                                 IsSwitchable switchable) {
	return Database(new DatabaseContext(Reference<AsyncVar<Reference<IClusterConnectionRecord>>>(),
	                                    clientInfo,
	                                    makeReference<AsyncVar<Optional<ClientLeaderRegInterface>>>(),
	                                    clientInfoMonitor,
	                                    taskID,
	                                    clientLocality,
	                                    enableLocalityLoadBalance,
	                                    lockAware,
	                                    IsInternal::True,
	                                    apiVersion,
	                                    switchable));
}

DatabaseContext::~DatabaseContext() {
	cacheListMonitor.cancel();
	clientDBInfoMonitor.cancel();
	monitorTssInfoChange.cancel();
	tssMismatchHandler.cancel();
	if (grvUpdateHandler.isValid()) {
		grvUpdateHandler.cancel();
	}
	for (auto it = server_interf.begin(); it != server_interf.end(); it = server_interf.erase(it))
		it->second->notifyContextDestroyed();
	ASSERT_ABORT(server_interf.empty());
	locationCache.insert(allKeys, Reference<LocationInfo>());
}

std::pair<KeyRange, Reference<LocationInfo>> DatabaseContext::getCachedLocation(const KeyRef& key, Reverse isBackward) {
	if (isBackward) {
		auto range = locationCache.rangeContainingKeyBefore(key);
		return std::make_pair(range->range(), range->value());
	} else {
		auto range = locationCache.rangeContaining(key);
		return std::make_pair(range->range(), range->value());
	}
}

bool DatabaseContext::getCachedLocations(const KeyRangeRef& range,
                                         std::vector<std::pair<KeyRange, Reference<LocationInfo>>>& result,
                                         int limit,
                                         Reverse reverse) {
	result.clear();

	auto begin = locationCache.rangeContaining(range.begin);
	auto end = locationCache.rangeContainingKeyBefore(range.end);

	loop {
		auto r = reverse ? end : begin;
		if (!r->value()) {
			TEST(result.size()); // had some but not all cached locations
			result.clear();
			return false;
		}
		result.emplace_back(r->range() & range, r->value());
		if (result.size() == limit || begin == end) {
			break;
		}

		if (reverse)
			--end;
		else
			++begin;
	}

	return true;
}

Reference<LocationInfo> DatabaseContext::setCachedLocation(const KeyRangeRef& keys,
                                                           const std::vector<StorageServerInterface>& servers) {
	std::vector<Reference<ReferencedInterface<StorageServerInterface>>> serverRefs;
	serverRefs.reserve(servers.size());
	for (const auto& interf : servers) {
		serverRefs.push_back(StorageServerInfo::getInterface(this, interf, clientLocality));
	}

	int maxEvictionAttempts = 100, attempts = 0;
	auto loc = makeReference<LocationInfo>(serverRefs);
	while (locationCache.size() > locationCacheSize && attempts < maxEvictionAttempts) {
		TEST(true); // NativeAPI storage server locationCache entry evicted
		attempts++;
		auto r = locationCache.randomRange();
		Key begin = r.begin(), end = r.end(); // insert invalidates r, so can't be passed a mere reference into it
		locationCache.insert(KeyRangeRef(begin, end), Reference<LocationInfo>());
	}
	locationCache.insert(keys, loc);
	return loc;
}

void DatabaseContext::invalidateCache(const KeyRef& key, Reverse isBackward) {
	if (isBackward) {
		locationCache.rangeContainingKeyBefore(key)->value() = Reference<LocationInfo>();
	} else {
		locationCache.rangeContaining(key)->value() = Reference<LocationInfo>();
	}
}

void DatabaseContext::invalidateCache(const KeyRangeRef& keys) {
	auto rs = locationCache.intersectingRanges(keys);
	Key begin = rs.begin().begin(),
	    end = rs.end().begin(); // insert invalidates rs, so can't be passed a mere reference into it
	locationCache.insert(KeyRangeRef(begin, end), Reference<LocationInfo>());
}

void DatabaseContext::setFailedEndpointOnHealthyServer(const Endpoint& endpoint) {
	if (failedEndpointsOnHealthyServersInfo.find(endpoint) == failedEndpointsOnHealthyServersInfo.end()) {
		failedEndpointsOnHealthyServersInfo[endpoint] =
		    EndpointFailureInfo{ .startTime = now(), .lastRefreshTime = now() };
	}
}

void DatabaseContext::updateFailedEndpointRefreshTime(const Endpoint& endpoint) {
	if (failedEndpointsOnHealthyServersInfo.find(endpoint) == failedEndpointsOnHealthyServersInfo.end()) {
		// The endpoint is not failed. Nothing to update.
		return;
	}
	failedEndpointsOnHealthyServersInfo[endpoint].lastRefreshTime = now();
}

Optional<EndpointFailureInfo> DatabaseContext::getEndpointFailureInfo(const Endpoint& endpoint) {
	if (failedEndpointsOnHealthyServersInfo.find(endpoint) == failedEndpointsOnHealthyServersInfo.end()) {
		return Optional<EndpointFailureInfo>();
	}
	return failedEndpointsOnHealthyServersInfo[endpoint];
}

void DatabaseContext::clearFailedEndpointOnHealthyServer(const Endpoint& endpoint) {
	failedEndpointsOnHealthyServersInfo.erase(endpoint);
}

Future<Void> DatabaseContext::onProxiesChanged() const {
	return this->proxiesChangeTrigger.onTrigger();
}

bool DatabaseContext::sampleReadTags() const {
	double sampleRate = GlobalConfig::globalConfig().get(transactionTagSampleRate, CLIENT_KNOBS->READ_TAG_SAMPLE_RATE);
	return sampleRate > 0 && deterministicRandom()->random01() <= sampleRate;
}

bool DatabaseContext::sampleOnCost(uint64_t cost) const {
	double sampleCost =
	    GlobalConfig::globalConfig().get<double>(transactionTagSampleCost, CLIENT_KNOBS->COMMIT_SAMPLE_COST);
	if (sampleCost <= 0)
		return false;
	return deterministicRandom()->random01() <= (double)cost / sampleCost;
}

int64_t extractIntOption(Optional<StringRef> value, int64_t minValue, int64_t maxValue) {
	validateOptionValuePresent(value);
	if (value.get().size() != 8) {
		throw invalid_option_value();
	}

	int64_t passed = *((int64_t*)(value.get().begin()));
	if (passed > maxValue || passed < minValue) {
		throw invalid_option_value();
	}

	return passed;
}

uint64_t extractHexOption(StringRef value) {
	char* end;
	uint64_t id = strtoull(value.toString().c_str(), &end, 16);
	if (*end)
		throw invalid_option_value();
	return id;
}

void DatabaseContext::setOption(FDBDatabaseOptions::Option option, Optional<StringRef> value) {
	int defaultFor = FDBDatabaseOptions::optionInfo.getMustExist(option).defaultFor;
	if (defaultFor >= 0) {
		ASSERT(FDBTransactionOptions::optionInfo.find((FDBTransactionOptions::Option)defaultFor) !=
		       FDBTransactionOptions::optionInfo.end());
		transactionDefaults.addOption((FDBTransactionOptions::Option)defaultFor, value.castTo<Standalone<StringRef>>());
	} else {
		switch (option) {
		case FDBDatabaseOptions::LOCATION_CACHE_SIZE:
			locationCacheSize = (int)extractIntOption(value, 0, std::numeric_limits<int>::max());
			break;
		case FDBDatabaseOptions::MACHINE_ID:
			clientLocality =
			    LocalityData(clientLocality.processId(),
			                 value.present() ? Standalone<StringRef>(value.get()) : Optional<Standalone<StringRef>>(),
			                 clientLocality.machineId(),
			                 clientLocality.dcId());
			if (clientInfo->get().commitProxies.size())
				commitProxies = makeReference<CommitProxyInfo>(clientInfo->get().commitProxies, false);
			if (clientInfo->get().grvProxies.size())
				grvProxies = makeReference<GrvProxyInfo>(clientInfo->get().grvProxies, true);
			server_interf.clear();
			locationCache.insert(allKeys, Reference<LocationInfo>());
			break;
		case FDBDatabaseOptions::MAX_WATCHES:
			maxOutstandingWatches = (int)extractIntOption(value, 0, CLIENT_KNOBS->ABSOLUTE_MAX_WATCHES);
			break;
		case FDBDatabaseOptions::DATACENTER_ID:
			clientLocality =
			    LocalityData(clientLocality.processId(),
			                 clientLocality.zoneId(),
			                 clientLocality.machineId(),
			                 value.present() ? Standalone<StringRef>(value.get()) : Optional<Standalone<StringRef>>());
			if (clientInfo->get().commitProxies.size())
				commitProxies = makeReference<CommitProxyInfo>(clientInfo->get().commitProxies, false);
			if (clientInfo->get().grvProxies.size())
				grvProxies = makeReference<GrvProxyInfo>(clientInfo->get().grvProxies, true);
			server_interf.clear();
			locationCache.insert(allKeys, Reference<LocationInfo>());
			break;
		case FDBDatabaseOptions::SNAPSHOT_RYW_ENABLE:
			validateOptionValueNotPresent(value);
			snapshotRywEnabled++;
			break;
		case FDBDatabaseOptions::SNAPSHOT_RYW_DISABLE:
			validateOptionValueNotPresent(value);
			snapshotRywEnabled--;
			break;
		case FDBDatabaseOptions::USE_CONFIG_DATABASE:
			validateOptionValueNotPresent(value);
			useConfigDatabase = true;
			break;
		case FDBDatabaseOptions::TEST_CAUSAL_READ_RISKY:
			verifyCausalReadsProp = double(extractIntOption(value, 0, 100)) / 100.0;
			break;
		default:
			break;
		}
	}
}

void DatabaseContext::addWatch() {
	if (outstandingWatches >= maxOutstandingWatches)
		throw too_many_watches();

	++outstandingWatches;
}

void DatabaseContext::removeWatch() {
	--outstandingWatches;
	ASSERT(outstandingWatches >= 0);
}

Future<Void> DatabaseContext::onConnected() {
	return connected;
}

ACTOR static Future<Void> switchConnectionRecordImpl(Reference<IClusterConnectionRecord> connRecord,
                                                     DatabaseContext* self) {
	TEST(true); // Switch connection file
	TraceEvent("SwitchConnectionRecord")
	    .detail("ClusterFile", connRecord->toString())
	    .detail("ConnectionString", connRecord->getConnectionString().toString());

	// Reset state from former cluster.
	self->commitProxies.clear();
	self->grvProxies.clear();
	self->minAcceptableReadVersion = std::numeric_limits<Version>::max();
	self->invalidateCache(allKeys);

	self->ssVersionVectorCache.clear();

	auto clearedClientInfo = self->clientInfo->get();
	clearedClientInfo.commitProxies.clear();
	clearedClientInfo.grvProxies.clear();
	clearedClientInfo.id = deterministicRandom()->randomUniqueID();
	self->clientInfo->set(clearedClientInfo);
	self->connectionRecord->set(connRecord);

	state Database db(Reference<DatabaseContext>::addRef(self));
	state Transaction tr(db);
	loop {
		tr.setOption(FDBTransactionOptions::READ_LOCK_AWARE);
		try {
			TraceEvent("SwitchConnectionRecordAttemptingGRV").log();
			Version v = wait(tr.getReadVersion());
			TraceEvent("SwitchConnectionRecordGotRV")
			    .detail("ReadVersion", v)
			    .detail("MinAcceptableReadVersion", self->minAcceptableReadVersion);
			ASSERT(self->minAcceptableReadVersion != std::numeric_limits<Version>::max());
			self->connectionFileChangedTrigger.trigger();
			return Void();
		} catch (Error& e) {
			TraceEvent("SwitchConnectionRecordError").detail("Error", e.what());
			wait(tr.onError(e));
		}
	}
}

Reference<IClusterConnectionRecord> DatabaseContext::getConnectionRecord() {
	if (connectionRecord) {
		return connectionRecord->get();
	}
	return Reference<IClusterConnectionRecord>();
}

Future<Void> DatabaseContext::switchConnectionRecord(Reference<IClusterConnectionRecord> standby) {
	ASSERT(switchable);
	return switchConnectionRecordImpl(standby, this);
}

Future<Void> DatabaseContext::connectionFileChanged() {
	return connectionFileChangedTrigger.onTrigger();
}

void DatabaseContext::expireThrottles() {
	for (auto& priorityItr : throttledTags) {
		for (auto tagItr = priorityItr.second.begin(); tagItr != priorityItr.second.end();) {
			if (tagItr->second.expired()) {
				TEST(true); // Expiring client throttle
				tagItr = priorityItr.second.erase(tagItr);
			} else {
				++tagItr;
			}
		}
	}
}

extern IPAddress determinePublicIPAutomatically(ClusterConnectionString& ccs);

// Creates a database object that represents a connection to a cluster
// This constructor uses a preallocated DatabaseContext that may have been created
// on another thread
Database Database::createDatabase(Reference<IClusterConnectionRecord> connRecord,
                                  int apiVersion,
                                  IsInternal internal,
                                  LocalityData const& clientLocality,
                                  DatabaseContext* preallocatedDb) {
	if (!g_network)
		throw network_not_setup();

	ASSERT(TraceEvent::isNetworkThread());

	platform::ImageInfo imageInfo = platform::getImageInfo();

	if (connRecord) {
		if (networkOptions.traceDirectory.present() && !traceFileIsOpen()) {
			g_network->initMetrics();
			FlowTransport::transport().initMetrics();
			initTraceEventMetrics();

			auto publicIP = determinePublicIPAutomatically(connRecord->getConnectionString());
			selectTraceFormatter(networkOptions.traceFormat);
			selectTraceClockSource(networkOptions.traceClockSource);
			addUniversalTraceField("ClientDescription",
			                       format("%s-%s-%" PRIu64,
			                              networkOptions.primaryClient ? "primary" : "external",
			                              FDB_VT_VERSION,
			                              getTraceThreadId()));

			openTraceFile(NetworkAddress(publicIP, ::getpid()),
			              networkOptions.traceRollSize,
			              networkOptions.traceMaxLogsSize,
			              networkOptions.traceDirectory.get(),
			              "trace",
			              networkOptions.traceLogGroup,
			              networkOptions.traceFileIdentifier,
			              networkOptions.tracePartialFileSuffix);

			TraceEvent("ClientStart")
			    .detail("SourceVersion", getSourceVersion())
			    .detail("Version", FDB_VT_VERSION)
			    .detail("PackageName", FDB_VT_PACKAGE_NAME)
			    .detailf("ActualTime", "%lld", DEBUG_DETERMINISM ? 0 : time(nullptr))
			    .detail("ApiVersion", apiVersion)
			    .detail("ClientLibrary", imageInfo.fileName)
			    .detailf("ImageOffset", "%p", imageInfo.offset)
			    .detail("Primary", networkOptions.primaryClient)
			    .trackLatest("ClientStart");

			initializeSystemMonitorMachineState(SystemMonitorMachineState(IPAddress(publicIP)));

			systemMonitor();
			uncancellable(recurring(&systemMonitor, CLIENT_KNOBS->SYSTEM_MONITOR_INTERVAL, TaskPriority::FlushTrace));
		}
	}

	g_network->initTLS();

	auto clientInfo = makeReference<AsyncVar<ClientDBInfo>>();
	auto coordinator = makeReference<AsyncVar<Optional<ClientLeaderRegInterface>>>();
	auto connectionRecord = makeReference<AsyncVar<Reference<IClusterConnectionRecord>>>();
	connectionRecord->set(connRecord);
	Future<Void> clientInfoMonitor = monitorProxies(connectionRecord,
	                                                clientInfo,
	                                                coordinator,
	                                                networkOptions.supportedVersions,
	                                                StringRef(networkOptions.traceLogGroup));

	DatabaseContext* db;
	if (preallocatedDb) {
		db = new (preallocatedDb) DatabaseContext(connectionRecord,
		                                          clientInfo,
		                                          coordinator,
		                                          clientInfoMonitor,
		                                          TaskPriority::DefaultEndpoint,
		                                          clientLocality,
		                                          EnableLocalityLoadBalance::True,
		                                          LockAware::False,
		                                          internal,
		                                          apiVersion,
		                                          IsSwitchable::True);
	} else {
		db = new DatabaseContext(connectionRecord,
		                         clientInfo,
		                         coordinator,
		                         clientInfoMonitor,
		                         TaskPriority::DefaultEndpoint,
		                         clientLocality,
		                         EnableLocalityLoadBalance::True,
		                         LockAware::False,
		                         internal,
		                         apiVersion,
		                         IsSwitchable::True);
	}

	auto database = Database(db);
	GlobalConfig::create(
	    database, Reference<AsyncVar<ClientDBInfo> const>(clientInfo), std::addressof(clientInfo->get()));
	GlobalConfig::globalConfig().trigger(samplingFrequency, samplingProfilerUpdateFrequency);
	GlobalConfig::globalConfig().trigger(samplingWindow, samplingProfilerUpdateWindow);

	TraceEvent("ConnectToDatabase", database->dbId)
	    .detail("Version", FDB_VT_VERSION)
	    .detail("ClusterFile", connRecord ? connRecord->toString() : "None")
	    .detail("ConnectionString", connRecord ? connRecord->getConnectionString().toString() : "None")
	    .detail("ClientLibrary", imageInfo.fileName)
	    .detail("Primary", networkOptions.primaryClient)
	    .detail("Internal", internal)
	    .trackLatest(database->connectToDatabaseEventCacheHolder.trackingKey);

	return database;
}

Database Database::createDatabase(std::string connFileName,
                                  int apiVersion,
                                  IsInternal internal,
                                  LocalityData const& clientLocality) {
	Reference<IClusterConnectionRecord> rccr = Reference<IClusterConnectionRecord>(
	    new ClusterConnectionFile(ClusterConnectionFile::lookupClusterFileName(connFileName).first));
	return Database::createDatabase(rccr, apiVersion, internal, clientLocality);
}

Reference<WatchMetadata> DatabaseContext::getWatchMetadata(KeyRef key) const {
	const auto it = watchMap.find(key);
	if (it == watchMap.end())
		return Reference<WatchMetadata>();
	return it->second;
}

Key DatabaseContext::setWatchMetadata(Reference<WatchMetadata> metadata) {
	watchMap[metadata->parameters->key] = metadata;
	return metadata->parameters->key;
}

void DatabaseContext::deleteWatchMetadata(KeyRef key) {
	watchMap.erase(key);
}

void DatabaseContext::clearWatchMetadata() {
	watchMap.clear();
}

const UniqueOrderedOptionList<FDBTransactionOptions>& Database::getTransactionDefaults() const {
	ASSERT(db);
	return db->transactionDefaults;
}

void setNetworkOption(FDBNetworkOptions::Option option, Optional<StringRef> value) {
	std::regex identifierRegex("^[a-zA-Z0-9_]*$");
	switch (option) {
	// SOMEDAY: If the network is already started, should these five throw an error?
	case FDBNetworkOptions::TRACE_ENABLE:
		networkOptions.traceDirectory = value.present() ? value.get().toString() : "";
		break;
	case FDBNetworkOptions::TRACE_ROLL_SIZE:
		validateOptionValuePresent(value);
		networkOptions.traceRollSize = extractIntOption(value, 0, std::numeric_limits<int64_t>::max());
		break;
	case FDBNetworkOptions::TRACE_MAX_LOGS_SIZE:
		validateOptionValuePresent(value);
		networkOptions.traceMaxLogsSize = extractIntOption(value, 0, std::numeric_limits<int64_t>::max());
		break;
	case FDBNetworkOptions::TRACE_FORMAT:
		validateOptionValuePresent(value);
		networkOptions.traceFormat = value.get().toString();
		if (!validateTraceFormat(networkOptions.traceFormat)) {
			fprintf(stderr, "Unrecognized trace format: `%s'\n", networkOptions.traceFormat.c_str());
			throw invalid_option_value();
		}
		break;
	case FDBNetworkOptions::TRACE_FILE_IDENTIFIER:
		validateOptionValuePresent(value);
		networkOptions.traceFileIdentifier = value.get().toString();
		if (networkOptions.traceFileIdentifier.length() > CLIENT_KNOBS->TRACE_LOG_FILE_IDENTIFIER_MAX_LENGTH) {
			fprintf(stderr, "Trace file identifier provided is too long.\n");
			throw invalid_option_value();
		} else if (!std::regex_match(networkOptions.traceFileIdentifier, identifierRegex)) {
			fprintf(stderr, "Trace file identifier should only contain alphanumerics and underscores.\n");
			throw invalid_option_value();
		}
		break;

	case FDBNetworkOptions::TRACE_LOG_GROUP:
		if (value.present()) {
			if (traceFileIsOpen()) {
				setTraceLogGroup(value.get().toString());
			} else {
				networkOptions.traceLogGroup = value.get().toString();
			}
		}
		break;
	case FDBNetworkOptions::TRACE_CLOCK_SOURCE:
		validateOptionValuePresent(value);
		networkOptions.traceClockSource = value.get().toString();
		if (!validateTraceClockSource(networkOptions.traceClockSource)) {
			fprintf(stderr, "Unrecognized trace clock source: `%s'\n", networkOptions.traceClockSource.c_str());
			throw invalid_option_value();
		}
		break;
	case FDBNetworkOptions::TRACE_PARTIAL_FILE_SUFFIX:
		validateOptionValuePresent(value);
		networkOptions.tracePartialFileSuffix = value.get().toString();
		break;
	case FDBNetworkOptions::KNOB: {
		validateOptionValuePresent(value);

		std::string optionValue = value.get().toString();
		TraceEvent("SetKnob").detail("KnobString", optionValue);

		size_t eq = optionValue.find_first_of('=');
		if (eq == optionValue.npos) {
			TraceEvent(SevWarnAlways, "InvalidKnobString").detail("KnobString", optionValue);
			throw invalid_option_value();
		}

		std::string knobName = optionValue.substr(0, eq);
		std::string knobValueString = optionValue.substr(eq + 1);

		try {
			auto knobValue = IKnobCollection::parseKnobValue(knobName, knobValueString, IKnobCollection::Type::CLIENT);
			if (g_network) {
				IKnobCollection::getMutableGlobalKnobCollection().setKnob(knobName, knobValue);
			} else {
				networkOptions.knobs[knobName] = knobValue;
			}
		} catch (Error& e) {
			TraceEvent(SevWarnAlways, "UnrecognizedKnob").detail("Knob", knobName.c_str());
			fprintf(stderr, "FoundationDB client ignoring unrecognized knob option '%s'\n", knobName.c_str());
		}
		break;
	}
	case FDBNetworkOptions::TLS_PLUGIN:
		validateOptionValuePresent(value);
		break;
	case FDBNetworkOptions::TLS_CERT_PATH:
		validateOptionValuePresent(value);
		tlsConfig.setCertificatePath(value.get().toString());
		break;
	case FDBNetworkOptions::TLS_CERT_BYTES: {
		validateOptionValuePresent(value);
		tlsConfig.setCertificateBytes(value.get().toString());
		break;
	}
	case FDBNetworkOptions::TLS_CA_PATH: {
		validateOptionValuePresent(value);
		tlsConfig.setCAPath(value.get().toString());
		break;
	}
	case FDBNetworkOptions::TLS_CA_BYTES: {
		validateOptionValuePresent(value);
		tlsConfig.setCABytes(value.get().toString());
		break;
	}
	case FDBNetworkOptions::TLS_PASSWORD:
		validateOptionValuePresent(value);
		tlsConfig.setPassword(value.get().toString());
		break;
	case FDBNetworkOptions::TLS_KEY_PATH:
		validateOptionValuePresent(value);
		tlsConfig.setKeyPath(value.get().toString());
		break;
	case FDBNetworkOptions::TLS_KEY_BYTES: {
		validateOptionValuePresent(value);
		tlsConfig.setKeyBytes(value.get().toString());
		break;
	}
	case FDBNetworkOptions::TLS_VERIFY_PEERS:
		validateOptionValuePresent(value);
		tlsConfig.clearVerifyPeers();
		tlsConfig.addVerifyPeers(value.get().toString());
		break;
	case FDBNetworkOptions::CLIENT_BUGGIFY_ENABLE:
		enableBuggify(true, BuggifyType::Client);
		break;
	case FDBNetworkOptions::CLIENT_BUGGIFY_DISABLE:
		enableBuggify(false, BuggifyType::Client);
		break;
	case FDBNetworkOptions::CLIENT_BUGGIFY_SECTION_ACTIVATED_PROBABILITY:
		validateOptionValuePresent(value);
		clearBuggifySections(BuggifyType::Client);
		P_BUGGIFIED_SECTION_ACTIVATED[int(BuggifyType::Client)] = double(extractIntOption(value, 0, 100)) / 100.0;
		break;
	case FDBNetworkOptions::CLIENT_BUGGIFY_SECTION_FIRED_PROBABILITY:
		validateOptionValuePresent(value);
		P_BUGGIFIED_SECTION_FIRES[int(BuggifyType::Client)] = double(extractIntOption(value, 0, 100)) / 100.0;
		break;
	case FDBNetworkOptions::DISABLE_CLIENT_STATISTICS_LOGGING:
		validateOptionValueNotPresent(value);
		networkOptions.logClientInfo = false;
		break;
	case FDBNetworkOptions::SUPPORTED_CLIENT_VERSIONS: {
		// The multi-version API should be providing us these guarantees
		ASSERT(g_network);
		ASSERT(value.present());

		Standalone<VectorRef<ClientVersionRef>> supportedVersions;
		std::vector<StringRef> supportedVersionsStrings = value.get().splitAny(LiteralStringRef(";"));
		for (StringRef versionString : supportedVersionsStrings) {
#ifdef ADDRESS_SANITIZER
			__lsan_disable();
#endif
			// LSAN reports that we leak this allocation in client
			// tests, but I cannot seem to figure out why. AFAICT
			// it's not actually leaking. If it is a leak, it's only a few bytes.
			supportedVersions.push_back_deep(supportedVersions.arena(), ClientVersionRef(versionString));
#ifdef ADDRESS_SANITIZER
			__lsan_enable();
#endif
		}

		ASSERT(supportedVersions.size() > 0);
		networkOptions.supportedVersions->set(supportedVersions);

		break;
	}
	case FDBNetworkOptions::ENABLE_RUN_LOOP_PROFILING: // Same as ENABLE_SLOW_TASK_PROFILING
		validateOptionValueNotPresent(value);
		networkOptions.runLoopProfilingEnabled = true;
		break;
	case FDBNetworkOptions::DISTRIBUTED_CLIENT_TRACER: {
		validateOptionValuePresent(value);
		std::string tracer = value.get().toString();
		if (tracer == "none" || tracer == "disabled") {
			openTracer(TracerType::DISABLED);
		} else if (tracer == "logfile" || tracer == "file" || tracer == "log_file") {
			openTracer(TracerType::LOG_FILE);
		} else if (tracer == "network_lossy") {
			openTracer(TracerType::NETWORK_LOSSY);
		} else {
			fprintf(stderr, "ERROR: Unknown or unsupported tracer: `%s'", tracer.c_str());
			throw invalid_option_value();
		}
		break;
	}
	case FDBNetworkOptions::EXTERNAL_CLIENT:
		networkOptions.primaryClient = false;
		break;
	default:
		break;
	}
}

// update the network busyness on a 1s cadence
ACTOR Future<Void> monitorNetworkBusyness() {
	state double prevTime = now();
	loop {
		wait(delay(CLIENT_KNOBS->NETWORK_BUSYNESS_MONITOR_INTERVAL, TaskPriority::FlushTrace));
		double elapsed = now() - prevTime; // get elapsed time from last execution
		prevTime = now();
		struct NetworkMetrics::PriorityStats& tracker = g_network->networkInfo.metrics.starvationTrackerNetworkBusyness;

		if (tracker.active) { // update metrics
			tracker.duration += now() - tracker.windowedTimer;
			tracker.maxDuration = std::max(tracker.maxDuration, now() - tracker.timer);
			tracker.windowedTimer = now();
		}

		double busyFraction = std::min(elapsed, tracker.duration) / elapsed;

		// The burstiness score is an indicator of the maximum busyness spike over the measurement interval.
		// It scales linearly from 0 to 1 as the largest burst goes from the start to the saturation threshold.
		// This allows us to account for saturation that happens in smaller bursts than the measurement interval.
		//
		// Burstiness will not be calculated if the saturation threshold is smaller than the start threshold or
		// if either value is negative.
		double burstiness = 0;
		if (CLIENT_KNOBS->BUSYNESS_SPIKE_START_THRESHOLD >= 0 &&
		    CLIENT_KNOBS->BUSYNESS_SPIKE_SATURATED_THRESHOLD >= CLIENT_KNOBS->BUSYNESS_SPIKE_START_THRESHOLD) {
			burstiness = std::min(1.0,
			                      std::max(0.0, tracker.maxDuration - CLIENT_KNOBS->BUSYNESS_SPIKE_START_THRESHOLD) /
			                          std::max(1e-6,
			                                   CLIENT_KNOBS->BUSYNESS_SPIKE_SATURATED_THRESHOLD -
			                                       CLIENT_KNOBS->BUSYNESS_SPIKE_START_THRESHOLD));
		}

		g_network->networkInfo.metrics.networkBusyness = std::max(busyFraction, burstiness);

		tracker.duration = 0;
		tracker.maxDuration = 0;
	}
}

static void setupGlobalKnobs() {
	IKnobCollection::setGlobalKnobCollection(IKnobCollection::Type::CLIENT, Randomize::False, IsSimulated::False);
	for (const auto& [knobName, knobValue] : networkOptions.knobs) {
		IKnobCollection::getMutableGlobalKnobCollection().setKnob(knobName, knobValue);
	}
}

// Setup g_network and start monitoring for network busyness
void setupNetwork(uint64_t transportId, UseMetrics useMetrics) {
	if (g_network)
		throw network_already_setup();

	if (!networkOptions.logClientInfo.present())
		networkOptions.logClientInfo = true;

	setupGlobalKnobs();
	g_network = newNet2(tlsConfig, false, useMetrics || networkOptions.traceDirectory.present());
	g_network->addStopCallback(Net2FileSystem::stop);
	FlowTransport::createInstance(true, transportId, WLTOKEN_RESERVED_COUNT);
	Net2FileSystem::newFileSystem();

	uncancellable(monitorNetworkBusyness());
}

void runNetwork() {
	if (!g_network) {
		throw network_not_setup();
	}

	if (!g_network->checkRunnable()) {
		throw network_cannot_be_restarted();
	}

	if (networkOptions.traceDirectory.present() && networkOptions.runLoopProfilingEnabled) {
		setupRunLoopProfiler();
	}

	g_network->run();

	if (networkOptions.traceDirectory.present())
		systemMonitor();
}

void stopNetwork() {
	if (!g_network)
		throw network_not_setup();

	TraceEvent("ClientStopNetwork");
	g_network->stop();
	closeTraceFile();
}

void DatabaseContext::updateProxies() {
	if (proxiesLastChange == clientInfo->get().id)
		return;
	proxiesLastChange = clientInfo->get().id;
	commitProxies.clear();
	grvProxies.clear();
	ssVersionVectorCache.clear();
	bool commitProxyProvisional = false, grvProxyProvisional = false;
	if (clientInfo->get().commitProxies.size()) {
		commitProxies = makeReference<CommitProxyInfo>(clientInfo->get().commitProxies, false);
		commitProxyProvisional = clientInfo->get().commitProxies[0].provisional;
	}
	if (clientInfo->get().grvProxies.size()) {
		grvProxies = makeReference<GrvProxyInfo>(clientInfo->get().grvProxies, true);
		grvProxyProvisional = clientInfo->get().grvProxies[0].provisional;
	}
	if (clientInfo->get().commitProxies.size() && clientInfo->get().grvProxies.size()) {
		ASSERT(commitProxyProvisional == grvProxyProvisional);
		proxyProvisional = commitProxyProvisional;
	}
}

Reference<CommitProxyInfo> DatabaseContext::getCommitProxies(UseProvisionalProxies useProvisionalProxies) {
	updateProxies();
	if (proxyProvisional && !useProvisionalProxies) {
		return Reference<CommitProxyInfo>();
	}
	return commitProxies;
}

Reference<GrvProxyInfo> DatabaseContext::getGrvProxies(UseProvisionalProxies useProvisionalProxies) {
	updateProxies();
	if (proxyProvisional && !useProvisionalProxies) {
		return Reference<GrvProxyInfo>();
	}
	return grvProxies;
}

bool DatabaseContext::isCurrentGrvProxy(UID proxyId) const {
	for (const auto& proxy : clientInfo->get().grvProxies) {
		if (proxy.id() == proxyId)
			return true;
	}
	TEST(true); // stale GRV proxy detected
	return false;
}

// Actor which will wait until the MultiInterface<CommitProxyInterface> returned by the DatabaseContext cx is not
// nullptr
ACTOR Future<Reference<CommitProxyInfo>> getCommitProxiesFuture(DatabaseContext* cx,
                                                                UseProvisionalProxies useProvisionalProxies) {
	loop {
		Reference<CommitProxyInfo> commitProxies = cx->getCommitProxies(useProvisionalProxies);
		if (commitProxies)
			return commitProxies;
		wait(cx->onProxiesChanged());
	}
}

// Returns a future which will not be set until the CommitProxyInfo of this DatabaseContext is not nullptr
Future<Reference<CommitProxyInfo>> DatabaseContext::getCommitProxiesFuture(
    UseProvisionalProxies useProvisionalProxies) {
	return ::getCommitProxiesFuture(this, useProvisionalProxies);
}

void GetRangeLimits::decrement(VectorRef<KeyValueRef> const& data) {
	if (rows != GetRangeLimits::ROW_LIMIT_UNLIMITED) {
		ASSERT(data.size() <= rows);
		rows -= data.size();
	}

	minRows = std::max(0, minRows - data.size());

	if (bytes != GetRangeLimits::BYTE_LIMIT_UNLIMITED)
		bytes = std::max(0, bytes - (int)data.expectedSize() - (8 - (int)sizeof(KeyValueRef)) * data.size());
}

void GetRangeLimits::decrement(KeyValueRef const& data) {
	minRows = std::max(0, minRows - 1);
	if (rows != GetRangeLimits::ROW_LIMIT_UNLIMITED)
		rows--;
	if (bytes != GetRangeLimits::BYTE_LIMIT_UNLIMITED)
		bytes = std::max(0, bytes - (int)8 - (int)data.expectedSize());
}

void GetRangeLimits::decrement(VectorRef<MappedKeyValueRef> const& data) {
	if (rows != GetRangeLimits::ROW_LIMIT_UNLIMITED) {
		ASSERT(data.size() <= rows);
		rows -= data.size();
	}

	minRows = std::max(0, minRows - data.size());

	// TODO: For now, expectedSize only considers the size of the original key values, but not the underlying queries or
	// results. Also, double check it is correct when dealing with sizeof(MappedKeyValueRef).
	if (bytes != GetRangeLimits::BYTE_LIMIT_UNLIMITED)
		bytes = std::max(0, bytes - (int)data.expectedSize() - (8 - (int)sizeof(MappedKeyValueRef)) * data.size());
}

void GetRangeLimits::decrement(MappedKeyValueRef const& data) {
	minRows = std::max(0, minRows - 1);
	if (rows != GetRangeLimits::ROW_LIMIT_UNLIMITED)
		rows--;
	// TODO: For now, expectedSize only considers the size of the original key values, but not the underlying queries or
	// results. Also, double check it is correct when dealing with sizeof(MappedKeyValueRef).
	if (bytes != GetRangeLimits::BYTE_LIMIT_UNLIMITED)
		bytes = std::max(0, bytes - (int)8 - (int)data.expectedSize());
}

// True if either the row or byte limit has been reached
bool GetRangeLimits::isReached() {
	return rows == 0 || (bytes == 0 && minRows == 0);
}

// True if data would cause the row or byte limit to be reached
bool GetRangeLimits::reachedBy(VectorRef<KeyValueRef> const& data) {
	return (rows != GetRangeLimits::ROW_LIMIT_UNLIMITED && data.size() >= rows) ||
	       (bytes != GetRangeLimits::BYTE_LIMIT_UNLIMITED &&
	        (int)data.expectedSize() + (8 - (int)sizeof(KeyValueRef)) * data.size() >= bytes && data.size() >= minRows);
}

bool GetRangeLimits::hasByteLimit() {
	return bytes != GetRangeLimits::BYTE_LIMIT_UNLIMITED;
}

bool GetRangeLimits::hasRowLimit() {
	return rows != GetRangeLimits::ROW_LIMIT_UNLIMITED;
}

bool GetRangeLimits::hasSatisfiedMinRows() {
	return hasByteLimit() && minRows == 0;
}

AddressExclusion AddressExclusion::parse(StringRef const& key) {
	// Must not change: serialized to the database!
	auto parsedIp = IPAddress::parse(key.toString());
	if (parsedIp.present()) {
		return AddressExclusion(parsedIp.get());
	}

	// Not a whole machine, includes `port'.
	try {
		auto addr = NetworkAddress::parse(key.toString());
		if (addr.isTLS()) {
			TraceEvent(SevWarnAlways, "AddressExclusionParseError")
			    .detail("String", key)
			    .detail("Description", "Address inclusion string should not include `:tls' suffix.");
			return AddressExclusion();
		}
		return AddressExclusion(addr.ip, addr.port);
	} catch (Error&) {
		TraceEvent(SevWarnAlways, "AddressExclusionParseError").detail("String", key);
		return AddressExclusion();
	}
}

Future<Optional<Value>> getValue(Reference<TransactionState> const& trState,
                                 Key const& key,
                                 Future<Version> const& version,
                                 TransactionRecordLogInfo const& recordLogInfo);

Future<RangeResult> getRange(Reference<TransactionState> const& trState,
                             Future<Version> const& fVersion,
                             KeySelector const& begin,
                             KeySelector const& end,
                             GetRangeLimits const& limits,
                             Reverse const& reverse);

ACTOR Future<Optional<StorageServerInterface>> fetchServerInterface(Reference<TransactionState> trState,
                                                                    Future<Version> ver,
                                                                    UID id) {
	Optional<Value> val = wait(getValue(trState, serverListKeyFor(id), ver, TransactionRecordLogInfo::False));
	if (!val.present()) {
		// A storage server has been removed from serverList since we read keyServers
		return Optional<StorageServerInterface>();
	}

	return decodeServerListValue(val.get());
}

ACTOR Future<Optional<std::vector<StorageServerInterface>>>
transactionalGetServerInterfaces(Reference<TransactionState> trState, Future<Version> ver, std::vector<UID> ids) {
	state std::vector<Future<Optional<StorageServerInterface>>> serverListEntries;
	serverListEntries.reserve(ids.size());
	for (int s = 0; s < ids.size(); s++) {
		serverListEntries.push_back(fetchServerInterface(trState, ver, ids[s]));
	}

	std::vector<Optional<StorageServerInterface>> serverListValues = wait(getAll(serverListEntries));
	std::vector<StorageServerInterface> serverInterfaces;
	for (int s = 0; s < serverListValues.size(); s++) {
		if (!serverListValues[s].present()) {
			// A storage server has been removed from ServerList since we read keyServers
			return Optional<std::vector<StorageServerInterface>>();
		}
		serverInterfaces.push_back(serverListValues[s].get());
	}
	return serverInterfaces;
}

void updateTssMappings(Database cx, const GetKeyServerLocationsReply& reply) {
	// Since a ss -> tss mapping is included in resultsTssMapping iff that SS is in results and has a tss pair,
	// all SS in results that do not have a mapping present must not have a tss pair.
	std::unordered_map<UID, const StorageServerInterface*> ssiById;
	for (const auto& [_, shard] : reply.results) {
		for (auto& ssi : shard) {
			ssiById[ssi.id()] = &ssi;
		}
	}

	for (const auto& mapping : reply.resultsTssMapping) {
		auto ssi = ssiById.find(mapping.first);
		ASSERT(ssi != ssiById.end());
		cx->addTssMapping(*ssi->second, mapping.second);
		ssiById.erase(mapping.first);
	}

	// if SS didn't have a mapping above, it's still in the ssiById map, so remove its tss mapping
	for (const auto& it : ssiById) {
		cx->removeTssMapping(*it.second);
	}
}

void updateTagMappings(Database cx, const GetKeyServerLocationsReply& reply) {
	for (const auto& mapping : reply.resultsTagMapping) {
		cx->addSSIdTagMapping(mapping.first, mapping.second);
	}
}

// If isBackward == true, returns the shard containing the key before 'key' (an infinitely long, inexpressible key).
// Otherwise returns the shard containing key
ACTOR Future<std::pair<KeyRange, Reference<LocationInfo>>> getKeyLocation_internal(
    Database cx,
    Key key,
    SpanID spanID,
    Optional<UID> debugID,
    UseProvisionalProxies useProvisionalProxies,
    Reverse isBackward) {

	state Span span("NAPI:getKeyLocation"_loc, spanID);
	if (isBackward) {
		ASSERT(key != allKeys.begin && key <= allKeys.end);
	} else {
		ASSERT(key < allKeys.end);
	}

	if (debugID.present())
		g_traceBatch.addEvent("TransactionDebug", debugID.get().first(), "NativeAPI.getKeyLocation.Before");

	loop {
		++cx->transactionKeyServerLocationRequests;
		choose {
			when(wait(cx->onProxiesChanged())) {}
			when(GetKeyServerLocationsReply rep =
			         wait(basicLoadBalance(cx->getCommitProxies(useProvisionalProxies),
			                               &CommitProxyInterface::getKeyServersLocations,
			                               GetKeyServerLocationsRequest(span.context,
			                                                            Optional<TenantNameRef>(),
			                                                            key,
			                                                            Optional<KeyRef>(),
			                                                            100,
			                                                            isBackward,
			                                                            latestVersion,
			                                                            key.arena()),
			                               TaskPriority::DefaultPromiseEndpoint))) {
				++cx->transactionKeyServerLocationRequestsCompleted;
				if (debugID.present())
					g_traceBatch.addEvent("TransactionDebug", debugID.get().first(), "NativeAPI.getKeyLocation.After");
				ASSERT(rep.results.size() == 1);

				auto locationInfo = cx->setCachedLocation(rep.results[0].first, rep.results[0].second);
				updateTssMappings(cx, rep);
				updateTagMappings(cx, rep);
				return std::make_pair(KeyRange(rep.results[0].first, rep.arena), locationInfo);
			}
		}
	}
}

// Checks if `endpoint` is failed on a healthy server or not. Returns true if we need to refresh the location cache for
// the endpoint.
bool checkOnlyEndpointFailed(const Database& cx, const Endpoint& endpoint) {
	if (IFailureMonitor::failureMonitor().onlyEndpointFailed(endpoint)) {
		// This endpoint is failed, but the server is still healthy. There are two cases this can happen:
		//    - There is a recent bounce in the cluster where the endpoints in SSes get updated.
		//    - The SS is failed and terminated on a server, but the server is kept running.
		// To account for the first case, we invalidate the cache and issue GetKeyLocation requests to the proxy to
		// update the cache with the new SS points. However, if the failure is caused by the second case, the
		// requested key location will continue to be the failed endpoint until the data movement is finished. But
		// every read will generate a GetKeyLocation request to the proxies (and still getting the failed endpoint
		// back), which may overload the proxy and affect data movement speed. Therefore, we only refresh the
		// location cache for short period of time, and after the initial grace period that we keep retrying
		// resolving key location, we will slow it down to resolve it only once every
		// `LOCATION_CACHE_FAILED_ENDPOINT_RETRY_INTERVAL`.
		cx->setFailedEndpointOnHealthyServer(endpoint);
		const auto& failureInfo = cx->getEndpointFailureInfo(endpoint);
		ASSERT(failureInfo.present());
		if (now() - failureInfo.get().startTime < CLIENT_KNOBS->LOCATION_CACHE_ENDPOINT_FAILURE_GRACE_PERIOD ||
		    now() - failureInfo.get().lastRefreshTime > CLIENT_KNOBS->LOCATION_CACHE_FAILED_ENDPOINT_RETRY_INTERVAL) {
			cx->updateFailedEndpointRefreshTime(endpoint);
			return true;
		}
	} else {
		cx->clearFailedEndpointOnHealthyServer(endpoint);
	}
	return false;
}

template <class F>
Future<std::pair<KeyRange, Reference<LocationInfo>>> getKeyLocation(Database const& cx,
                                                                    Key const& key,
                                                                    F StorageServerInterface::*member,
                                                                    SpanID spanID,
                                                                    Optional<UID> debugID,
                                                                    UseProvisionalProxies useProvisionalProxies,
                                                                    Reverse isBackward = Reverse::False) {
	// we first check whether this range is cached
	auto ssi = cx->getCachedLocation(key, isBackward);
	if (!ssi.second) {
		return getKeyLocation_internal(cx, key, spanID, debugID, useProvisionalProxies, isBackward);
	}

	bool onlyEndpointFailedAndNeedRefresh = false;
	for (int i = 0; i < ssi.second->size(); i++) {
		if (checkOnlyEndpointFailed(cx, ssi.second->get(i, member).getEndpoint())) {
			onlyEndpointFailedAndNeedRefresh = true;
		}
	}

	if (onlyEndpointFailedAndNeedRefresh) {
		cx->invalidateCache(key);
		// Refresh the cache with a new getKeyLocations made to proxies.
		return getKeyLocation_internal(cx, key, spanID, debugID, useProvisionalProxies, isBackward);
	}

	return ssi;
}

template <class F>
Future<std::pair<KeyRange, Reference<LocationInfo>>> getKeyLocation(Reference<TransactionState> trState,
                                                                    Key const& key,
                                                                    F StorageServerInterface::*member,
                                                                    Reverse isBackward = Reverse::False) {
	return getKeyLocation(
	    trState->cx, key, member, trState->spanID, trState->debugID, trState->useProvisionalProxies, isBackward);
}

ACTOR Future<std::vector<std::pair<KeyRange, Reference<LocationInfo>>>> getKeyRangeLocations_internal(
    Database cx,
    KeyRange keys,
    int limit,
    Reverse reverse,
    SpanID spanID,
    Optional<UID> debugID,
    UseProvisionalProxies useProvisionalProxies) {
	state Span span("NAPI:getKeyRangeLocations"_loc, spanID);
	if (debugID.present())
		g_traceBatch.addEvent("TransactionDebug", debugID.get().first(), "NativeAPI.getKeyLocations.Before");

	loop {
		++cx->transactionKeyServerLocationRequests;
		choose {
			when(wait(cx->onProxiesChanged())) {}
			when(GetKeyServerLocationsReply _rep =
			         wait(basicLoadBalance(cx->getCommitProxies(useProvisionalProxies),
			                               &CommitProxyInterface::getKeyServersLocations,
			                               GetKeyServerLocationsRequest(span.context,
			                                                            Optional<TenantNameRef>(),
			                                                            keys.begin,
			                                                            keys.end,
			                                                            limit,
			                                                            reverse,
			                                                            latestVersion,
			                                                            keys.arena()),
			                               TaskPriority::DefaultPromiseEndpoint))) {
				++cx->transactionKeyServerLocationRequestsCompleted;
				state GetKeyServerLocationsReply rep = _rep;
				if (debugID.present())
					g_traceBatch.addEvent("TransactionDebug", debugID.get().first(), "NativeAPI.getKeyLocations.After");
				ASSERT(rep.results.size());

				state std::vector<std::pair<KeyRange, Reference<LocationInfo>>> results;
				state int shard = 0;
				for (; shard < rep.results.size(); shard++) {
					// FIXME: these shards are being inserted into the map sequentially, it would be much more CPU
					// efficient to save the map pairs and insert them all at once.
					results.emplace_back(rep.results[shard].first & keys,
					                     cx->setCachedLocation(rep.results[shard].first, rep.results[shard].second));
					wait(yield());
				}
				updateTssMappings(cx, rep);
				updateTagMappings(cx, rep);

				return results;
			}
		}
	}
}

// Get the SS locations for each shard in the 'keys' key-range;
// Returned vector size is the number of shards in the input keys key-range.
// Returned vector element is <ShardRange, storage server location info> pairs, where
// ShardRange is the whole shard key-range, not a part of the given key range.
// Example: If query the function with  key range (b, d), the returned list of pairs could be something like:
// [([a, b1), locationInfo), ([b1, c), locationInfo), ([c, d1), locationInfo)].
template <class F>
Future<std::vector<std::pair<KeyRange, Reference<LocationInfo>>>> getKeyRangeLocations(
    Database const& cx,
    KeyRange const& keys,
    int limit,
    Reverse reverse,
    F StorageServerInterface::*member,
    SpanID const& spanID,
    Optional<UID> const& debugID,
    UseProvisionalProxies useProvisionalProxies) {

	ASSERT(!keys.empty());

	std::vector<std::pair<KeyRange, Reference<LocationInfo>>> locations;
	if (!cx->getCachedLocations(keys, locations, limit, reverse)) {
		return getKeyRangeLocations_internal(cx, keys, limit, reverse, spanID, debugID, useProvisionalProxies);
	}

	bool foundFailed = false;
	for (const auto& [range, locInfo] : locations) {
		bool onlyEndpointFailedAndNeedRefresh = false;
		for (int i = 0; i < locInfo->size(); i++) {
			if (checkOnlyEndpointFailed(cx, locInfo->get(i, member).getEndpoint())) {
				onlyEndpointFailedAndNeedRefresh = true;
			}
		}

		if (onlyEndpointFailedAndNeedRefresh) {
			cx->invalidateCache(range.begin);
			foundFailed = true;
		}
	}

	if (foundFailed) {
		// Refresh the cache with a new getKeyRangeLocations made to proxies.
		return getKeyRangeLocations_internal(cx, keys, limit, reverse, spanID, debugID, useProvisionalProxies);
	}

	return locations;
}

template <class F>
Future<std::vector<std::pair<KeyRange, Reference<LocationInfo>>>> getKeyRangeLocations(
    Reference<TransactionState> trState,
    KeyRange const& keys,
    int limit,
    Reverse reverse,
    F StorageServerInterface::*member) {
	return getKeyRangeLocations(
	    trState->cx, keys, limit, reverse, member, trState->spanID, trState->debugID, trState->useProvisionalProxies);
}

ACTOR Future<Void> warmRange_impl(Reference<TransactionState> trState, KeyRange keys) {
	state int totalRanges = 0;
	state int totalRequests = 0;
	loop {
		std::vector<std::pair<KeyRange, Reference<LocationInfo>>> locations =
		    wait(getKeyRangeLocations_internal(trState->cx,
		                                       keys,
		                                       CLIENT_KNOBS->WARM_RANGE_SHARD_LIMIT,
		                                       Reverse::False,
		                                       trState->spanID,
		                                       trState->debugID,
		                                       trState->useProvisionalProxies));
		totalRanges += CLIENT_KNOBS->WARM_RANGE_SHARD_LIMIT;
		totalRequests++;
		if (locations.size() == 0 || totalRanges >= trState->cx->locationCacheSize ||
		    locations[locations.size() - 1].first.end >= keys.end)
			break;

		keys = KeyRangeRef(locations[locations.size() - 1].first.end, keys.end);

		if (totalRequests % 20 == 0) {
			// To avoid blocking the proxies from starting other transactions, occasionally get a read version.
			state Transaction tr(trState->cx);
			loop {
				try {
					tr.setOption(FDBTransactionOptions::LOCK_AWARE);
					tr.setOption(FDBTransactionOptions::CAUSAL_READ_RISKY);
					wait(success(tr.getReadVersion()));
					break;
				} catch (Error& e) {
					wait(tr.onError(e));
				}
			}
		}
	}

	return Void();
}

SpanID generateSpanID(bool transactionTracingSample, SpanID parentContext = SpanID()) {
	uint64_t txnId = deterministicRandom()->randomUInt64();
	if (parentContext.isValid()) {
		if (parentContext.first() > 0) {
			txnId = parentContext.first();
		}
		uint64_t tokenId = parentContext.second() > 0 ? deterministicRandom()->randomUInt64() : 0;
		return SpanID(txnId, tokenId);
	} else if (transactionTracingSample) {
		uint64_t tokenId = deterministicRandom()->random01() <= FLOW_KNOBS->TRACING_SAMPLE_RATE
		                       ? deterministicRandom()->randomUInt64()
		                       : 0;
		return SpanID(txnId, tokenId);
	} else {
		return SpanID(txnId, 0);
	}
}

Reference<TransactionState> TransactionState::cloneAndReset(Reference<TransactionLogInfo> newTrLogInfo,
                                                            bool generateNewSpan) const {

	SpanID newSpanID = generateNewSpan ? generateSpanID(cx->transactionTracingSample) : spanID;
	Reference<TransactionState> newState = makeReference<TransactionState>(cx, cx->taskID, newSpanID, newTrLogInfo);

	if (!cx->apiVersionAtLeast(16)) {
		newState->options = options;
	}

	newState->numErrors = numErrors;
	newState->startTime = startTime;
	newState->committedVersion = committedVersion;
	newState->conflictingKeys = conflictingKeys;

	return newState;
}

Future<Void> Transaction::warmRange(KeyRange keys) {
	return warmRange_impl(trState, keys);
}

ACTOR Future<Optional<Value>> getValue(Reference<TransactionState> trState,
                                       Key key,
                                       Future<Version> version,
                                       TransactionRecordLogInfo recordLogInfo = TransactionRecordLogInfo::True) {
	state Version ver = wait(version);
	state Span span("NAPI:getValue"_loc, trState->spanID);
	span.addTag("key"_sr, key);
	trState->cx->validateVersion(ver);

	loop {
		state std::pair<KeyRange, Reference<LocationInfo>> ssi =
		    wait(getKeyLocation(trState, key, &StorageServerInterface::getValue));
		state Optional<UID> getValueID = Optional<UID>();
		state uint64_t startTime;
		state double startTimeD;
		state VersionVector ssLatestCommitVersions;
		trState->cx->getLatestCommitVersions(ssi.second, ver, trState, ssLatestCommitVersions);
		try {
			if (trState->debugID.present()) {
				getValueID = nondeterministicRandom()->randomUniqueID();

				g_traceBatch.addAttach("GetValueAttachID", trState->debugID.get().first(), getValueID.get().first());
				g_traceBatch.addEvent("GetValueDebug",
				                      getValueID.get().first(),
				                      "NativeAPI.getValue.Before"); //.detail("TaskID", g_network->getCurrentTask());
				/*TraceEvent("TransactionDebugGetValueInfo", getValueID.get())
				    .detail("Key", key)
				    .detail("ReqVersion", ver)
				    .detail("Servers", describe(ssi.second->get()));*/
			}

			++trState->cx->getValueSubmitted;
			startTime = timer_int();
			startTimeD = now();
			++trState->cx->transactionPhysicalReads;

			state GetValueReply reply;
			try {
				if (CLIENT_BUGGIFY_WITH_PROB(.01)) {
					throw deterministicRandom()->randomChoice(
					    std::vector<Error>{ transaction_too_old(), future_version() });
				}
				choose {
					when(wait(trState->cx->connectionFileChanged())) { throw transaction_too_old(); }
					when(GetValueReply _reply = wait(loadBalance(
					         trState->cx.getPtr(),
					         ssi.second,
					         &StorageServerInterface::getValue,
					         GetValueRequest(span.context,
					                         TenantInfo(),
					                         key,
					                         ver,
					                         trState->cx->sampleReadTags() ? trState->options.readTags
					                                                       : Optional<TagSet>(),
					                         getValueID,
					                         ssLatestCommitVersions),
					         TaskPriority::DefaultPromiseEndpoint,
					         AtMostOnce::False,
					         trState->cx->enableLocalityLoadBalance ? &trState->cx->queueModel : nullptr))) {
						reply = _reply;
					}
				}
				++trState->cx->transactionPhysicalReadsCompleted;
			} catch (Error&) {
				++trState->cx->transactionPhysicalReadsCompleted;
				throw;
			}

			double latency = now() - startTimeD;
			trState->cx->readLatencies.addSample(latency);
			if (trState->trLogInfo && recordLogInfo) {
				int valueSize = reply.value.present() ? reply.value.get().size() : 0;
				trState->trLogInfo->addLog(FdbClientLogEvents::EventGet(
				    startTimeD, trState->cx->clientLocality.dcId(), latency, valueSize, key));
			}
			trState->cx->getValueCompleted->latency = timer_int() - startTime;
			trState->cx->getValueCompleted->log();

			if (getValueID.present()) {
				g_traceBatch.addEvent("GetValueDebug",
				                      getValueID.get().first(),
				                      "NativeAPI.getValue.After"); //.detail("TaskID", g_network->getCurrentTask());
				/*TraceEvent("TransactionDebugGetValueDone", getValueID.get())
				    .detail("Key", key)
				    .detail("ReqVersion", ver)
				    .detail("ReplySize", reply.value.present() ? reply.value.get().size() : -1);*/
			}

			trState->cx->transactionBytesRead += reply.value.present() ? reply.value.get().size() : 0;
			++trState->cx->transactionKeysRead;
			return reply.value;
		} catch (Error& e) {
			trState->cx->getValueCompleted->latency = timer_int() - startTime;
			trState->cx->getValueCompleted->log();
			if (getValueID.present()) {
				g_traceBatch.addEvent("GetValueDebug",
				                      getValueID.get().first(),
				                      "NativeAPI.getValue.Error"); //.detail("TaskID", g_network->getCurrentTask());
				/*TraceEvent("TransactionDebugGetValueDone", getValueID.get())
				    .detail("Key", key)
				    .detail("ReqVersion", ver)
				    .detail("ReplySize", reply.value.present() ? reply.value.get().size() : -1);*/
			}
			if (e.code() == error_code_wrong_shard_server || e.code() == error_code_all_alternatives_failed ||
			    (e.code() == error_code_transaction_too_old && ver == latestVersion)) {
				trState->cx->invalidateCache(key);
				wait(delay(CLIENT_KNOBS->WRONG_SHARD_SERVER_DELAY, trState->taskID));
			} else {
				if (trState->trLogInfo && recordLogInfo)
					trState->trLogInfo->addLog(FdbClientLogEvents::EventGetError(
					    startTimeD, trState->cx->clientLocality.dcId(), static_cast<int>(e.code()), key));
				throw e;
			}
		}
	}
}

ACTOR Future<Key> getKey(Reference<TransactionState> trState, KeySelector k, Future<Version> version) {
	wait(success(version));

	state Optional<UID> getKeyID = Optional<UID>();
	state Span span("NAPI:getKey"_loc, trState->spanID);
	if (trState->debugID.present()) {
		getKeyID = nondeterministicRandom()->randomUniqueID();

		g_traceBatch.addAttach("GetKeyAttachID", trState->debugID.get().first(), getKeyID.get().first());
		g_traceBatch.addEvent(
		    "GetKeyDebug",
		    getKeyID.get().first(),
		    "NativeAPI.getKey.AfterVersion"); //.detail("StartKey",
		                                      // k.getKey()).detail("Offset",k.offset).detail("OrEqual",k.orEqual);
	}

	loop {
		if (k.getKey() == allKeys.end) {
			if (k.offset > 0)
				return allKeys.end;
			k.orEqual = false;
		} else if (k.getKey() == allKeys.begin && k.offset <= 0) {
			return Key();
		}

		Key locationKey(k.getKey(), k.arena());
		state std::pair<KeyRange, Reference<LocationInfo>> ssi =
		    wait(getKeyLocation(trState, locationKey, &StorageServerInterface::getKey, Reverse{ k.isBackward() }));

		state VersionVector ssLatestCommitVersions;
		trState->cx->getLatestCommitVersions(ssi.second, version.get(), trState, ssLatestCommitVersions);

		try {
			if (getKeyID.present())
				g_traceBatch.addEvent(
				    "GetKeyDebug",
				    getKeyID.get().first(),
				    "NativeAPI.getKey.Before"); //.detail("StartKey",
				                                // k.getKey()).detail("Offset",k.offset).detail("OrEqual",k.orEqual);
			++trState->cx->transactionPhysicalReads;

			GetKeyRequest req(span.context,
			                  TenantInfo(),
			                  k,
			                  version.get(),
			                  trState->cx->sampleReadTags() ? trState->options.readTags : Optional<TagSet>(),
			                  getKeyID,
			                  ssLatestCommitVersions);
			req.arena.dependsOn(k.arena());

			state GetKeyReply reply;
			try {
				choose {
					when(wait(trState->cx->connectionFileChanged())) { throw transaction_too_old(); }
					when(GetKeyReply _reply = wait(loadBalance(
					         trState->cx.getPtr(),
					         ssi.second,
					         &StorageServerInterface::getKey,
					         req,
					         TaskPriority::DefaultPromiseEndpoint,
					         AtMostOnce::False,
					         trState->cx->enableLocalityLoadBalance ? &trState->cx->queueModel : nullptr))) {
						reply = _reply;
					}
				}
				++trState->cx->transactionPhysicalReadsCompleted;
			} catch (Error&) {
				++trState->cx->transactionPhysicalReadsCompleted;
				throw;
			}
			if (getKeyID.present())
				g_traceBatch.addEvent("GetKeyDebug",
				                      getKeyID.get().first(),
				                      "NativeAPI.getKey.After"); //.detail("NextKey",reply.sel.key).detail("Offset",
				                                                 // reply.sel.offset).detail("OrEqual", k.orEqual);
			k = reply.sel;
			if (!k.offset && k.orEqual) {
				return k.getKey();
			}
		} catch (Error& e) {
			if (getKeyID.present())
				g_traceBatch.addEvent("GetKeyDebug", getKeyID.get().first(), "NativeAPI.getKey.Error");
			if (e.code() == error_code_wrong_shard_server || e.code() == error_code_all_alternatives_failed) {
				trState->cx->invalidateCache(k.getKey(), Reverse{ k.isBackward() });

				wait(delay(CLIENT_KNOBS->WRONG_SHARD_SERVER_DELAY, trState->taskID));
			} else {
				TraceEvent(SevInfo, "GetKeyError").error(e).detail("AtKey", k.getKey()).detail("Offset", k.offset);
				throw e;
			}
		}
	}
}

ACTOR Future<Version> waitForCommittedVersion(Database cx, Version version, SpanID spanContext) {
	state Span span("NAPI:waitForCommittedVersion"_loc, { spanContext });
	try {
		loop {
			choose {
				when(wait(cx->onProxiesChanged())) {}
				when(GetReadVersionReply v = wait(basicLoadBalance(
				         cx->getGrvProxies(UseProvisionalProxies::False),
				         &GrvProxyInterface::getConsistentReadVersion,
				         GetReadVersionRequest(
				             span.context, 0, TransactionPriority::IMMEDIATE, cx->ssVersionVectorCache.getMaxVersion()),
				         cx->taskID))) {
					cx->minAcceptableReadVersion = std::min(cx->minAcceptableReadVersion, v.version);
					if (v.midShardSize > 0)
						cx->smoothMidShardSize.setTotal(v.midShardSize);
					if (cx->isCurrentGrvProxy(v.proxyId)) {
						cx->ssVersionVectorCache.applyDelta(v.ssVersionVectorDelta);
					} else {
						throw stale_version_vector();
					}
					if (v.version >= version)
						return v.version;
					// SOMEDAY: Do the wait on the server side, possibly use less expensive source of committed version
					// (causal consistency is not needed for this purpose)
					wait(delay(CLIENT_KNOBS->FUTURE_VERSION_RETRY_DELAY, cx->taskID));
				}
			}
		}
	} catch (Error& e) {
		TraceEvent(SevError, "WaitForCommittedVersionError").error(e);
		throw;
	}
}

ACTOR Future<Version> getRawVersion(Reference<TransactionState> trState) {
	state Span span("NAPI:getRawVersion"_loc, { trState->spanID });
	loop {
		choose {
			when(wait(trState->cx->onProxiesChanged())) {}
			when(GetReadVersionReply v =
			         wait(basicLoadBalance(trState->cx->getGrvProxies(UseProvisionalProxies::False),
			                               &GrvProxyInterface::getConsistentReadVersion,
			                               GetReadVersionRequest(trState->spanID,
			                                                     0,
			                                                     TransactionPriority::IMMEDIATE,
			                                                     trState->cx->ssVersionVectorCache.getMaxVersion()),
			                               trState->cx->taskID))) {
				if (trState->cx->isCurrentGrvProxy(v.proxyId)) {
					trState->cx->ssVersionVectorCache.applyDelta(v.ssVersionVectorDelta);
				} else {
					throw stale_version_vector();
				}
				return v.version;
			}
		}
	}
}

ACTOR Future<Void> readVersionBatcher(
    DatabaseContext* cx,
    FutureStream<std::pair<Promise<GetReadVersionReply>, Optional<UID>>> versionStream,
    uint32_t flags);

ACTOR Future<Version> watchValue(Database cx, Reference<const WatchParameters> parameters) {
	state Span span("NAPI:watchValue"_loc, parameters->spanID);
	state Version ver = parameters->version;
	cx->validateVersion(parameters->version);
	ASSERT(parameters->version != latestVersion);

	loop {
		state std::pair<KeyRange, Reference<LocationInfo>> ssi =
		    wait(getKeyLocation(cx,
		                        parameters->key,
		                        &StorageServerInterface::watchValue,
		                        parameters->spanID,
		                        parameters->debugID,
		                        parameters->useProvisionalProxies));

		try {
			state Optional<UID> watchValueID = Optional<UID>();
			if (parameters->debugID.present()) {
				watchValueID = nondeterministicRandom()->randomUniqueID();

				g_traceBatch.addAttach(
				    "WatchValueAttachID", parameters->debugID.get().first(), watchValueID.get().first());
				g_traceBatch.addEvent("WatchValueDebug",
				                      watchValueID.get().first(),
				                      "NativeAPI.watchValue.Before"); //.detail("TaskID", g_network->getCurrentTask());
			}
			state WatchValueReply resp;
			choose {
				when(WatchValueReply r = wait(
				         loadBalance(cx.getPtr(),
				                     ssi.second,
				                     &StorageServerInterface::watchValue,
				                     WatchValueRequest(span.context,
				                                       TenantInfo(),
				                                       parameters->key,
				                                       parameters->value,
				                                       ver,
				                                       cx->sampleReadTags() ? parameters->tags : Optional<TagSet>(),
				                                       watchValueID),
				                     TaskPriority::DefaultPromiseEndpoint))) {
					resp = r;
				}
				when(wait(cx->connectionRecord ? cx->connectionRecord->onChange() : Never())) { wait(Never()); }
			}
			if (watchValueID.present()) {
				g_traceBatch.addEvent("WatchValueDebug", watchValueID.get().first(), "NativeAPI.watchValue.After");
			}

			// FIXME: wait for known committed version on the storage server before replying,
			// cannot do this until the storage server is notified on knownCommittedVersion changes from tlog (faster
			// than the current update loop)
			Version v = wait(waitForCommittedVersion(cx, resp.version, span.context));

			// False if there is a master failure between getting the response and getting the committed version,
			// Dependent on SERVER_KNOBS->MAX_VERSIONS_IN_FLIGHT
			if (v - resp.version < 50000000) {
				return resp.version;
			}
			ver = v;
		} catch (Error& e) {
			if (e.code() == error_code_wrong_shard_server || e.code() == error_code_all_alternatives_failed) {
				cx->invalidateCache(parameters->key);
				wait(delay(CLIENT_KNOBS->WRONG_SHARD_SERVER_DELAY, parameters->taskID));
			} else if (e.code() == error_code_watch_cancelled || e.code() == error_code_process_behind) {
				// clang-format off
				TEST(e.code() == error_code_watch_cancelled); // Too many watches on the storage server, poll for changes instead
				TEST(e.code() == error_code_process_behind); // The storage servers are all behind
				// clang-format on
				wait(delay(CLIENT_KNOBS->WATCH_POLLING_TIME, parameters->taskID));
			} else if (e.code() == error_code_timed_out) { // The storage server occasionally times out watches in case
				                                           // it was cancelled
				TEST(true); // A watch timed out
				wait(delay(CLIENT_KNOBS->FUTURE_VERSION_RETRY_DELAY, parameters->taskID));
			} else {
				state Error err = e;
				wait(delay(CLIENT_KNOBS->FUTURE_VERSION_RETRY_DELAY, parameters->taskID));
				throw err;
			}
		}
	}
}

ACTOR Future<Void> watchStorageServerResp(Key key, Database cx) {
	loop {
		try {
			state Reference<WatchMetadata> metadata = cx->getWatchMetadata(key);
			if (!metadata.isValid())
				return Void();

			Version watchVersion = wait(watchValue(cx, metadata->parameters));

			metadata = cx->getWatchMetadata(key);
			if (!metadata.isValid())
				return Void();

			// case 1: version_1 (SS) >= version_2 (map)
			if (watchVersion >= metadata->parameters->version) {
				cx->deleteWatchMetadata(key);
				if (metadata->watchPromise.canBeSet())
					metadata->watchPromise.send(watchVersion);
			}
			// ABA happens
			else {
				TEST(true); // ABA issue where the version returned from the server is less than the version in the map

				// case 2: version_1 < version_2 and future_count == 1
				if (metadata->watchPromise.getFutureReferenceCount() == 1) {
					cx->deleteWatchMetadata(key);
				}
			}
		} catch (Error& e) {
			if (e.code() == error_code_operation_cancelled) {
				throw e;
			}

			Reference<WatchMetadata> metadata = cx->getWatchMetadata(key);
			if (!metadata.isValid()) {
				return Void();
			} else if (metadata->watchPromise.getFutureReferenceCount() == 1) {
				cx->deleteWatchMetadata(key);
				return Void();
			} else if (e.code() == error_code_future_version) {
				continue;
			}
			cx->deleteWatchMetadata(key);
			metadata->watchPromise.sendError(e);
			throw e;
		}
	}
}

ACTOR Future<Void> sameVersionDiffValue(Database cx, Reference<WatchParameters> parameters) {
	state ReadYourWritesTransaction tr(cx);
	loop {
		try {
			tr.setOption(FDBTransactionOptions::READ_SYSTEM_KEYS);
			state Optional<Value> valSS = wait(tr.get(parameters->key));
			Reference<WatchMetadata> metadata = cx->getWatchMetadata(parameters->key.contents());

			// val_3 != val_1 (storage server value doesn't match value in map)
			if (metadata.isValid() && valSS != metadata->parameters->value) {
				cx->deleteWatchMetadata(parameters->key.contents());

				metadata->watchPromise.send(parameters->version);
				metadata->watchFutureSS.cancel();
			}

			// val_3 == val_2 (storage server value matches value passed into the function -> new watch)
			if (valSS == parameters->value) {
				metadata = makeReference<WatchMetadata>(parameters);
				Key key = cx->setWatchMetadata(metadata);

				metadata->watchFutureSS = watchStorageServerResp(key, cx);
			}

			// if val_3 != val_2
			if (valSS != parameters->value)
				return Void();

			// val_3 == val_2
			wait(success(metadata->watchPromise.getFuture()));

			return Void();
		} catch (Error& e) {
			wait(tr.onError(e));
		}
	}
}

Future<Void> getWatchFuture(Database cx, Reference<WatchParameters> parameters) {
	Reference<WatchMetadata> metadata = cx->getWatchMetadata(parameters->key.contents());

	// case 1: key not in map
	if (!metadata.isValid()) {
		metadata = makeReference<WatchMetadata>(parameters);
		Key key = cx->setWatchMetadata(metadata);

		metadata->watchFutureSS = watchStorageServerResp(key, cx);
		return success(metadata->watchPromise.getFuture());
	}
	// case 2: val_1 == val_2 (received watch with same value as key already in the map so just update)
	else if (metadata->parameters->value == parameters->value) {
		if (parameters->version > metadata->parameters->version) {
			metadata->parameters = parameters;
		}

		return success(metadata->watchPromise.getFuture());
	}
	// case 3: val_1 != val_2 && version_2 > version_1 (received watch with different value and a higher version so
	// recreate in SS)
	else if (parameters->version > metadata->parameters->version) {
		TEST(true); // Setting a watch that has a different value than the one in the map but a higher version (newer)
		cx->deleteWatchMetadata(parameters->key);

		metadata->watchPromise.send(parameters->version);
		metadata->watchFutureSS.cancel();

		metadata = makeReference<WatchMetadata>(parameters);
		Key key = cx->setWatchMetadata(metadata);

		metadata->watchFutureSS = watchStorageServerResp(key, cx);

		return success(metadata->watchPromise.getFuture());
	}
	// case 5: val_1 != val_2 && version_1 == version_2 (received watch with different value but same version)
	else if (metadata->parameters->version == parameters->version) {
		TEST(true); // Setting a watch which has a different value than the one in the map but the same version
		return sameVersionDiffValue(cx, parameters);
	}
	TEST(true); // Setting a watch which has a different value than the one in the map but a lower version (older)

	// case 4: val_1 != val_2 && version_2 < version_1
	return Void();
}

ACTOR Future<Void> watchValueMap(Future<Version> version,
                                 Key key,
                                 Optional<Value> value,
                                 Database cx,
                                 TagSet tags,
                                 SpanID spanID,
                                 TaskPriority taskID,
                                 Optional<UID> debugID,
                                 UseProvisionalProxies useProvisionalProxies) {
	state Version ver = wait(version);
	wait(getWatchFuture(
	    cx, makeReference<WatchParameters>(key, value, ver, tags, spanID, taskID, debugID, useProvisionalProxies)));
	return Void();
}

template <class GetKeyValuesFamilyRequest>
void transformRangeLimits(GetRangeLimits limits, Reverse reverse, GetKeyValuesFamilyRequest& req) {
	if (limits.bytes != 0) {
		if (!limits.hasRowLimit())
			req.limit = CLIENT_KNOBS->REPLY_BYTE_LIMIT; // Can't get more than this many rows anyway
		else
			req.limit = std::min(CLIENT_KNOBS->REPLY_BYTE_LIMIT, limits.rows);

		if (reverse)
			req.limit *= -1;

		if (!limits.hasByteLimit())
			req.limitBytes = CLIENT_KNOBS->REPLY_BYTE_LIMIT;
		else
			req.limitBytes = std::min(CLIENT_KNOBS->REPLY_BYTE_LIMIT, limits.bytes);
	} else {
		req.limitBytes = CLIENT_KNOBS->REPLY_BYTE_LIMIT;
		req.limit = reverse ? -limits.minRows : limits.minRows;
	}
}

template <class GetKeyValuesFamilyRequest>
RequestStream<GetKeyValuesFamilyRequest> StorageServerInterface::*getRangeRequestStream() {
	if constexpr (std::is_same<GetKeyValuesFamilyRequest, GetKeyValuesRequest>::value) {
		return &StorageServerInterface::getKeyValues;
	} else if (std::is_same<GetKeyValuesFamilyRequest, GetMappedKeyValuesRequest>::value) {
		return &StorageServerInterface::getMappedKeyValues;
	} else {
		UNREACHABLE();
	}
}

ACTOR template <class GetKeyValuesFamilyRequest, class GetKeyValuesFamilyReply, class RangeResultFamily>
Future<RangeResultFamily> getExactRange(Reference<TransactionState> trState,
                                        Version version,
                                        KeyRange keys,
                                        Key mapper,
                                        GetRangeLimits limits,
                                        Reverse reverse) {
	state RangeResultFamily output;
	state Span span("NAPI:getExactRange"_loc, trState->spanID);

	// printf("getExactRange( '%s', '%s' )\n", keys.begin.toString().c_str(), keys.end.toString().c_str());
	loop {
		state std::vector<std::pair<KeyRange, Reference<LocationInfo>>> locations =
		    wait(getKeyRangeLocations(trState,
		                              keys,
		                              CLIENT_KNOBS->GET_RANGE_SHARD_LIMIT,
		                              reverse,
		                              getRangeRequestStream<GetKeyValuesFamilyRequest>()));
		ASSERT(locations.size());
		state int shard = 0;
		loop {
			const KeyRangeRef& range = locations[shard].first;

			GetKeyValuesFamilyRequest req;
			req.mapper = mapper;
			req.arena.dependsOn(mapper.arena());

			req.version = version;
			req.begin = firstGreaterOrEqual(range.begin);
			req.end = firstGreaterOrEqual(range.end);
			req.spanContext = span.context;
			trState->cx->getLatestCommitVersions(
			    locations[shard].second, req.version, trState, req.ssLatestCommitVersions);

			// keep shard's arena around in case of async tss comparison
			req.arena.dependsOn(locations[shard].first.arena());

			transformRangeLimits(limits, reverse, req);
			ASSERT(req.limitBytes > 0 && req.limit != 0 && req.limit < 0 == reverse);

			// FIXME: buggify byte limits on internal functions that use them, instead of globally
			req.tags = trState->cx->sampleReadTags() ? trState->options.readTags : Optional<TagSet>();
			req.debugID = trState->debugID;

			try {
				if (trState->debugID.present()) {
					g_traceBatch.addEvent(
					    "TransactionDebug", trState->debugID.get().first(), "NativeAPI.getExactRange.Before");
					/*TraceEvent("TransactionDebugGetExactRangeInfo", trState->debugID.get())
					    .detail("ReqBeginKey", req.begin.getKey())
					    .detail("ReqEndKey", req.end.getKey())
					    .detail("ReqLimit", req.limit)
					    .detail("ReqLimitBytes", req.limitBytes)
					    .detail("ReqVersion", req.version)
					    .detail("Reverse", reverse)
					    .detail("Servers", locations[shard].second->description());*/
				}
				++trState->cx->transactionPhysicalReads;
				state GetKeyValuesFamilyReply rep;
				try {
					choose {
						when(wait(trState->cx->connectionFileChanged())) { throw transaction_too_old(); }
						when(GetKeyValuesFamilyReply _rep = wait(loadBalance(
						         trState->cx.getPtr(),
						         locations[shard].second,
						         getRangeRequestStream<GetKeyValuesFamilyRequest>(),
						         req,
						         TaskPriority::DefaultPromiseEndpoint,
						         AtMostOnce::False,
						         trState->cx->enableLocalityLoadBalance ? &trState->cx->queueModel : nullptr))) {
							rep = _rep;
						}
					}
					++trState->cx->transactionPhysicalReadsCompleted;
				} catch (Error&) {
					++trState->cx->transactionPhysicalReadsCompleted;
					throw;
				}
				if (trState->debugID.present())
					g_traceBatch.addEvent(
					    "TransactionDebug", trState->debugID.get().first(), "NativeAPI.getExactRange.After");
				output.arena().dependsOn(rep.arena);
				output.append(output.arena(), rep.data.begin(), rep.data.size());

				if (limits.hasRowLimit() && rep.data.size() > limits.rows) {
					TraceEvent(SevError, "GetExactRangeTooManyRows")
					    .detail("RowLimit", limits.rows)
					    .detail("DeliveredRows", output.size());
					ASSERT(false);
				}
				limits.decrement(rep.data);

				if (limits.isReached()) {
					output.more = true;
					return output;
				}

				bool more = rep.more;
				// If the reply says there is more but we know that we finished the shard, then fix rep.more
				if (reverse && more && rep.data.size() > 0 &&
				    output[output.size() - 1].key == locations[shard].first.begin)
					more = false;

				if (more) {
					if (!rep.data.size()) {
						TraceEvent(SevError, "GetExactRangeError")
						    .detail("Reason", "More data indicated but no rows present")
						    .detail("LimitBytes", limits.bytes)
						    .detail("LimitRows", limits.rows)
						    .detail("OutputSize", output.size())
						    .detail("OutputBytes", output.expectedSize())
						    .detail("BlockSize", rep.data.size())
						    .detail("BlockBytes", rep.data.expectedSize());
						ASSERT(false);
					}
					TEST(true); // GetKeyValuesFamilyReply.more in getExactRange
					// Make next request to the same shard with a beginning key just after the last key returned
					if (reverse)
						locations[shard].first =
						    KeyRangeRef(locations[shard].first.begin, output[output.size() - 1].key);
					else
						locations[shard].first =
						    KeyRangeRef(keyAfter(output[output.size() - 1].key), locations[shard].first.end);
				}

				if (!more || locations[shard].first.empty()) {
					TEST(true); // getExactrange (!more || locations[shard].first.empty())
					if (shard == locations.size() - 1) {
						const KeyRangeRef& range = locations[shard].first;
						KeyRef begin = reverse ? keys.begin : range.end;
						KeyRef end = reverse ? range.begin : keys.end;

						if (begin >= end) {
							output.more = false;
							return output;
						}
						TEST(true); // Multiple requests of key locations

						keys = KeyRangeRef(begin, end);
						break;
					}

					++shard;
				}

				// Soft byte limit - return results early if the user specified a byte limit and we got results
				// This can prevent problems where the desired range spans many shards and would be too slow to
				// fetch entirely.
				if (limits.hasSatisfiedMinRows() && output.size() > 0) {
					output.more = true;
					return output;
				}

			} catch (Error& e) {
				if (e.code() == error_code_wrong_shard_server || e.code() == error_code_all_alternatives_failed) {
					const KeyRangeRef& range = locations[shard].first;

					if (reverse)
						keys = KeyRangeRef(keys.begin, range.end);
					else
						keys = KeyRangeRef(range.begin, keys.end);

					trState->cx->invalidateCache(keys);
					wait(delay(CLIENT_KNOBS->WRONG_SHARD_SERVER_DELAY, trState->taskID));
					break;
				} else {
					TraceEvent(SevInfo, "GetExactRangeError")
					    .error(e)
					    .detail("ShardBegin", locations[shard].first.begin)
					    .detail("ShardEnd", locations[shard].first.end);
					throw;
				}
			}
		}
	}
}

Future<Key> resolveKey(Reference<TransactionState> trState, KeySelector const& key, Version const& version) {
	if (key.isFirstGreaterOrEqual())
		return Future<Key>(key.getKey());

	if (key.isFirstGreaterThan())
		return Future<Key>(keyAfter(key.getKey()));

	return getKey(trState, key, version);
}

ACTOR template <class GetKeyValuesFamilyRequest, class GetKeyValuesFamilyReply, class RangeResultFamily>
Future<RangeResultFamily> getRangeFallback(Reference<TransactionState> trState,
                                           Version version,
                                           KeySelector begin,
                                           KeySelector end,
                                           Key mapper,
                                           GetRangeLimits limits,
                                           Reverse reverse) {
	if (version == latestVersion) {
		state Transaction transaction(trState->cx);
		transaction.setOption(FDBTransactionOptions::CAUSAL_READ_RISKY);
		transaction.setOption(FDBTransactionOptions::LOCK_AWARE);
		transaction.setOption(FDBTransactionOptions::PRIORITY_SYSTEM_IMMEDIATE);
		Version ver = wait(transaction.getReadVersion());
		version = ver;
	}

	Future<Key> fb = resolveKey(trState, begin, version);
	state Future<Key> fe = resolveKey(trState, end, version);

	state Key b = wait(fb);
	state Key e = wait(fe);
	if (b >= e) {
		return RangeResultFamily();
	}

	// if e is allKeys.end, we have read through the end of the database
	// if b is allKeys.begin, we have either read through the beginning of the database,
	// or allKeys.begin exists in the database and will be part of the conflict range anyways

	RangeResultFamily _r = wait(getExactRange<GetKeyValuesFamilyRequest, GetKeyValuesFamilyReply, RangeResultFamily>(
	    trState, version, KeyRangeRef(b, e), mapper, limits, reverse));
	RangeResultFamily r = _r;

	if (b == allKeys.begin && ((reverse && !r.more) || !reverse))
		r.readToBegin = true;
	if (e == allKeys.end && ((!reverse && !r.more) || reverse))
		r.readThroughEnd = true;

	ASSERT(!limits.hasRowLimit() || r.size() <= limits.rows);

	// If we were limiting bytes and the returned range is twice the request (plus 10K) log a warning
	if (limits.hasByteLimit() &&
	    r.expectedSize() >
	        size_t(limits.bytes + CLIENT_KNOBS->SYSTEM_KEY_SIZE_LIMIT + CLIENT_KNOBS->VALUE_SIZE_LIMIT + 1) &&
	    limits.minRows == 0) {
		TraceEvent(SevWarnAlways, "GetRangeFallbackTooMuchData")
		    .detail("LimitBytes", limits.bytes)
		    .detail("DeliveredBytes", r.expectedSize())
		    .detail("LimitRows", limits.rows)
		    .detail("DeliveredRows", r.size());
	}

	return r;
}

int64_t inline getRangeResultFamilyBytes(RangeResultRef result) {
	return result.expectedSize();
}

int64_t inline getRangeResultFamilyBytes(MappedRangeResultRef result) {
	int64_t bytes = 0;
	for (const MappedKeyValueRef& mappedKeyValue : result) {
		bytes += mappedKeyValue.key.size() + mappedKeyValue.value.size();

		auto& reqAndResult = mappedKeyValue.reqAndResult;
		if (std::holds_alternative<GetValueReqAndResultRef>(reqAndResult)) {
			auto getValue = std::get<GetValueReqAndResultRef>(reqAndResult);
			bytes += getValue.expectedSize();
		} else if (std::holds_alternative<GetRangeReqAndResultRef>(reqAndResult)) {
			auto getRange = std::get<GetRangeReqAndResultRef>(reqAndResult);
			bytes += getRange.result.expectedSize();
		} else {
			throw internal_error();
		}
	}
	return bytes;
}

// TODO: Client should add mapped keys to conflict ranges.
ACTOR template <class RangeResultFamily> // RangeResult or MappedRangeResult
void getRangeFinished(Reference<TransactionState> trState,
                      double startTime,
                      KeySelector begin,
                      KeySelector end,
                      Snapshot snapshot,
                      Promise<std::pair<Key, Key>> conflictRange,
                      Reverse reverse,
                      RangeResultFamily result) {
	int64_t bytes = getRangeResultFamilyBytes(result);

	trState->cx->transactionBytesRead += bytes;
	trState->cx->transactionKeysRead += result.size();

	if (trState->trLogInfo) {
		trState->trLogInfo->addLog(FdbClientLogEvents::EventGetRange(
		    startTime, trState->cx->clientLocality.dcId(), now() - startTime, bytes, begin.getKey(), end.getKey()));
	}

	if (!snapshot) {
		Key rangeBegin;
		Key rangeEnd;

		if (result.readToBegin) {
			rangeBegin = allKeys.begin;
		} else if (((!reverse || !result.more || begin.offset > 1) && begin.offset > 0) || result.size() == 0) {
			rangeBegin = Key(begin.getKey(), begin.arena());
		} else {
			rangeBegin = reverse ? result.end()[-1].key : result[0].key;
		}

		if (end.offset > begin.offset && end.getKey() < rangeBegin) {
			rangeBegin = Key(end.getKey(), end.arena());
		}

		if (result.readThroughEnd) {
			rangeEnd = allKeys.end;
		} else if (((reverse || !result.more || end.offset <= 0) && end.offset <= 1) || result.size() == 0) {
			rangeEnd = Key(end.getKey(), end.arena());
		} else {
			rangeEnd = keyAfter(reverse ? result[0].key : result.end()[-1].key);
		}

		if (begin.offset < end.offset && begin.getKey() > rangeEnd) {
			rangeEnd = Key(begin.getKey(), begin.arena());
		}

		conflictRange.send(std::make_pair(rangeBegin, rangeEnd));
	}
}

ACTOR template <class GetKeyValuesFamilyRequest, // GetKeyValuesRequest or GetMappedKeyValuesRequest
                class GetKeyValuesFamilyReply, // GetKeyValuesReply or GetMappedKeyValuesReply (It would be nice if
                                               // we could use REPLY_TYPE(GetKeyValuesFamilyRequest) instead of specify
                                               // it as a separate template element)
                class RangeResultFamily // RangeResult or MappedRangeResult
                >
Future<RangeResultFamily> getRange(Reference<TransactionState> trState,
                                   Future<Version> fVersion,
                                   KeySelector begin,
                                   KeySelector end,
                                   Key mapper,
                                   GetRangeLimits limits,
                                   Promise<std::pair<Key, Key>> conflictRange,
                                   Snapshot snapshot,
                                   Reverse reverse) {
	//	state using RangeResultRefFamily = typename RangeResultFamily::RefType;
	state GetRangeLimits originalLimits(limits);
	state KeySelector originalBegin = begin;
	state KeySelector originalEnd = end;
	state RangeResultFamily output;
	state Span span("NAPI:getRange"_loc, trState->spanID);

	try {
		state Version version = wait(fVersion);
		trState->cx->validateVersion(version);

		state double startTime = now();
		state Version readVersion = version; // Needed for latestVersion requests; if more, make future requests at the
		                                     // version that the first one completed
		                                     // FIXME: Is this really right?  Weaken this and see if there is a problem;
		                                     // if so maybe there is a much subtler problem even with this.

		if (begin.getKey() == allKeys.begin && begin.offset < 1) {
			output.readToBegin = true;
			begin = KeySelector(firstGreaterOrEqual(begin.getKey()), begin.arena());
		}

		ASSERT(!limits.isReached());
		ASSERT((!limits.hasRowLimit() || limits.rows >= limits.minRows) && limits.minRows >= 0);

		loop {
			if (end.getKey() == allKeys.begin && (end.offset < 1 || end.isFirstGreaterOrEqual())) {
				getRangeFinished(
				    trState, startTime, originalBegin, originalEnd, snapshot, conflictRange, reverse, output);
				return output;
			}

			Key locationKey = reverse ? Key(end.getKey(), end.arena()) : Key(begin.getKey(), begin.arena());
			Reverse locationBackward{ reverse ? (end - 1).isBackward() : begin.isBackward() };
			state std::pair<KeyRange, Reference<LocationInfo>> beginServer = wait(getKeyLocation(
			    trState, locationKey, getRangeRequestStream<GetKeyValuesFamilyRequest>(), locationBackward));
			state KeyRange shard = beginServer.first;
			state bool modifiedSelectors = false;
			state GetKeyValuesFamilyRequest req;
			req.mapper = mapper;
			req.arena.dependsOn(mapper.arena());

			req.isFetchKeys = (trState->taskID == TaskPriority::FetchKeys);
			req.version = readVersion;

			trState->cx->getLatestCommitVersions(beginServer.second, req.version, trState, req.ssLatestCommitVersions);

			// In case of async tss comparison, also make req arena depend on begin, end, and/or shard's arena depending
			// on which  is used
			bool dependOnShard = false;
			if (reverse && (begin - 1).isDefinitelyLess(shard.begin) &&
			    (!begin.isFirstGreaterOrEqual() ||
			     begin.getKey() != shard.begin)) { // In this case we would be setting modifiedSelectors to true, but
				                                   // not modifying anything

				req.begin = firstGreaterOrEqual(shard.begin);
				modifiedSelectors = true;
				req.arena.dependsOn(shard.arena());
				dependOnShard = true;
			} else {
				req.begin = begin;
				req.arena.dependsOn(begin.arena());
			}

			if (!reverse && end.isDefinitelyGreater(shard.end)) {
				req.end = firstGreaterOrEqual(shard.end);
				modifiedSelectors = true;
				if (!dependOnShard) {
					req.arena.dependsOn(shard.arena());
				}
			} else {
				req.end = end;
				req.arena.dependsOn(end.arena());
			}

			transformRangeLimits(limits, reverse, req);
			ASSERT(req.limitBytes > 0 && req.limit != 0 && req.limit < 0 == reverse);

			req.tags = trState->cx->sampleReadTags() ? trState->options.readTags : Optional<TagSet>();
			req.debugID = trState->debugID;
			req.spanContext = span.context;
			try {
				if (trState->debugID.present()) {
					g_traceBatch.addEvent(
					    "TransactionDebug", trState->debugID.get().first(), "NativeAPI.getRange.Before");
					/*TraceEvent("TransactionDebugGetRangeInfo", trState->debugID.get())
					    .detail("ReqBeginKey", req.begin.getKey())
					    .detail("ReqEndKey", req.end.getKey())
					    .detail("OriginalBegin", originalBegin.toString())
					    .detail("OriginalEnd", originalEnd.toString())
					    .detail("Begin", begin.toString())
					    .detail("End", end.toString())
					    .detail("Shard", shard)
					    .detail("ReqLimit", req.limit)
					    .detail("ReqLimitBytes", req.limitBytes)
					    .detail("ReqVersion", req.version)
					    .detail("Reverse", reverse)
					    .detail("ModifiedSelectors", modifiedSelectors)
					    .detail("Servers", beginServer.second->description());*/
				}

				++trState->cx->transactionPhysicalReads;
				state GetKeyValuesFamilyReply rep;
				try {
					if (CLIENT_BUGGIFY_WITH_PROB(.01)) {
						throw deterministicRandom()->randomChoice(
						    std::vector<Error>{ transaction_too_old(), future_version() });
					}
					// state AnnotateActor annotation(currentLineage);
					GetKeyValuesFamilyReply _rep =
					    wait(loadBalance(trState->cx.getPtr(),
					                     beginServer.second,
					                     getRangeRequestStream<GetKeyValuesFamilyRequest>(),
					                     req,
					                     TaskPriority::DefaultPromiseEndpoint,
					                     AtMostOnce::False,
					                     trState->cx->enableLocalityLoadBalance ? &trState->cx->queueModel : nullptr));
					rep = _rep;
					++trState->cx->transactionPhysicalReadsCompleted;
				} catch (Error&) {
					++trState->cx->transactionPhysicalReadsCompleted;
					throw;
				}

				if (trState->debugID.present()) {
					g_traceBatch.addEvent("TransactionDebug",
					                      trState->debugID.get().first(),
					                      "NativeAPI.getRange.After"); //.detail("SizeOf", rep.data.size());
					/*TraceEvent("TransactionDebugGetRangeDone", trState->debugID.get())
					    .detail("ReqBeginKey", req.begin.getKey())
					    .detail("ReqEndKey", req.end.getKey())
					    .detail("RepIsMore", rep.more)
					    .detail("VersionReturned", rep.version)
					    .detail("RowsReturned", rep.data.size());*/
				}

				ASSERT(!rep.more || rep.data.size());
				ASSERT(!limits.hasRowLimit() || rep.data.size() <= limits.rows);

				limits.decrement(rep.data);

				if (reverse && begin.isLastLessOrEqual() && rep.data.size() &&
				    rep.data.end()[-1].key == begin.getKey()) {
					modifiedSelectors = false;
				}

				bool finished = limits.isReached() || (!modifiedSelectors && !rep.more) || limits.hasSatisfiedMinRows();
				bool readThrough = modifiedSelectors && !rep.more;

				// optimization: first request got all data--just return it
				if (finished && !output.size()) {
					bool readToBegin = output.readToBegin;
					bool readThroughEnd = output.readThroughEnd;

					using RangeResultRefFamily = typename RangeResultFamily::RefType;
					output = RangeResultFamily(
					    RangeResultRefFamily(rep.data, modifiedSelectors || limits.isReached() || rep.more), rep.arena);
					output.readToBegin = readToBegin;
					output.readThroughEnd = readThroughEnd;

					if (BUGGIFY && limits.hasByteLimit() && output.size() > std::max(1, originalLimits.minRows)) {
						// Copy instead of resizing because TSS maybe be using output's arena for comparison. This only
						// happens in simulation so it's fine
						RangeResultFamily copy;
						int newSize =
						    deterministicRandom()->randomInt(std::max(1, originalLimits.minRows), output.size());
						for (int i = 0; i < newSize; i++) {
							copy.push_back_deep(copy.arena(), output[i]);
						}
						output = copy;
						output.more = true;

						getRangeFinished(
						    trState, startTime, originalBegin, originalEnd, snapshot, conflictRange, reverse, output);
						return output;
					}

					if (readThrough) {
						output.arena().dependsOn(shard.arena());
						output.readThrough = reverse ? shard.begin : shard.end;
					}

					getRangeFinished(
					    trState, startTime, originalBegin, originalEnd, snapshot, conflictRange, reverse, output);
					return output;
				}

				output.arena().dependsOn(rep.arena);
				output.append(output.arena(), rep.data.begin(), rep.data.size());

				if (finished) {
					if (readThrough) {
						output.arena().dependsOn(shard.arena());
						output.readThrough = reverse ? shard.begin : shard.end;
					}
					output.more = modifiedSelectors || limits.isReached() || rep.more;

					getRangeFinished(
					    trState, startTime, originalBegin, originalEnd, snapshot, conflictRange, reverse, output);
					return output;
				}

				if (readVersion == latestVersion) {
					readVersion = rep.version; // see above comment
				}

				if (!rep.more) {
					ASSERT(modifiedSelectors);
					TEST(true); // !GetKeyValuesFamilyReply.more and modifiedSelectors in getRange

					if (!rep.data.size()) {
<<<<<<< HEAD
						// VERSION_VECTOR change version to readVersion in getRangeFallback
						RangeResult result = wait(getRangeFallback<GetKeyValuesFamilyRequest, GetKeyValuesFamilyReply>(
						    trState, readVersion, originalBegin, originalEnd, mapper, originalLimits, reverse));
=======
						RangeResultFamily result = wait(
						    getRangeFallback<GetKeyValuesFamilyRequest, GetKeyValuesFamilyReply, RangeResultFamily>(
						        trState, version, originalBegin, originalEnd, mapper, originalLimits, reverse));
>>>>>>> 67eba5ec
						getRangeFinished(
						    trState, startTime, originalBegin, originalEnd, snapshot, conflictRange, reverse, result);
						return result;
					}

					if (reverse)
						end = firstGreaterOrEqual(shard.begin);
					else
						begin = firstGreaterOrEqual(shard.end);
				} else {
					TEST(true); // GetKeyValuesFamilyReply.more in getRange
					if (reverse)
						end = firstGreaterOrEqual(output[output.size() - 1].key);
					else
						begin = firstGreaterThan(output[output.size() - 1].key);
				}

			} catch (Error& e) {
				if (trState->debugID.present()) {
					g_traceBatch.addEvent(
					    "TransactionDebug", trState->debugID.get().first(), "NativeAPI.getRange.Error");
					TraceEvent("TransactionDebugError", trState->debugID.get()).error(e);
				}
				if (e.code() == error_code_wrong_shard_server || e.code() == error_code_all_alternatives_failed ||
				    (e.code() == error_code_transaction_too_old && readVersion == latestVersion)) {
					trState->cx->invalidateCache(reverse ? end.getKey() : begin.getKey(),
					                             Reverse{ reverse ? (end - 1).isBackward() : begin.isBackward() });

					if (e.code() == error_code_wrong_shard_server) {
						RangeResultFamily result = wait(
						    getRangeFallback<GetKeyValuesFamilyRequest, GetKeyValuesFamilyReply, RangeResultFamily>(
						        trState, version, originalBegin, originalEnd, mapper, originalLimits, reverse));
						getRangeFinished(
						    trState, startTime, originalBegin, originalEnd, snapshot, conflictRange, reverse, result);
						return result;
					}

					wait(delay(CLIENT_KNOBS->WRONG_SHARD_SERVER_DELAY, trState->taskID));
				} else {
					if (trState->trLogInfo)
						trState->trLogInfo->addLog(
						    FdbClientLogEvents::EventGetRangeError(startTime,
						                                           trState->cx->clientLocality.dcId(),
						                                           static_cast<int>(e.code()),
						                                           begin.getKey(),
						                                           end.getKey()));

					throw e;
				}
			}
		}
	} catch (Error& e) {
		if (conflictRange.canBeSet()) {
			conflictRange.send(std::make_pair(Key(), Key()));
		}

		throw;
	}
}

template <class StreamReply>
struct TSSDuplicateStreamData {
	PromiseStream<StreamReply> stream;
	Promise<Void> tssComparisonDone;

	// empty constructor for optional?
	TSSDuplicateStreamData() {}

	TSSDuplicateStreamData(PromiseStream<StreamReply> stream) : stream(stream) {}

	bool done() { return tssComparisonDone.getFuture().isReady(); }

	void setDone() {
		if (tssComparisonDone.canBeSet()) {
			tssComparisonDone.send(Void());
		}
	}

	~TSSDuplicateStreamData() {}
};

// Error tracking here is weird, and latency doesn't really mean the same thing here as it does with normal tss
// comparisons, so this is pretty much just counting mismatches
ACTOR template <class Request>
static Future<Void> tssStreamComparison(Request request,
                                        TSSDuplicateStreamData<REPLYSTREAM_TYPE(Request)> streamData,
                                        ReplyPromiseStream<REPLYSTREAM_TYPE(Request)> tssReplyStream,
                                        TSSEndpointData tssData) {
	state bool ssEndOfStream = false;
	state bool tssEndOfStream = false;
	state Optional<REPLYSTREAM_TYPE(Request)> ssReply = Optional<REPLYSTREAM_TYPE(Request)>();
	state Optional<REPLYSTREAM_TYPE(Request)> tssReply = Optional<REPLYSTREAM_TYPE(Request)>();

	loop {
		// reset replies
		ssReply = Optional<REPLYSTREAM_TYPE(Request)>();
		tssReply = Optional<REPLYSTREAM_TYPE(Request)>();

		state double startTime = now();
		// wait for ss response
		try {
			REPLYSTREAM_TYPE(Request) _ssReply = waitNext(streamData.stream.getFuture());
			ssReply = _ssReply;
		} catch (Error& e) {
			if (e.code() == error_code_actor_cancelled) {
				streamData.setDone();
				throw;
			}
			if (e.code() == error_code_end_of_stream) {
				// ss response will be set to empty, to compare to the SS response if it wasn't empty and cause a
				// mismatch
				ssEndOfStream = true;
			} else {
				tssData.metrics->ssError(e.code());
			}
			TEST(e.code() != error_code_end_of_stream); // SS got error in TSS stream comparison
		}

		state double sleepTime = std::max(startTime + FLOW_KNOBS->LOAD_BALANCE_TSS_TIMEOUT - now(), 0.0);
		// wait for tss response
		try {
			choose {
				when(REPLYSTREAM_TYPE(Request) _tssReply = waitNext(tssReplyStream.getFuture())) {
					tssReply = _tssReply;
				}
				when(wait(delay(sleepTime))) {
					++tssData.metrics->tssTimeouts;
					TEST(true); // Got TSS timeout in stream comparison
				}
			}
		} catch (Error& e) {
			if (e.code() == error_code_actor_cancelled) {
				streamData.setDone();
				throw;
			}
			if (e.code() == error_code_end_of_stream) {
				// tss response will be set to empty, to compare to the SS response if it wasn't empty and cause a
				// mismatch
				tssEndOfStream = true;
			} else {
				tssData.metrics->tssError(e.code());
			}
			TEST(e.code() != error_code_end_of_stream); // TSS got error in TSS stream comparison
		}

		if (!ssEndOfStream || !tssEndOfStream) {
			++tssData.metrics->streamComparisons;
		}

		// if both are successful, compare
		if (ssReply.present() && tssReply.present()) {
			// compare results
			// FIXME: this code is pretty much identical to LoadBalance.h
			// TODO could add team check logic in if we added synchronous way to turn this into a fixed getRange request
			// and send it to the whole team and compare? I think it's fine to skip that for streaming though
			TEST(ssEndOfStream != tssEndOfStream); // SS or TSS stream finished early!

			// skip tss comparison if both are end of stream
			if ((!ssEndOfStream || !tssEndOfStream) && !TSS_doCompare(ssReply.get(), tssReply.get())) {
				TEST(true); // TSS mismatch in stream comparison
				TraceEvent mismatchEvent(
				    (g_network->isSimulated() && g_simulator.tssMode == ISimulator::TSSMode::EnabledDropMutations)
				        ? SevWarnAlways
				        : SevError,
				    TSS_mismatchTraceName(request));
				mismatchEvent.setMaxEventLength(FLOW_KNOBS->TSS_LARGE_TRACE_SIZE);
				mismatchEvent.detail("TSSID", tssData.tssId);

				if (tssData.metrics->shouldRecordDetailedMismatch()) {
					TSS_traceMismatch(mismatchEvent, request, ssReply.get(), tssReply.get());

					TEST(FLOW_KNOBS
					         ->LOAD_BALANCE_TSS_MISMATCH_TRACE_FULL); // Tracing Full TSS Mismatch in stream comparison
					TEST(!FLOW_KNOBS->LOAD_BALANCE_TSS_MISMATCH_TRACE_FULL); // Tracing Partial TSS Mismatch in stream
					                                                         // comparison and storing the rest in FDB

					if (!FLOW_KNOBS->LOAD_BALANCE_TSS_MISMATCH_TRACE_FULL) {
						mismatchEvent.disable();
						UID mismatchUID = deterministicRandom()->randomUniqueID();
						tssData.metrics->recordDetailedMismatchData(mismatchUID, mismatchEvent.getFields().toString());

						// record a summarized trace event instead
						TraceEvent summaryEvent((g_network->isSimulated() &&
						                         g_simulator.tssMode == ISimulator::TSSMode::EnabledDropMutations)
						                            ? SevWarnAlways
						                            : SevError,
						                        TSS_mismatchTraceName(request));
						summaryEvent.detail("TSSID", tssData.tssId).detail("MismatchId", mismatchUID);
					}
				} else {
					// don't record trace event
					mismatchEvent.disable();
				}
				streamData.setDone();
				return Void();
			}
		}
		if (!ssReply.present() || !tssReply.present() || ssEndOfStream || tssEndOfStream) {
			// if both streams don't still have more data, stop comparison
			streamData.setDone();
			return Void();
		}
	}
}

// Currently only used for GetKeyValuesStream but could easily be plugged for other stream types
// User of the stream has to forward the SS's responses to the returned promise stream, if it is set
template <class Request>
Optional<TSSDuplicateStreamData<REPLYSTREAM_TYPE(Request)>>
maybeDuplicateTSSStreamFragment(Request& req, QueueModel* model, RequestStream<Request> const* ssStream) {
	if (model) {
		Optional<TSSEndpointData> tssData = model->getTssData(ssStream->getEndpoint().token.first());

		if (tssData.present()) {
			TEST(true); // duplicating stream to TSS
			resetReply(req);
			// FIXME: optimize to avoid creating new netNotifiedQueueWithAcknowledgements for each stream duplication
			RequestStream<Request> tssRequestStream(tssData.get().endpoint);
			ReplyPromiseStream<REPLYSTREAM_TYPE(Request)> tssReplyStream = tssRequestStream.getReplyStream(req);
			PromiseStream<REPLYSTREAM_TYPE(Request)> ssDuplicateReplyStream;
			TSSDuplicateStreamData<REPLYSTREAM_TYPE(Request)> streamData(ssDuplicateReplyStream);
			model->addActor.send(tssStreamComparison(req, streamData, tssReplyStream, tssData.get()));
			return Optional<TSSDuplicateStreamData<REPLYSTREAM_TYPE(Request)>>(streamData);
		}
	}
	return Optional<TSSDuplicateStreamData<REPLYSTREAM_TYPE(Request)>>();
}

// Streams all of the KV pairs in a target key range into a ParallelStream fragment
ACTOR Future<Void> getRangeStreamFragment(Reference<TransactionState> trState,
                                          ParallelStream<RangeResult>::Fragment* results,
                                          Version version,
                                          KeyRange keys,
                                          GetRangeLimits limits,
                                          Snapshot snapshot,
                                          Reverse reverse,
                                          SpanID spanContext) {
	loop {
		state std::vector<std::pair<KeyRange, Reference<LocationInfo>>> locations = wait(getKeyRangeLocations(
		    trState, keys, CLIENT_KNOBS->GET_RANGE_SHARD_LIMIT, reverse, &StorageServerInterface::getKeyValuesStream));
		ASSERT(locations.size());
		state int shard = 0;
		loop {
			const KeyRange& range = locations[shard].first;

			state Optional<TSSDuplicateStreamData<GetKeyValuesStreamReply>> tssDuplicateStream;
			state GetKeyValuesStreamRequest req;
			req.version = version;
			req.begin = firstGreaterOrEqual(range.begin);
			req.end = firstGreaterOrEqual(range.end);
			req.spanContext = spanContext;
			req.limit = reverse ? -CLIENT_KNOBS->REPLY_BYTE_LIMIT : CLIENT_KNOBS->REPLY_BYTE_LIMIT;
			req.limitBytes = std::numeric_limits<int>::max();
			trState->cx->getLatestCommitVersions(
			    locations[shard].second, req.version, trState, req.ssLatestCommitVersions);

			// keep shard's arena around in case of async tss comparison
			req.arena.dependsOn(range.arena());

			ASSERT(req.limitBytes > 0 && req.limit != 0 && req.limit < 0 == reverse);

			// FIXME: buggify byte limits on internal functions that use them, instead of globally
			req.tags = trState->cx->sampleReadTags() ? trState->options.readTags : Optional<TagSet>();
			req.debugID = trState->debugID;

			try {
				if (trState->debugID.present()) {
					g_traceBatch.addEvent(
					    "TransactionDebug", trState->debugID.get().first(), "NativeAPI.RangeStream.Before");
				}
				++trState->cx->transactionPhysicalReads;
				state GetKeyValuesStreamReply rep;

				if (locations[shard].second->size() == 0) {
					wait(trState->cx->connectionFileChanged());
					results->sendError(transaction_too_old());
					return Void();
				}

				state int useIdx = -1;

				loop {
					// FIXME: create a load balance function for this code so future users of reply streams do not have
					// to duplicate this code
					int count = 0;
					for (int i = 0; i < locations[shard].second->size(); i++) {
						if (!IFailureMonitor::failureMonitor()
						         .getState(locations[shard]
						                       .second->get(i, &StorageServerInterface::getKeyValuesStream)
						                       .getEndpoint())
						         .failed) {
							if (deterministicRandom()->random01() <= 1.0 / ++count) {
								useIdx = i;
							}
						}
					}

					if (useIdx >= 0) {
						break;
					}

					std::vector<Future<Void>> ok(locations[shard].second->size());
					for (int i = 0; i < ok.size(); i++) {
						ok[i] = IFailureMonitor::failureMonitor().onStateEqual(
						    locations[shard].second->get(i, &StorageServerInterface::getKeyValuesStream).getEndpoint(),
						    FailureStatus(false));
					}

					// Making this SevWarn means a lot of clutter
					if (now() - g_network->networkInfo.newestAlternativesFailure > 1 ||
					    deterministicRandom()->random01() < 0.01) {
						TraceEvent("AllAlternativesFailed")
						    .detail("Alternatives", locations[shard].second->description());
					}

					wait(allAlternativesFailedDelay(quorum(ok, 1)));
				}

				state ReplyPromiseStream<GetKeyValuesStreamReply> replyStream =
				    locations[shard]
				        .second->get(useIdx, &StorageServerInterface::getKeyValuesStream)
				        .getReplyStream(req);

				tssDuplicateStream = maybeDuplicateTSSStreamFragment(
				    req,
				    trState->cx->enableLocalityLoadBalance ? &trState->cx->queueModel : nullptr,
				    &locations[shard].second->get(useIdx, &StorageServerInterface::getKeyValuesStream));

				state bool breakAgain = false;
				loop {
					wait(results->onEmpty());
					try {
						choose {
							when(wait(trState->cx->connectionFileChanged())) {
								results->sendError(transaction_too_old());
								if (tssDuplicateStream.present() && !tssDuplicateStream.get().done()) {
									tssDuplicateStream.get().stream.sendError(transaction_too_old());
								}
								return Void();
							}

							when(GetKeyValuesStreamReply _rep = waitNext(replyStream.getFuture())) { rep = _rep; }
						}
						++trState->cx->transactionPhysicalReadsCompleted;
					} catch (Error& e) {
						++trState->cx->transactionPhysicalReadsCompleted;
						if (e.code() == error_code_broken_promise) {
							if (tssDuplicateStream.present() && !tssDuplicateStream.get().done()) {
								tssDuplicateStream.get().stream.sendError(connection_failed());
							}
							throw connection_failed();
						}
						if (e.code() != error_code_end_of_stream) {
							if (tssDuplicateStream.present() && !tssDuplicateStream.get().done()) {
								tssDuplicateStream.get().stream.sendError(e);
							}
							throw;
						}
						rep = GetKeyValuesStreamReply();
					}
					if (trState->debugID.present())
						g_traceBatch.addEvent(
						    "TransactionDebug", trState->debugID.get().first(), "NativeAPI.getExactRange.After");
					RangeResult output(RangeResultRef(rep.data, rep.more), rep.arena);

					if (tssDuplicateStream.present() && !tssDuplicateStream.get().done()) {
						// shallow copy the reply with an arena depends, and send it to the duplicate stream for TSS
						GetKeyValuesStreamReply replyCopy;
						replyCopy.version = rep.version;
						replyCopy.more = rep.more;
						replyCopy.cached = rep.cached;
						replyCopy.arena.dependsOn(rep.arena);
						replyCopy.data.append(replyCopy.arena, rep.data.begin(), rep.data.size());
						tssDuplicateStream.get().stream.send(replyCopy);
					}

					int64_t bytes = 0;
					for (const KeyValueRef& kv : output) {
						bytes += kv.key.size() + kv.value.size();
					}

					trState->cx->transactionBytesRead += bytes;
					trState->cx->transactionKeysRead += output.size();

					// If the reply says there is more but we know that we finished the shard, then fix rep.more
					if (reverse && output.more && rep.data.size() > 0 &&
					    output[output.size() - 1].key == locations[shard].first.begin) {
						output.more = false;
					}

					if (output.more) {
						if (!rep.data.size()) {
							TraceEvent(SevError, "GetRangeStreamError")
							    .detail("Reason", "More data indicated but no rows present")
							    .detail("LimitBytes", limits.bytes)
							    .detail("LimitRows", limits.rows)
							    .detail("OutputSize", output.size())
							    .detail("OutputBytes", output.expectedSize())
							    .detail("BlockSize", rep.data.size())
							    .detail("BlockBytes", rep.data.expectedSize());
							ASSERT(false);
						}
						TEST(true); // GetKeyValuesStreamReply.more in getRangeStream
						// Make next request to the same shard with a beginning key just after the last key returned
						if (reverse)
							locations[shard].first =
							    KeyRangeRef(locations[shard].first.begin, output[output.size() - 1].key);
						else
							locations[shard].first =
							    KeyRangeRef(keyAfter(output[output.size() - 1].key), locations[shard].first.end);
					}

					if (locations[shard].first.empty()) {
						output.more = false;
					}

					if (!output.more) {
						const KeyRange& range = locations[shard].first;
						if (shard == locations.size() - 1) {
							KeyRef begin = reverse ? keys.begin : range.end;
							KeyRef end = reverse ? range.begin : keys.end;

							if (begin >= end) {
								if (range.begin == allKeys.begin) {
									output.readToBegin = true;
								}
								if (range.end == allKeys.end) {
									output.readThroughEnd = true;
								}
								output.arena().dependsOn(keys.arena());
								output.readThrough = reverse ? keys.begin : keys.end;
								results->send(std::move(output));
								results->finish();
								if (tssDuplicateStream.present() && !tssDuplicateStream.get().done()) {
									tssDuplicateStream.get().stream.sendError(end_of_stream());
								}
								return Void();
							}
							keys = KeyRangeRef(begin, end);
							breakAgain = true;
						} else {
							++shard;
						}
						output.arena().dependsOn(range.arena());
						output.readThrough = reverse ? range.begin : range.end;
						results->send(std::move(output));
						break;
					}

					ASSERT(output.size());
					if (keys.begin == allKeys.begin && !reverse) {
						output.readToBegin = true;
					}
					if (keys.end == allKeys.end && reverse) {
						output.readThroughEnd = true;
					}
					results->send(std::move(output));
				}
				if (breakAgain) {
					break;
				}
			} catch (Error& e) {
				// send errors to tss duplicate stream, including actor_cancelled
				if (tssDuplicateStream.present() && !tssDuplicateStream.get().done()) {
					tssDuplicateStream.get().stream.sendError(e);
				}
				if (e.code() == error_code_actor_cancelled) {
					throw;
				}
				if (e.code() == error_code_wrong_shard_server || e.code() == error_code_all_alternatives_failed ||
				    e.code() == error_code_connection_failed) {
					const KeyRangeRef& range = locations[shard].first;

					if (reverse)
						keys = KeyRangeRef(keys.begin, range.end);
					else
						keys = KeyRangeRef(range.begin, keys.end);

					trState->cx->invalidateCache(keys);
					wait(delay(CLIENT_KNOBS->WRONG_SHARD_SERVER_DELAY, trState->taskID));
					break;
				} else {
					results->sendError(e);
					return Void();
				}
			}
		}
	}
}

ACTOR Future<Standalone<VectorRef<KeyRef>>> getRangeSplitPoints(Reference<TransactionState> trState,
                                                                KeyRange keys,
                                                                int64_t chunkSize);

static KeyRange intersect(KeyRangeRef lhs, KeyRangeRef rhs) {
	return KeyRange(KeyRangeRef(std::max(lhs.begin, rhs.begin), std::min(lhs.end, rhs.end)));
}

// Divides the requested key range into 1MB fragments, create range streams for each fragment, and merges the results so
// the client get them in order
ACTOR Future<Void> getRangeStream(Reference<TransactionState> trState,
                                  PromiseStream<RangeResult> _results,
                                  Future<Version> fVersion,
                                  KeySelector begin,
                                  KeySelector end,
                                  GetRangeLimits limits,
                                  Promise<std::pair<Key, Key>> conflictRange,
                                  Snapshot snapshot,
                                  Reverse reverse) {
	state ParallelStream<RangeResult> results(_results, CLIENT_KNOBS->RANGESTREAM_BUFFERED_FRAGMENTS_LIMIT);

	// FIXME: better handling to disable row limits
	ASSERT(!limits.hasRowLimit());
	state Span span("NAPI:getRangeStream"_loc, trState->spanID);

	state Version version = wait(fVersion);
	trState->cx->validateVersion(version);

	Future<Key> fb = resolveKey(trState, begin, version);
	state Future<Key> fe = resolveKey(trState, end, version);

	state Key b = wait(fb);
	state Key e = wait(fe);

	if (!snapshot) {
		// FIXME: this conflict range is too large, and should be updated continously as results are returned
		conflictRange.send(std::make_pair(std::min(b, Key(begin.getKey(), begin.arena())),
		                                  std::max(e, Key(end.getKey(), end.arena()))));
	}

	if (b >= e) {
		wait(results.finish());
		return Void();
	}

	// if e is allKeys.end, we have read through the end of the database
	// if b is allKeys.begin, we have either read through the beginning of the database,
	// or allKeys.begin exists in the database and will be part of the conflict range anyways

	state std::vector<Future<Void>> outstandingRequests;
	while (b < e) {
		state std::pair<KeyRange, Reference<LocationInfo>> ssi =
		    wait(getKeyLocation(trState, reverse ? e : b, &StorageServerInterface::getKeyValuesStream, reverse));
		state KeyRange shardIntersection = intersect(ssi.first, KeyRangeRef(b, e));
		state Standalone<VectorRef<KeyRef>> splitPoints =
		    wait(getRangeSplitPoints(trState, shardIntersection, CLIENT_KNOBS->RANGESTREAM_FRAGMENT_SIZE));
		state std::vector<KeyRange> toSend;
		// state std::vector<Future<std::list<KeyRangeRef>::iterator>> outstandingRequests;

		if (!splitPoints.empty()) {
			toSend.push_back(KeyRange(KeyRangeRef(shardIntersection.begin, splitPoints.front()), splitPoints.arena()));
			for (int i = 0; i < splitPoints.size() - 1; ++i) {
				toSend.push_back(KeyRange(KeyRangeRef(splitPoints[i], splitPoints[i + 1]), splitPoints.arena()));
			}
			toSend.push_back(KeyRange(KeyRangeRef(splitPoints.back(), shardIntersection.end), splitPoints.arena()));
		} else {
			toSend.push_back(KeyRange(KeyRangeRef(shardIntersection.begin, shardIntersection.end)));
		}

		state int idx = 0;
		state int useIdx = 0;
		for (; idx < toSend.size(); ++idx) {
			useIdx = reverse ? toSend.size() - idx - 1 : idx;
			if (toSend[useIdx].empty()) {
				continue;
			}
			ParallelStream<RangeResult>::Fragment* fragment = wait(results.createFragment());
			outstandingRequests.push_back(getRangeStreamFragment(
			    trState, fragment, version, toSend[useIdx], limits, snapshot, reverse, span.context));
		}
		if (reverse) {
			e = shardIntersection.begin;
		} else {
			b = shardIntersection.end;
		}
	}
	wait(waitForAll(outstandingRequests) && results.finish());
	return Void();
}

Future<RangeResult> getRange(Reference<TransactionState> const& trState,
                             Future<Version> const& fVersion,
                             KeySelector const& begin,
                             KeySelector const& end,
                             GetRangeLimits const& limits,
                             Reverse const& reverse) {
	return getRange<GetKeyValuesRequest, GetKeyValuesReply, RangeResult>(
	    trState, fVersion, begin, end, ""_sr, limits, Promise<std::pair<Key, Key>>(), Snapshot::True, reverse);
}

bool DatabaseContext::debugUseTags = false;
const std::vector<std::string> DatabaseContext::debugTransactionTagChoices = { "a", "b", "c", "d", "e", "f", "g",
	                                                                           "h", "i", "j", "k", "l", "m", "n",
	                                                                           "o", "p", "q", "r", "s", "t" };

void debugAddTags(Reference<TransactionState> trState) {
	int numTags = deterministicRandom()->randomInt(0, CLIENT_KNOBS->MAX_TAGS_PER_TRANSACTION + 1);
	for (int i = 0; i < numTags; ++i) {
		TransactionTag tag;
		if (deterministicRandom()->random01() < 0.7) {
			tag = TransactionTagRef(deterministicRandom()->randomChoice(DatabaseContext::debugTransactionTagChoices));
		} else {
			int length = deterministicRandom()->randomInt(1, CLIENT_KNOBS->MAX_TRANSACTION_TAG_LENGTH + 1);
			uint8_t* s = new (tag.arena()) uint8_t[length];
			for (int j = 0; j < length; ++j) {
				s[j] = (uint8_t)deterministicRandom()->randomInt(0, 256);
			}

			tag.contents() = TransactionTagRef(s, length);
		}

		if (deterministicRandom()->coinflip()) {
			trState->options.readTags.addTag(tag);
		}
		trState->options.tags.addTag(tag);
	}
}

Transaction::Transaction()
  : trState(makeReference<TransactionState>(TaskPriority::DefaultEndpoint, generateSpanID(false))) {}

Transaction::Transaction(Database const& cx)
  : trState(makeReference<TransactionState>(cx,
                                            cx->taskID,
                                            generateSpanID(cx->transactionTracingSample),
                                            createTrLogInfoProbabilistically(cx))),
    span(trState->spanID, "Transaction"_loc), backoff(CLIENT_KNOBS->DEFAULT_BACKOFF),
    tr(TenantInfo(), trState->spanID) {
	if (DatabaseContext::debugUseTags) {
		debugAddTags(trState);
	}
}

Transaction::~Transaction() {
	flushTrLogsIfEnabled();
	cancelWatches();
}

void Transaction::operator=(Transaction&& r) noexcept {
	flushTrLogsIfEnabled();
	tr = std::move(r.tr);
	readVersion = std::move(r.readVersion);
	trState = std::move(r.trState);
	metadataVersion = std::move(r.metadataVersion);
	extraConflictRanges = std::move(r.extraConflictRanges);
	commitResult = std::move(r.commitResult);
	committing = std::move(r.committing);
	backoff = r.backoff;
	watches = r.watches;
}

void Transaction::flushTrLogsIfEnabled() {
	if (trState && trState->trLogInfo && trState->trLogInfo->logsAdded && trState->trLogInfo->trLogWriter.getData()) {
		ASSERT(trState->trLogInfo->flushed == false);
		trState->cx->clientStatusUpdater.inStatusQ.push_back(
		    { trState->trLogInfo->identifier, std::move(trState->trLogInfo->trLogWriter) });
		trState->trLogInfo->flushed = true;
	}
}

VersionVector Transaction::getVersionVector() const {
	return trState->cx->ssVersionVectorCache;
}

void Transaction::setVersion(Version v) {
	trState->startTime = now();
	if (readVersion.isValid())
		throw read_version_already_set();
	if (v <= 0)
		throw version_invalid();

	readVersion = v;
	trState->readVersionObtainedFromGrvProxy = false;
}

Future<Optional<Value>> Transaction::get(const Key& key, Snapshot snapshot) {
	++trState->cx->transactionLogicalReads;
	++trState->cx->transactionGetValueRequests;
	// ASSERT (key < allKeys.end);

	// There are no keys in the database with size greater than KEY_SIZE_LIMIT
	if (key.size() >
	    (key.startsWith(systemKeys.begin) ? CLIENT_KNOBS->SYSTEM_KEY_SIZE_LIMIT : CLIENT_KNOBS->KEY_SIZE_LIMIT))
		return Optional<Value>();

	auto ver = getReadVersion();

	/*	if (!systemKeys.contains(key))
	        return Optional<Value>(Value()); */

	if (!snapshot)
		tr.transaction.read_conflict_ranges.push_back(tr.arena, singleKeyRange(key, tr.arena));

	if (key == metadataVersionKey) {
		++trState->cx->transactionMetadataVersionReads;
		if (!ver.isReady() || metadataVersion.isSet()) {
			return metadataVersion.getFuture();
		} else {
			if (ver.isError())
				return ver.getError();
			if (ver.get() == trState->cx->metadataVersionCache[trState->cx->mvCacheInsertLocation].first) {
				return trState->cx->metadataVersionCache[trState->cx->mvCacheInsertLocation].second;
			}

			Version v = ver.get();
			int hi = trState->cx->mvCacheInsertLocation;
			int lo = (trState->cx->mvCacheInsertLocation + 1) % trState->cx->metadataVersionCache.size();

			while (hi != lo) {
				int cu = hi > lo ? (hi + lo) / 2
				                 : ((hi + trState->cx->metadataVersionCache.size() + lo) / 2) %
				                       trState->cx->metadataVersionCache.size();
				if (v == trState->cx->metadataVersionCache[cu].first) {
					return trState->cx->metadataVersionCache[cu].second;
				}
				if (cu == lo) {
					break;
				}
				if (v < trState->cx->metadataVersionCache[cu].first) {
					hi = cu;
				} else {
					lo = (cu + 1) % trState->cx->metadataVersionCache.size();
				}
			}
		}
	}

	return getValue(trState, key, ver);
}

void Watch::setWatch(Future<Void> watchFuture) {
	this->watchFuture = watchFuture;

	// Cause the watch loop to go around and start waiting on watchFuture
	onSetWatchTrigger.send(Void());
}

// FIXME: This seems pretty horrible. Now a Database can't die until all of its watches do...
ACTOR Future<Void> watch(Reference<Watch> watch,
                         Database cx,
                         TagSet tags,
                         SpanID spanID,
                         TaskPriority taskID,
                         Optional<UID> debugID,
                         UseProvisionalProxies useProvisionalProxies) {
	try {
		choose {
			// RYOW write to value that is being watched (if applicable)
			// Errors
			when(wait(watch->onChangeTrigger.getFuture())) {}

			// NativeAPI finished commit and updated watchFuture
			when(wait(watch->onSetWatchTrigger.getFuture())) {

				loop {
					choose {
						// NativeAPI watchValue future finishes or errors
						when(wait(watch->watchFuture)) { break; }

						when(wait(cx->connectionFileChanged())) {
							TEST(true); // Recreated a watch after switch
							cx->clearWatchMetadata();
							watch->watchFuture = watchValueMap(cx->minAcceptableReadVersion,
							                                   watch->key,
							                                   watch->value,
							                                   cx,
							                                   tags,
							                                   spanID,
							                                   taskID,
							                                   debugID,
							                                   useProvisionalProxies);
						}
					}
				}
			}
		}
	} catch (Error& e) {
		cx->removeWatch();
		throw;
	}

	cx->removeWatch();
	return Void();
}

Future<Version> Transaction::getRawReadVersion() {
	return ::getRawVersion(trState);
}

Future<Void> Transaction::watch(Reference<Watch> watch) {
	++trState->cx->transactionWatchRequests;
	trState->cx->addWatch();
	watches.push_back(watch);
	return ::watch(watch,
	               trState->cx,
	               trState->options.readTags,
	               trState->spanID,
	               trState->taskID,
	               trState->debugID,
	               trState->useProvisionalProxies);
}

ACTOR Future<Standalone<VectorRef<const char*>>> getAddressesForKeyActor(Reference<TransactionState> trState,
                                                                         Future<Version> ver,
                                                                         Key key) {
	state std::vector<StorageServerInterface> ssi;

	// If key >= allKeys.end, then getRange will return a kv-pair with an empty value. This will result in our
	// serverInterfaces vector being empty, which will cause us to return an empty addresses list.
	state Key ksKey = keyServersKey(key);
	state RangeResult serverTagResult = wait(getRange(trState,
	                                                  ver,
	                                                  lastLessOrEqual(serverTagKeys.begin),
	                                                  firstGreaterThan(serverTagKeys.end),
	                                                  GetRangeLimits(CLIENT_KNOBS->TOO_MANY),
	                                                  Reverse::False));
	ASSERT(!serverTagResult.more && serverTagResult.size() < CLIENT_KNOBS->TOO_MANY);
	Future<RangeResult> futureServerUids =
	    getRange(trState, ver, lastLessOrEqual(ksKey), firstGreaterThan(ksKey), GetRangeLimits(1), Reverse::False);
	RangeResult serverUids = wait(futureServerUids);

	ASSERT(serverUids.size()); // every shard needs to have a team

	std::vector<UID> src;
	std::vector<UID> ignore; // 'ignore' is so named because it is the vector into which we decode the 'dest' servers in
	                         // the case where this key is being relocated. But 'src' is the canonical location until
	                         // the move is finished, because it could be cancelled at any time.
	decodeKeyServersValue(serverTagResult, serverUids[0].value, src, ignore);
	Optional<std::vector<StorageServerInterface>> serverInterfaces =
	    wait(transactionalGetServerInterfaces(trState, ver, src));

	ASSERT(serverInterfaces.present()); // since this is happening transactionally, /FF/keyServers and /FF/serverList
	                                    // need to be consistent with one another
	ssi = serverInterfaces.get();

	Standalone<VectorRef<const char*>> addresses;
	for (auto i : ssi) {
		std::string ipString = trState->options.includePort ? i.address().toString() : i.address().ip.toString();
		char* c_string = new (addresses.arena()) char[ipString.length() + 1];
		strcpy(c_string, ipString.c_str());
		addresses.push_back(addresses.arena(), c_string);
	}
	return addresses;
}

Future<Standalone<VectorRef<const char*>>> Transaction::getAddressesForKey(const Key& key) {
	++trState->cx->transactionLogicalReads;
	++trState->cx->transactionGetAddressesForKeyRequests;
	auto ver = getReadVersion();

	return getAddressesForKeyActor(trState, ver, key);
}

ACTOR Future<Key> getKeyAndConflictRange(Reference<TransactionState> trState,
                                         KeySelector k,
                                         Future<Version> version,
                                         Promise<std::pair<Key, Key>> conflictRange) {
	try {
		Key rep = wait(getKey(trState, k, version));
		if (k.offset <= 0)
			conflictRange.send(std::make_pair(rep, k.orEqual ? keyAfter(k.getKey()) : Key(k.getKey(), k.arena())));
		else
			conflictRange.send(
			    std::make_pair(k.orEqual ? keyAfter(k.getKey()) : Key(k.getKey(), k.arena()), keyAfter(rep)));
		return rep;
	} catch (Error& e) {
		conflictRange.send(std::make_pair(Key(), Key()));
		throw;
	}
}

Future<Key> Transaction::getKey(const KeySelector& key, Snapshot snapshot) {
	++trState->cx->transactionLogicalReads;
	++trState->cx->transactionGetKeyRequests;
	if (snapshot)
		return ::getKey(trState, key, getReadVersion());

	Promise<std::pair<Key, Key>> conflictRange;
	extraConflictRanges.push_back(conflictRange.getFuture());
	return getKeyAndConflictRange(trState, key, getReadVersion(), conflictRange);
}

template <class GetKeyValuesFamilyRequest>
void increaseCounterForRequest(Database cx) {
	if constexpr (std::is_same<GetKeyValuesFamilyRequest, GetKeyValuesRequest>::value) {
		++cx->transactionGetRangeRequests;
	} else if (std::is_same<GetKeyValuesFamilyRequest, GetMappedKeyValuesRequest>::value) {
		++cx->transactionGetMappedRangeRequests;
	} else {
		UNREACHABLE();
	}
}

template <class GetKeyValuesFamilyRequest, class GetKeyValuesFamilyReply, class RangeResultFamily>
Future<RangeResultFamily> Transaction::getRangeInternal(const KeySelector& begin,
                                                        const KeySelector& end,
                                                        const Key& mapper,
                                                        GetRangeLimits limits,
                                                        Snapshot snapshot,
                                                        Reverse reverse) {
	++trState->cx->transactionLogicalReads;
	increaseCounterForRequest<GetKeyValuesFamilyRequest>(trState->cx);

	if (limits.isReached())
		return RangeResultFamily();

	if (!limits.isValid())
		return range_limits_invalid();

	ASSERT(limits.rows != 0);

	KeySelector b = begin;
	if (b.orEqual) {
		TEST(true); // Native begin orEqual==true
		b.removeOrEqual(b.arena());
	}

	KeySelector e = end;
	if (e.orEqual) {
		TEST(true); // Native end orEqual==true
		e.removeOrEqual(e.arena());
	}

	if (b.offset >= e.offset && b.getKey() >= e.getKey()) {
		TEST(true); // Native range inverted
		return RangeResultFamily();
	}

	if (!snapshot && !std::is_same_v<GetKeyValuesFamilyRequest, GetKeyValuesRequest>) {
		// Currently, NativeAPI does not support serialization for getMappedRange. You should consider use
		// ReadYourWrites APIs which wraps around NativeAPI and provides serialization for getMappedRange. (Even if
		// you don't want RYW, you may use ReadYourWrites APIs with RYW disabled.)
		throw unsupported_operation();
	}
	Promise<std::pair<Key, Key>> conflictRange;
	if (!snapshot) {
		extraConflictRanges.push_back(conflictRange.getFuture());
	}

	return ::getRange<GetKeyValuesFamilyRequest, GetKeyValuesFamilyReply, RangeResultFamily>(
	    trState, getReadVersion(), b, e, mapper, limits, conflictRange, snapshot, reverse);
}

Future<RangeResult> Transaction::getRange(const KeySelector& begin,
                                          const KeySelector& end,
                                          GetRangeLimits limits,
                                          Snapshot snapshot,
                                          Reverse reverse) {
	return getRangeInternal<GetKeyValuesRequest, GetKeyValuesReply, RangeResult>(
	    begin, end, ""_sr, limits, snapshot, reverse);
}

Future<MappedRangeResult> Transaction::getMappedRange(const KeySelector& begin,
                                                      const KeySelector& end,
                                                      const Key& mapper,
                                                      GetRangeLimits limits,
                                                      Snapshot snapshot,
                                                      Reverse reverse) {
	return getRangeInternal<GetMappedKeyValuesRequest, GetMappedKeyValuesReply, MappedRangeResult>(
	    begin, end, mapper, limits, snapshot, reverse);
}

Future<RangeResult> Transaction::getRange(const KeySelector& begin,
                                          const KeySelector& end,
                                          int limit,
                                          Snapshot snapshot,
                                          Reverse reverse) {
	return getRange(begin, end, GetRangeLimits(limit), snapshot, reverse);
}

// A method for streaming data from the storage server that is more efficient than getRange when reading large amounts
// of data
Future<Void> Transaction::getRangeStream(const PromiseStream<RangeResult>& results,
                                         const KeySelector& begin,
                                         const KeySelector& end,
                                         GetRangeLimits limits,
                                         Snapshot snapshot,
                                         Reverse reverse) {
	++trState->cx->transactionLogicalReads;
	++trState->cx->transactionGetRangeStreamRequests;

	// FIXME: limits are not implemented yet, and this code has not be tested with reverse=true
	ASSERT(!limits.hasByteLimit() && !limits.hasRowLimit() && !reverse);

	KeySelector b = begin;
	if (b.orEqual) {
		TEST(true); // Native stream begin orEqual==true
		b.removeOrEqual(b.arena());
	}

	KeySelector e = end;
	if (e.orEqual) {
		TEST(true); // Native stream end orEqual==true
		e.removeOrEqual(e.arena());
	}

	if (b.offset >= e.offset && b.getKey() >= e.getKey()) {
		TEST(true); // Native stream range inverted
		results.sendError(end_of_stream());
		return Void();
	}

	Promise<std::pair<Key, Key>> conflictRange;
	if (!snapshot) {
		extraConflictRanges.push_back(conflictRange.getFuture());
	}

	return forwardErrors(
	    ::getRangeStream(trState, results, getReadVersion(), b, e, limits, conflictRange, snapshot, reverse), results);
}

Future<Void> Transaction::getRangeStream(const PromiseStream<RangeResult>& results,
                                         const KeySelector& begin,
                                         const KeySelector& end,
                                         int limit,
                                         Snapshot snapshot,
                                         Reverse reverse) {
	return getRangeStream(results, begin, end, GetRangeLimits(limit), snapshot, reverse);
}

void Transaction::addReadConflictRange(KeyRangeRef const& keys) {
	ASSERT(!keys.empty());

	// There aren't any keys in the database with size larger than KEY_SIZE_LIMIT, so if range contains large keys
	// we can translate it to an equivalent one with smaller keys
	KeyRef begin = keys.begin;
	KeyRef end = keys.end;

	if (begin.size() >
	    (begin.startsWith(systemKeys.begin) ? CLIENT_KNOBS->SYSTEM_KEY_SIZE_LIMIT : CLIENT_KNOBS->KEY_SIZE_LIMIT))
		begin = begin.substr(
		    0,
		    (begin.startsWith(systemKeys.begin) ? CLIENT_KNOBS->SYSTEM_KEY_SIZE_LIMIT : CLIENT_KNOBS->KEY_SIZE_LIMIT) +
		        1);
	if (end.size() >
	    (end.startsWith(systemKeys.begin) ? CLIENT_KNOBS->SYSTEM_KEY_SIZE_LIMIT : CLIENT_KNOBS->KEY_SIZE_LIMIT))
		end = end.substr(
		    0,
		    (end.startsWith(systemKeys.begin) ? CLIENT_KNOBS->SYSTEM_KEY_SIZE_LIMIT : CLIENT_KNOBS->KEY_SIZE_LIMIT) +
		        1);

	KeyRangeRef r = KeyRangeRef(begin, end);

	if (r.empty()) {
		return;
	}

	tr.transaction.read_conflict_ranges.push_back_deep(tr.arena, r);
}

void Transaction::makeSelfConflicting() {
	BinaryWriter wr(Unversioned());
	wr.serializeBytes(LiteralStringRef("\xFF/SC/"));
	wr << deterministicRandom()->randomUniqueID();
	auto r = singleKeyRange(wr.toValue(), tr.arena);
	tr.transaction.read_conflict_ranges.push_back(tr.arena, r);
	tr.transaction.write_conflict_ranges.push_back(tr.arena, r);
}

void Transaction::set(const KeyRef& key, const ValueRef& value, AddConflictRange addConflictRange) {
	++trState->cx->transactionSetMutations;
	if (key.size() >
	    (key.startsWith(systemKeys.begin) ? CLIENT_KNOBS->SYSTEM_KEY_SIZE_LIMIT : CLIENT_KNOBS->KEY_SIZE_LIMIT))
		throw key_too_large();
	if (value.size() > CLIENT_KNOBS->VALUE_SIZE_LIMIT)
		throw value_too_large();

	auto& req = tr;
	auto& t = req.transaction;
	auto r = singleKeyRange(key, req.arena);
	auto v = ValueRef(req.arena, value);
	t.mutations.emplace_back(req.arena, MutationRef::SetValue, r.begin, v);

	if (addConflictRange) {
		t.write_conflict_ranges.push_back(req.arena, r);
	}
}

void Transaction::atomicOp(const KeyRef& key,
                           const ValueRef& operand,
                           MutationRef::Type operationType,
                           AddConflictRange addConflictRange) {
	++trState->cx->transactionAtomicMutations;
	if (key.size() >
	    (key.startsWith(systemKeys.begin) ? CLIENT_KNOBS->SYSTEM_KEY_SIZE_LIMIT : CLIENT_KNOBS->KEY_SIZE_LIMIT))
		throw key_too_large();
	if (operand.size() > CLIENT_KNOBS->VALUE_SIZE_LIMIT)
		throw value_too_large();

	if (apiVersionAtLeast(510)) {
		if (operationType == MutationRef::Min)
			operationType = MutationRef::MinV2;
		else if (operationType == MutationRef::And)
			operationType = MutationRef::AndV2;
	}

	auto& req = tr;
	auto& t = req.transaction;
	auto r = singleKeyRange(key, req.arena);
	auto v = ValueRef(req.arena, operand);

	t.mutations.emplace_back(req.arena, operationType, r.begin, v);

	if (addConflictRange && operationType != MutationRef::SetVersionstampedKey)
		t.write_conflict_ranges.push_back(req.arena, r);

	TEST(true); // NativeAPI atomic operation
}

void Transaction::clear(const KeyRangeRef& range, AddConflictRange addConflictRange) {
	++trState->cx->transactionClearMutations;
	auto& req = tr;
	auto& t = req.transaction;

	KeyRef begin = range.begin;
	KeyRef end = range.end;

	// There aren't any keys in the database with size larger than KEY_SIZE_LIMIT, so if range contains large keys
	// we can translate it to an equivalent one with smaller keys
	if (begin.size() >
	    (begin.startsWith(systemKeys.begin) ? CLIENT_KNOBS->SYSTEM_KEY_SIZE_LIMIT : CLIENT_KNOBS->KEY_SIZE_LIMIT))
		begin = begin.substr(
		    0,
		    (begin.startsWith(systemKeys.begin) ? CLIENT_KNOBS->SYSTEM_KEY_SIZE_LIMIT : CLIENT_KNOBS->KEY_SIZE_LIMIT) +
		        1);
	if (end.size() >
	    (end.startsWith(systemKeys.begin) ? CLIENT_KNOBS->SYSTEM_KEY_SIZE_LIMIT : CLIENT_KNOBS->KEY_SIZE_LIMIT))
		end = end.substr(
		    0,
		    (end.startsWith(systemKeys.begin) ? CLIENT_KNOBS->SYSTEM_KEY_SIZE_LIMIT : CLIENT_KNOBS->KEY_SIZE_LIMIT) +
		        1);

	auto r = KeyRangeRef(req.arena, KeyRangeRef(begin, end));
	if (r.empty())
		return;

	t.mutations.emplace_back(req.arena, MutationRef::ClearRange, r.begin, r.end);

	if (addConflictRange)
		t.write_conflict_ranges.push_back(req.arena, r);
}
void Transaction::clear(const KeyRef& key, AddConflictRange addConflictRange) {
	++trState->cx->transactionClearMutations;
	// There aren't any keys in the database with size larger than KEY_SIZE_LIMIT
	if (key.size() >
	    (key.startsWith(systemKeys.begin) ? CLIENT_KNOBS->SYSTEM_KEY_SIZE_LIMIT : CLIENT_KNOBS->KEY_SIZE_LIMIT))
		return;

	auto& req = tr;
	auto& t = req.transaction;

	// efficient single key range clear range mutation, see singleKeyRange
	uint8_t* data = new (req.arena) uint8_t[key.size() + 1];
	memcpy(data, key.begin(), key.size());
	data[key.size()] = 0;
	t.mutations.emplace_back(
	    req.arena, MutationRef::ClearRange, KeyRef(data, key.size()), KeyRef(data, key.size() + 1));
	if (addConflictRange)
		t.write_conflict_ranges.emplace_back(req.arena, KeyRef(data, key.size()), KeyRef(data, key.size() + 1));
}
void Transaction::addWriteConflictRange(const KeyRangeRef& keys) {
	ASSERT(!keys.empty());
	auto& req = tr;
	auto& t = req.transaction;

	// There aren't any keys in the database with size larger than KEY_SIZE_LIMIT, so if range contains large keys
	// we can translate it to an equivalent one with smaller keys
	KeyRef begin = keys.begin;
	KeyRef end = keys.end;

	if (begin.size() >
	    (begin.startsWith(systemKeys.begin) ? CLIENT_KNOBS->SYSTEM_KEY_SIZE_LIMIT : CLIENT_KNOBS->KEY_SIZE_LIMIT))
		begin = begin.substr(
		    0,
		    (begin.startsWith(systemKeys.begin) ? CLIENT_KNOBS->SYSTEM_KEY_SIZE_LIMIT : CLIENT_KNOBS->KEY_SIZE_LIMIT) +
		        1);
	if (end.size() >
	    (end.startsWith(systemKeys.begin) ? CLIENT_KNOBS->SYSTEM_KEY_SIZE_LIMIT : CLIENT_KNOBS->KEY_SIZE_LIMIT))
		end = end.substr(
		    0,
		    (end.startsWith(systemKeys.begin) ? CLIENT_KNOBS->SYSTEM_KEY_SIZE_LIMIT : CLIENT_KNOBS->KEY_SIZE_LIMIT) +
		        1);

	KeyRangeRef r = KeyRangeRef(begin, end);

	if (r.empty()) {
		return;
	}

	t.write_conflict_ranges.push_back_deep(req.arena, r);
}

double Transaction::getBackoff(int errCode) {
	double returnedBackoff = backoff;

	if (errCode == error_code_tag_throttled) {
		auto priorityItr = trState->cx->throttledTags.find(trState->options.priority);
		for (auto& tag : trState->options.tags) {
			if (priorityItr != trState->cx->throttledTags.end()) {
				auto tagItr = priorityItr->second.find(tag);
				if (tagItr != priorityItr->second.end()) {
					TEST(true); // Returning throttle backoff
					returnedBackoff = std::max(
					    returnedBackoff,
					    std::min(CLIENT_KNOBS->TAG_THROTTLE_RECHECK_INTERVAL, tagItr->second.throttleDuration()));
					if (returnedBackoff == CLIENT_KNOBS->TAG_THROTTLE_RECHECK_INTERVAL) {
						break;
					}
				}
			}
		}
	}

	returnedBackoff *= deterministicRandom()->random01();

	// Set backoff for next time
	if (errCode == error_code_proxy_memory_limit_exceeded) {
		backoff = std::min(backoff * CLIENT_KNOBS->BACKOFF_GROWTH_RATE, CLIENT_KNOBS->RESOURCE_CONSTRAINED_MAX_BACKOFF);
	} else {
		backoff = std::min(backoff * CLIENT_KNOBS->BACKOFF_GROWTH_RATE, trState->options.maxBackoff);
	}

	return returnedBackoff;
}

TransactionOptions::TransactionOptions(Database const& cx) {
	reset(cx);
	if (BUGGIFY) {
		commitOnFirstProxy = true;
	}
}

void TransactionOptions::clear() {
	maxBackoff = CLIENT_KNOBS->DEFAULT_MAX_BACKOFF;
	getReadVersionFlags = 0;
	sizeLimit = CLIENT_KNOBS->TRANSACTION_SIZE_LIMIT;
	maxTransactionLoggingFieldLength = 0;
	checkWritesEnabled = false;
	causalWriteRisky = false;
	commitOnFirstProxy = false;
	debugDump = false;
	lockAware = false;
	readOnly = false;
	firstInBatch = false;
	includePort = false;
	reportConflictingKeys = false;
	tags = TagSet{};
	readTags = TagSet{};
	priority = TransactionPriority::DEFAULT;
	expensiveClearCostEstimation = false;
	useGrvCache = false;
	skipGrvCache = false;
}

TransactionOptions::TransactionOptions() {
	clear();
}

void TransactionOptions::reset(Database const& cx) {
	clear();
	lockAware = cx->lockAware;
	if (cx->apiVersionAtLeast(630)) {
		includePort = true;
	}
}

void Transaction::resetImpl(bool generateNewSpan) {
	flushTrLogsIfEnabled();
	trState = trState->cloneAndReset(createTrLogInfoProbabilistically(trState->cx), generateNewSpan);
	tr = CommitTransactionRequest(TenantInfo(), trState->spanID);
	readVersion = Future<Version>();
	metadataVersion = Promise<Optional<Key>>();
	extraConflictRanges.clear();
	commitResult = Promise<Void>();
	committing = Future<Void>();
	cancelWatches();
}

void Transaction::reset() {
	resetImpl(false);
}

void Transaction::fullReset() {
	resetImpl(true);
	span = Span(trState->spanID, "Transaction"_loc);
	backoff = CLIENT_KNOBS->DEFAULT_BACKOFF;
}

int Transaction::apiVersionAtLeast(int minVersion) const {
	return trState->cx->apiVersionAtLeast(minVersion);
}

class MutationBlock {
public:
	bool mutated;
	bool cleared;
	ValueRef setValue;

	MutationBlock() : mutated(false) {}
	MutationBlock(bool _cleared) : mutated(true), cleared(_cleared) {}
	MutationBlock(ValueRef value) : mutated(true), cleared(false), setValue(value) {}
};

bool compareBegin(KeyRangeRef lhs, KeyRangeRef rhs) {
	return lhs.begin < rhs.begin;
}

// If there is any intersection between the two given sets of ranges, returns a range that
//   falls within the intersection
Optional<KeyRangeRef> intersects(VectorRef<KeyRangeRef> lhs, VectorRef<KeyRangeRef> rhs) {
	if (lhs.size() && rhs.size()) {
		std::sort(lhs.begin(), lhs.end(), compareBegin);
		std::sort(rhs.begin(), rhs.end(), compareBegin);

		int l = 0, r = 0;
		while (l < lhs.size() && r < rhs.size()) {
			if (lhs[l].end <= rhs[r].begin)
				l++;
			else if (rhs[r].end <= lhs[l].begin)
				r++;
			else
				return lhs[l] & rhs[r];
		}
	}

	return Optional<KeyRangeRef>();
}

ACTOR void checkWrites(Reference<TransactionState> trState,
                       Future<Void> committed,
                       Promise<Void> outCommitted,
                       CommitTransactionRequest req) {
	state Version version;
	try {
		wait(committed);
		// If the commit is successful, by definition the transaction still exists for now.  Grab the version, and don't
		// use it again.
		version = trState->committedVersion;
		outCommitted.send(Void());
	} catch (Error& e) {
		outCommitted.sendError(e);
		return;
	}

	wait(delay(deterministicRandom()->random01())); // delay between 0 and 1 seconds

	// Future<Optional<Version>> version, Database cx, CommitTransactionRequest req ) {
	state KeyRangeMap<MutationBlock> expectedValues;

	auto& mutations = req.transaction.mutations;
	state int mCount = mutations.size(); // debugging info for traceEvent

	for (int idx = 0; idx < mutations.size(); idx++) {
		if (mutations[idx].type == MutationRef::SetValue)
			expectedValues.insert(singleKeyRange(mutations[idx].param1), MutationBlock(mutations[idx].param2));
		else if (mutations[idx].type == MutationRef::ClearRange)
			expectedValues.insert(KeyRangeRef(mutations[idx].param1, mutations[idx].param2), MutationBlock(true));
	}

	try {
		state Transaction tr(trState->cx);
		tr.setVersion(version);
		state int checkedRanges = 0;
		state KeyRangeMap<MutationBlock>::Ranges ranges = expectedValues.ranges();
		state KeyRangeMap<MutationBlock>::iterator it = ranges.begin();
		for (; it != ranges.end(); ++it) {
			state MutationBlock m = it->value();
			if (m.mutated) {
				checkedRanges++;
				if (m.cleared) {
					RangeResult shouldBeEmpty = wait(tr.getRange(it->range(), 1));
					if (shouldBeEmpty.size()) {
						TraceEvent(SevError, "CheckWritesFailed")
						    .detail("Class", "Clear")
						    .detail("KeyBegin", it->range().begin)
						    .detail("KeyEnd", it->range().end);
						return;
					}
				} else {
					Optional<Value> val = wait(tr.get(it->range().begin));
					if (!val.present() || val.get() != m.setValue) {
						TraceEvent evt(SevError, "CheckWritesFailed");
						evt.detail("Class", "Set").detail("Key", it->range().begin).detail("Expected", m.setValue);
						if (!val.present())
							evt.detail("Actual", "_Value Missing_");
						else
							evt.detail("Actual", val.get());
						return;
					}
				}
			}
		}
		TraceEvent("CheckWritesSuccess")
		    .detail("Version", version)
		    .detail("MutationCount", mCount)
		    .detail("CheckedRanges", checkedRanges);
	} catch (Error& e) {
		bool ok = e.code() == error_code_transaction_too_old || e.code() == error_code_future_version;
		TraceEvent(ok ? SevWarn : SevError, "CheckWritesFailed").error(e);
		throw;
	}
}

ACTOR static Future<Void> commitDummyTransaction(Reference<TransactionState> trState, KeyRange range) {
	state Transaction tr(trState->cx);
	state int retries = 0;
	state Span span("NAPI:dummyTransaction"_loc, trState->spanID);
	tr.span.addParent(span.context);
	loop {
		try {
			TraceEvent("CommitDummyTransaction").detail("Key", range.begin).detail("Retries", retries);
			tr.trState->options = trState->options;
			tr.trState->taskID = trState->taskID;
			tr.setOption(FDBTransactionOptions::ACCESS_SYSTEM_KEYS);
			tr.setOption(FDBTransactionOptions::CAUSAL_WRITE_RISKY);
			tr.setOption(FDBTransactionOptions::LOCK_AWARE);
			tr.addReadConflictRange(range);
			tr.addWriteConflictRange(range);
			wait(tr.commit());
			return Void();
		} catch (Error& e) {
			TraceEvent("CommitDummyTransactionError")
			    .errorUnsuppressed(e)
			    .detail("Key", range.begin)
			    .detail("Retries", retries);
			wait(tr.onError(e));
		}
		++retries;
	}
}

void Transaction::cancelWatches(Error const& e) {
	for (int i = 0; i < watches.size(); ++i)
		if (!watches[i]->onChangeTrigger.isSet())
			watches[i]->onChangeTrigger.sendError(e);

	watches.clear();
}

void Transaction::setupWatches() {
	try {
		Future<Version> watchVersion = getCommittedVersion() > 0 ? getCommittedVersion() : getReadVersion();

		for (int i = 0; i < watches.size(); ++i)
			watches[i]->setWatch(watchValueMap(watchVersion,
			                                   watches[i]->key,
			                                   watches[i]->value,
			                                   trState->cx,
			                                   trState->options.readTags,
			                                   trState->spanID,
			                                   trState->taskID,
			                                   trState->debugID,
			                                   trState->useProvisionalProxies));

		watches.clear();
	} catch (Error&) {
		ASSERT(false); // The above code must NOT throw because commit has already occured.
		throw internal_error();
	}
}

ACTOR Future<Optional<ClientTrCommitCostEstimation>> estimateCommitCosts(Reference<TransactionState> trState,
                                                                         CommitTransactionRef const* transaction) {
	state ClientTrCommitCostEstimation trCommitCosts;
	state KeyRangeRef keyRange;
	state int i = 0;

	for (; i < transaction->mutations.size(); ++i) {
		auto* it = &transaction->mutations[i];

		if (it->type == MutationRef::Type::SetValue || it->isAtomicOp()) {
			trCommitCosts.opsCount++;
			trCommitCosts.writeCosts += getWriteOperationCost(it->expectedSize());
		} else if (it->type == MutationRef::Type::ClearRange) {
			trCommitCosts.opsCount++;
			keyRange = KeyRangeRef(it->param1, it->param2);
			if (trState->options.expensiveClearCostEstimation) {
				StorageMetrics m = wait(trState->cx->getStorageMetrics(keyRange, CLIENT_KNOBS->TOO_MANY));
				trCommitCosts.clearIdxCosts.emplace_back(i, getWriteOperationCost(m.bytes));
				trCommitCosts.writeCosts += getWriteOperationCost(m.bytes);
				++trCommitCosts.expensiveCostEstCount;
				++trState->cx->transactionsExpensiveClearCostEstCount;
			} else {
				std::vector<std::pair<KeyRange, Reference<LocationInfo>>> locations = wait(getKeyRangeLocations(
				    trState, keyRange, CLIENT_KNOBS->TOO_MANY, Reverse::False, &StorageServerInterface::getShardState));
				if (locations.empty()) {
					continue;
				}

				uint64_t bytes = 0;
				if (locations.size() == 1) {
					bytes = CLIENT_KNOBS->INCOMPLETE_SHARD_PLUS;
				} else { // small clear on the boundary will hit two shards but be much smaller than the shard size
					bytes = CLIENT_KNOBS->INCOMPLETE_SHARD_PLUS * 2 +
					        (locations.size() - 2) * (int64_t)trState->cx->smoothMidShardSize.smoothTotal();
				}

				trCommitCosts.clearIdxCosts.emplace_back(i, getWriteOperationCost(bytes));
				trCommitCosts.writeCosts += getWriteOperationCost(bytes);
			}
		}
	}

	// sample on written bytes
	if (!trState->cx->sampleOnCost(trCommitCosts.writeCosts))
		return Optional<ClientTrCommitCostEstimation>();

	// sample clear op: the expectation of #sampledOp is every COMMIT_SAMPLE_COST sample once
	// we also scale the cost of mutations whose cost is less than COMMIT_SAMPLE_COST as scaledCost =
	// min(COMMIT_SAMPLE_COST, cost) If we have 4 transactions: A - 100 1-cost mutations: E[sampled ops] = 1, E[sampled
	// cost] = 100 B - 1 100-cost mutation: E[sampled ops] = 1, E[sampled cost] = 100 C - 50 2-cost mutations: E[sampled
	// ops] = 1, E[sampled cost] = 100 D - 1 150-cost mutation and 150 1-cost mutations: E[sampled ops] = 3, E[sampled
	// cost] = 150cost * 1 + 150 * 100cost * 0.01 = 300
	ASSERT(trCommitCosts.writeCosts > 0);
	std::deque<std::pair<int, uint64_t>> newClearIdxCosts;
	for (const auto& [idx, cost] : trCommitCosts.clearIdxCosts) {
		if (trCommitCosts.writeCosts >= CLIENT_KNOBS->COMMIT_SAMPLE_COST) {
			double mul = trCommitCosts.writeCosts / std::max(1.0, (double)CLIENT_KNOBS->COMMIT_SAMPLE_COST);
			if (deterministicRandom()->random01() < cost * mul / trCommitCosts.writeCosts) {
				newClearIdxCosts.emplace_back(
				    idx, cost < CLIENT_KNOBS->COMMIT_SAMPLE_COST ? CLIENT_KNOBS->COMMIT_SAMPLE_COST : cost);
			}
		} else if (deterministicRandom()->random01() < (double)cost / trCommitCosts.writeCosts) {
			newClearIdxCosts.emplace_back(
			    idx, cost < CLIENT_KNOBS->COMMIT_SAMPLE_COST ? CLIENT_KNOBS->COMMIT_SAMPLE_COST : cost);
		}
	}

	trCommitCosts.clearIdxCosts.swap(newClearIdxCosts);
	return trCommitCosts;
}

ACTOR static Future<Void> tryCommit(Reference<TransactionState> trState,
                                    CommitTransactionRequest req,
                                    Future<Version> readVersion) {
	state TraceInterval interval("TransactionCommit");
	state double startTime = now();
	state Span span("NAPI:tryCommit"_loc, trState->spanID);
	state Optional<UID> debugID = trState->debugID;
	if (debugID.present()) {
		TraceEvent(interval.begin()).detail("Parent", debugID.get());
	}
	try {
		if (CLIENT_BUGGIFY) {
			throw deterministicRandom()->randomChoice(std::vector<Error>{
			    not_committed(), transaction_too_old(), proxy_memory_limit_exceeded(), commit_unknown_result() });
		}

		if (req.tagSet.present() && trState->options.priority < TransactionPriority::IMMEDIATE) {
			wait(store(req.transaction.read_snapshot, readVersion) &&
			     store(req.commitCostEstimation, estimateCommitCosts(trState, &req.transaction)));
		} else {
			wait(store(req.transaction.read_snapshot, readVersion));
		}

		startTime = now();
		state Optional<UID> commitID = Optional<UID>();

		if (debugID.present()) {
			commitID = nondeterministicRandom()->randomUniqueID();
			g_traceBatch.addAttach("CommitAttachID", debugID.get().first(), commitID.get().first());
			g_traceBatch.addEvent("CommitDebug", commitID.get().first(), "NativeAPI.commit.Before");
		}

		req.debugID = commitID;
		state Future<CommitID> reply;
		if (trState->options.commitOnFirstProxy) {
			if (trState->cx->clientInfo->get().firstCommitProxy.present()) {
				reply = throwErrorOr(brokenPromiseToMaybeDelivered(
				    trState->cx->clientInfo->get().firstCommitProxy.get().commit.tryGetReply(req)));
			} else {
				const std::vector<CommitProxyInterface>& proxies = trState->cx->clientInfo->get().commitProxies;
				reply = proxies.size() ? throwErrorOr(brokenPromiseToMaybeDelivered(proxies[0].commit.tryGetReply(req)))
				                       : Never();
			}
		} else {
			reply = basicLoadBalance(trState->cx->getCommitProxies(trState->useProvisionalProxies),
			                         &CommitProxyInterface::commit,
			                         req,
			                         TaskPriority::DefaultPromiseEndpoint,
			                         AtMostOnce::True);
		}
		state double grvTime = now();
		choose {
			when(wait(trState->cx->onProxiesChanged())) {
				reply.cancel();
				throw request_maybe_delivered();
			}
			when(CommitID ci = wait(reply)) {
				Version v = ci.version;
				if (v != invalidVersion) {
					if (CLIENT_BUGGIFY) {
						throw commit_unknown_result();
					}
					trState->cx->updateCachedReadVersion(grvTime, v);
					if (debugID.present())
						TraceEvent(interval.end()).detail("CommittedVersion", v);
					trState->committedVersion = v;
					if (v > trState->cx->metadataVersionCache[trState->cx->mvCacheInsertLocation].first) {
						trState->cx->mvCacheInsertLocation =
						    (trState->cx->mvCacheInsertLocation + 1) % trState->cx->metadataVersionCache.size();
						trState->cx->metadataVersionCache[trState->cx->mvCacheInsertLocation] =
						    std::make_pair(v, ci.metadataVersion);
					}

					Standalone<StringRef> ret = makeString(10);
					placeVersionstamp(mutateString(ret), v, ci.txnBatchId);
					trState->versionstampPromise.send(ret);

					trState->numErrors = 0;
					++trState->cx->transactionsCommitCompleted;
					trState->cx->transactionCommittedMutations += req.transaction.mutations.size();
					trState->cx->transactionCommittedMutationBytes += req.transaction.mutations.expectedSize();

					if (commitID.present())
						g_traceBatch.addEvent("CommitDebug", commitID.get().first(), "NativeAPI.commit.After");

					double latency = now() - startTime;
					trState->cx->commitLatencies.addSample(latency);
					trState->cx->latencies.addSample(now() - trState->startTime);
					if (trState->trLogInfo)
						trState->trLogInfo->addLog(
						    FdbClientLogEvents::EventCommit_V2(startTime,
						                                       trState->cx->clientLocality.dcId(),
						                                       latency,
						                                       req.transaction.mutations.size(),
						                                       req.transaction.mutations.expectedSize(),
						                                       ci.version,
						                                       req));
					return Void();
				} else {
					// clear the RYW transaction which contains previous conflicting keys
					trState->conflictingKeys.reset();
					if (ci.conflictingKRIndices.present()) {
						trState->conflictingKeys =
						    std::make_shared<CoalescedKeyRangeMap<Value>>(conflictingKeysFalse, specialKeys.end);
						state Standalone<VectorRef<int>> conflictingKRIndices = ci.conflictingKRIndices.get();
						// drop duplicate indices and merge overlapped ranges
						// Note: addReadConflictRange in native transaction object does not merge overlapped ranges
						state std::unordered_set<int> mergedIds(conflictingKRIndices.begin(),
						                                        conflictingKRIndices.end());
						for (auto const& rCRIndex : mergedIds) {
							const KeyRangeRef kr = req.transaction.read_conflict_ranges[rCRIndex];
							const KeyRange krWithPrefix = KeyRangeRef(kr.begin.withPrefix(conflictingKeysRange.begin),
							                                          kr.end.withPrefix(conflictingKeysRange.begin));
							trState->conflictingKeys->insert(krWithPrefix, conflictingKeysTrue);
						}
					}

					if (debugID.present())
						TraceEvent(interval.end()).detail("Conflict", 1);

					if (commitID.present())
						g_traceBatch.addEvent("CommitDebug", commitID.get().first(), "NativeAPI.commit.After");

					throw not_committed();
				}
			}
		}
	} catch (Error& e) {
		if (e.code() == error_code_request_maybe_delivered || e.code() == error_code_commit_unknown_result) {
			// We don't know if the commit happened, and it might even still be in flight.

			if (!trState->options.causalWriteRisky) {
				// Make sure it's not still in flight, either by ensuring the master we submitted to is dead, or the
				// version we submitted with is dead, or by committing a conflicting transaction successfully
				// if ( cx->getCommitProxies()->masterGeneration <= originalMasterGeneration )

				// To ensure the original request is not in flight, we need a key range which intersects its read
				// conflict ranges We pick a key range which also intersects its write conflict ranges, since that
				// avoids potentially creating conflicts where there otherwise would be none We make the range as small
				// as possible (a single key range) to minimize conflicts The intersection will never be empty, because
				// if it were (since !causalWriteRisky) makeSelfConflicting would have been applied automatically to req
				KeyRangeRef selfConflictingRange =
				    intersects(req.transaction.write_conflict_ranges, req.transaction.read_conflict_ranges).get();

				TEST(true); // Waiting for dummy transaction to report commit_unknown_result

				wait(commitDummyTransaction(trState, singleKeyRange(selfConflictingRange.begin)));
			}

			// The user needs to be informed that we aren't sure whether the commit happened.  Standard retry loops
			// retry it anyway (relying on transaction idempotence) but a client might do something else.
			throw commit_unknown_result();
		} else {
			if (e.code() != error_code_transaction_too_old && e.code() != error_code_not_committed &&
			    e.code() != error_code_database_locked && e.code() != error_code_proxy_memory_limit_exceeded &&
			    e.code() != error_code_batch_transaction_throttled && e.code() != error_code_tag_throttled) {
				TraceEvent(SevError, "TryCommitError").error(e);
			}
			if (trState->trLogInfo)
				trState->trLogInfo->addLog(FdbClientLogEvents::EventCommitError(
				    startTime, trState->cx->clientLocality.dcId(), static_cast<int>(e.code()), req));
			throw;
		}
	}
}

Future<Void> Transaction::commitMutations() {
	try {
		// if this is a read-only transaction return immediately
		if (!tr.transaction.write_conflict_ranges.size() && !tr.transaction.mutations.size()) {
			trState->numErrors = 0;

			trState->committedVersion = invalidVersion;
			trState->versionstampPromise.sendError(no_commit_version());
			return Void();
		}

		++trState->cx->transactionsCommitStarted;

		if (trState->options.readOnly)
			return transaction_read_only();

		trState->cx->mutationsPerCommit.addSample(tr.transaction.mutations.size());
		trState->cx->bytesPerCommit.addSample(tr.transaction.mutations.expectedSize());
		if (trState->options.tags.size())
			tr.tagSet = trState->options.tags;

		size_t transactionSize = getSize();
		if (transactionSize > (uint64_t)FLOW_KNOBS->PACKET_WARNING) {
			TraceEvent(!g_network->isSimulated() ? SevWarnAlways : SevWarn, "LargeTransaction")
			    .suppressFor(1.0)
			    .detail("Size", transactionSize)
			    .detail("NumMutations", tr.transaction.mutations.size())
			    .detail("ReadConflictSize", tr.transaction.read_conflict_ranges.expectedSize())
			    .detail("WriteConflictSize", tr.transaction.write_conflict_ranges.expectedSize())
			    .detail("DebugIdentifier", trState->trLogInfo ? trState->trLogInfo->identifier : "");
		}

		if (!apiVersionAtLeast(300)) {
			transactionSize =
			    tr.transaction.mutations.expectedSize(); // Old API versions didn't account for conflict ranges when
			                                             // determining whether to throw transaction_too_large
		}

		if (transactionSize > trState->options.sizeLimit) {
			return transaction_too_large();
		}

		if (!readVersion.isValid())
			getReadVersion(
			    GetReadVersionRequest::FLAG_CAUSAL_READ_RISKY); // sets up readVersion field.  We had no reads, so no
			                                                    // need for (expensive) full causal consistency.

		bool isCheckingWrites = trState->options.checkWritesEnabled && deterministicRandom()->random01() < 0.01;
		for (int i = 0; i < extraConflictRanges.size(); i++)
			if (extraConflictRanges[i].isReady() &&
			    extraConflictRanges[i].get().first < extraConflictRanges[i].get().second)
				tr.transaction.read_conflict_ranges.emplace_back(
				    tr.arena, extraConflictRanges[i].get().first, extraConflictRanges[i].get().second);

		if (!trState->options.causalWriteRisky &&
		    !intersects(tr.transaction.write_conflict_ranges, tr.transaction.read_conflict_ranges).present())
			makeSelfConflicting();

		if (isCheckingWrites) {
			// add all writes into the read conflict range...
			tr.transaction.read_conflict_ranges.append(
			    tr.arena, tr.transaction.write_conflict_ranges.begin(), tr.transaction.write_conflict_ranges.size());
		}

		if (trState->options.debugDump) {
			UID u = nondeterministicRandom()->randomUniqueID();
			TraceEvent("TransactionDump", u).log();
			for (auto i = tr.transaction.mutations.begin(); i != tr.transaction.mutations.end(); ++i)
				TraceEvent("TransactionMutation", u)
				    .detail("T", i->type)
				    .detail("P1", i->param1)
				    .detail("P2", i->param2);
		}

		if (trState->options.lockAware) {
			tr.flags = tr.flags | CommitTransactionRequest::FLAG_IS_LOCK_AWARE;
		}
		if (trState->options.firstInBatch) {
			tr.flags = tr.flags | CommitTransactionRequest::FLAG_FIRST_IN_BATCH;
		}
		if (trState->options.reportConflictingKeys) {
			tr.transaction.report_conflicting_keys = true;
		}

		Future<Void> commitResult = tryCommit(trState, tr, readVersion);

		if (isCheckingWrites) {
			Promise<Void> committed;
			checkWrites(trState, commitResult, committed, tr);
			return committed.getFuture();
		}
		return commitResult;
	} catch (Error& e) {
		TraceEvent("ClientCommitError").error(e);
		return Future<Void>(e);
	} catch (...) {
		Error e(error_code_unknown_error);
		TraceEvent("ClientCommitError").error(e);
		return Future<Void>(e);
	}
}

ACTOR Future<Void> commitAndWatch(Transaction* self) {
	try {
		wait(self->commitMutations());

		self->getDatabase()->transactionTracingSample =
		    (self->getCommittedVersion() % 60000000) < (60000000 * FLOW_KNOBS->TRACING_SAMPLE_RATE);

		if (!self->watches.empty()) {
			self->setupWatches();
		}

		if (!self->apiVersionAtLeast(700)) {
			self->reset();
		}

		return Void();
	} catch (Error& e) {
		if (e.code() != error_code_actor_cancelled) {
			if (!self->watches.empty()) {
				self->cancelWatches(e);
			}

			self->trState->versionstampPromise.sendError(transaction_invalid_version());

			if (!self->apiVersionAtLeast(700)) {
				self->reset();
			}
		}

		throw;
	}
}

Future<Void> Transaction::commit() {
	ASSERT(!committing.isValid());
	committing = commitAndWatch(this);
	return committing;
}

void Transaction::setOption(FDBTransactionOptions::Option option, Optional<StringRef> value) {
	switch (option) {
	case FDBTransactionOptions::INITIALIZE_NEW_DATABASE:
		validateOptionValueNotPresent(value);
		if (readVersion.isValid())
			throw read_version_already_set();
		readVersion = Version(0);
		trState->options.causalWriteRisky = true;
		break;

	case FDBTransactionOptions::CAUSAL_READ_RISKY:
		validateOptionValueNotPresent(value);
		trState->options.getReadVersionFlags |= GetReadVersionRequest::FLAG_CAUSAL_READ_RISKY;
		break;

	case FDBTransactionOptions::PRIORITY_SYSTEM_IMMEDIATE:
		validateOptionValueNotPresent(value);
		trState->options.priority = TransactionPriority::IMMEDIATE;
		break;

	case FDBTransactionOptions::PRIORITY_BATCH:
		validateOptionValueNotPresent(value);
		trState->options.priority = TransactionPriority::BATCH;
		break;

	case FDBTransactionOptions::CAUSAL_WRITE_RISKY:
		validateOptionValueNotPresent(value);
		trState->options.causalWriteRisky = true;
		break;

	case FDBTransactionOptions::COMMIT_ON_FIRST_PROXY:
		validateOptionValueNotPresent(value);
		trState->options.commitOnFirstProxy = true;
		break;

	case FDBTransactionOptions::CHECK_WRITES_ENABLE:
		validateOptionValueNotPresent(value);
		trState->options.checkWritesEnabled = true;
		break;

	case FDBTransactionOptions::DEBUG_DUMP:
		validateOptionValueNotPresent(value);
		trState->options.debugDump = true;
		break;

	case FDBTransactionOptions::TRANSACTION_LOGGING_ENABLE:
		setOption(FDBTransactionOptions::DEBUG_TRANSACTION_IDENTIFIER, value);
		setOption(FDBTransactionOptions::LOG_TRANSACTION);
		break;

	case FDBTransactionOptions::DEBUG_TRANSACTION_IDENTIFIER:
		validateOptionValuePresent(value);

		if (value.get().size() > 100 || value.get().size() == 0) {
			throw invalid_option_value();
		}

		if (trState->trLogInfo) {
			if (trState->trLogInfo->identifier.empty()) {
				trState->trLogInfo->identifier = value.get().printable();
			} else if (trState->trLogInfo->identifier != value.get().printable()) {
				TraceEvent(SevWarn, "CannotChangeDebugTransactionIdentifier")
				    .detail("PreviousIdentifier", trState->trLogInfo->identifier)
				    .detail("NewIdentifier", value.get());
				throw client_invalid_operation();
			}
		} else {
			trState->trLogInfo =
			    makeReference<TransactionLogInfo>(value.get().printable(), TransactionLogInfo::DONT_LOG);
			trState->trLogInfo->maxFieldLength = trState->options.maxTransactionLoggingFieldLength;
		}
		if (trState->debugID.present()) {
			TraceEvent(SevInfo, "TransactionBeingTraced")
			    .detail("DebugTransactionID", trState->trLogInfo->identifier)
			    .detail("ServerTraceID", trState->debugID.get());
		}
		break;

	case FDBTransactionOptions::LOG_TRANSACTION:
		validateOptionValueNotPresent(value);
		if (trState->trLogInfo && !trState->trLogInfo->identifier.empty()) {
			trState->trLogInfo->logTo(TransactionLogInfo::TRACE_LOG);
		} else {
			TraceEvent(SevWarn, "DebugTransactionIdentifierNotSet")
			    .detail("Error", "Debug Transaction Identifier option must be set before logging the transaction");
			throw client_invalid_operation();
		}
		break;

	case FDBTransactionOptions::TRANSACTION_LOGGING_MAX_FIELD_LENGTH:
		validateOptionValuePresent(value);
		{
			int maxFieldLength = extractIntOption(value, -1, std::numeric_limits<int32_t>::max());
			if (maxFieldLength == 0) {
				throw invalid_option_value();
			}
			trState->options.maxTransactionLoggingFieldLength = maxFieldLength;
		}
		if (trState->trLogInfo) {
			trState->trLogInfo->maxFieldLength = trState->options.maxTransactionLoggingFieldLength;
		}
		break;

	case FDBTransactionOptions::SERVER_REQUEST_TRACING:
		validateOptionValueNotPresent(value);
		debugTransaction(deterministicRandom()->randomUniqueID());
		if (trState->trLogInfo && !trState->trLogInfo->identifier.empty()) {
			TraceEvent(SevInfo, "TransactionBeingTraced")
			    .detail("DebugTransactionID", trState->trLogInfo->identifier)
			    .detail("ServerTraceID", trState->debugID.get());
		}
		break;

	case FDBTransactionOptions::MAX_RETRY_DELAY:
		validateOptionValuePresent(value);
		trState->options.maxBackoff = extractIntOption(value, 0, std::numeric_limits<int32_t>::max()) / 1000.0;
		break;

	case FDBTransactionOptions::SIZE_LIMIT:
		validateOptionValuePresent(value);
		trState->options.sizeLimit = extractIntOption(value, 32, CLIENT_KNOBS->TRANSACTION_SIZE_LIMIT);
		break;

	case FDBTransactionOptions::LOCK_AWARE:
		validateOptionValueNotPresent(value);
		trState->options.lockAware = true;
		trState->options.readOnly = false;
		break;

	case FDBTransactionOptions::READ_LOCK_AWARE:
		validateOptionValueNotPresent(value);
		if (!trState->options.lockAware) {
			trState->options.lockAware = true;
			trState->options.readOnly = true;
		}
		break;

	case FDBTransactionOptions::FIRST_IN_BATCH:
		validateOptionValueNotPresent(value);
		trState->options.firstInBatch = true;
		break;

	case FDBTransactionOptions::USE_PROVISIONAL_PROXIES:
		validateOptionValueNotPresent(value);
		trState->options.getReadVersionFlags |= GetReadVersionRequest::FLAG_USE_PROVISIONAL_PROXIES;
		trState->useProvisionalProxies = UseProvisionalProxies::True;
		break;

	case FDBTransactionOptions::INCLUDE_PORT_IN_ADDRESS:
		validateOptionValueNotPresent(value);
		trState->options.includePort = true;
		break;

	case FDBTransactionOptions::TAG:
		validateOptionValuePresent(value);
		trState->options.tags.addTag(value.get());
		break;

	case FDBTransactionOptions::AUTO_THROTTLE_TAG:
		validateOptionValuePresent(value);
		trState->options.tags.addTag(value.get());
		trState->options.readTags.addTag(value.get());
		break;

	case FDBTransactionOptions::SPAN_PARENT:
		validateOptionValuePresent(value);
		if (value.get().size() != 16) {
			throw invalid_option_value();
		}
		span.addParent(BinaryReader::fromStringRef<UID>(value.get(), Unversioned()));
		break;

	case FDBTransactionOptions::REPORT_CONFLICTING_KEYS:
		validateOptionValueNotPresent(value);
		trState->options.reportConflictingKeys = true;
		break;

	case FDBTransactionOptions::EXPENSIVE_CLEAR_COST_ESTIMATION_ENABLE:
		validateOptionValueNotPresent(value);
		trState->options.expensiveClearCostEstimation = true;
		break;

	case FDBTransactionOptions::USE_GRV_CACHE:
		validateOptionValueNotPresent(value);
		if (trState->numErrors == 0) {
			trState->options.useGrvCache = true;
		}
		break;

	case FDBTransactionOptions::SKIP_GRV_CACHE:
		validateOptionValueNotPresent(value);
		trState->options.skipGrvCache = true;
		break;

	default:
		break;
	}
}

ACTOR Future<GetReadVersionReply> getConsistentReadVersion(SpanID parentSpan,
                                                           DatabaseContext* cx,
                                                           uint32_t transactionCount,
                                                           TransactionPriority priority,
                                                           uint32_t flags,
                                                           TransactionTagMap<uint32_t> tags,
                                                           Optional<UID> debugID) {
	state Span span("NAPI:getConsistentReadVersion"_loc, parentSpan);

	++cx->transactionReadVersionBatches;
	if (debugID.present())
		g_traceBatch.addEvent("TransactionDebug", debugID.get().first(), "NativeAPI.getConsistentReadVersion.Before");
	loop {
		try {
			state GetReadVersionRequest req(span.context,
			                                transactionCount,
			                                priority,
			                                cx->ssVersionVectorCache.getMaxVersion(),
			                                flags,
			                                tags,
			                                debugID);
			state Future<Void> onProxiesChanged = cx->onProxiesChanged();

			choose {
				when(wait(onProxiesChanged)) { onProxiesChanged = cx->onProxiesChanged(); }
				when(GetReadVersionReply v =
				         wait(basicLoadBalance(cx->getGrvProxies(UseProvisionalProxies(
				                                   flags & GetReadVersionRequest::FLAG_USE_PROVISIONAL_PROXIES)),
				                               &GrvProxyInterface::getConsistentReadVersion,
				                               req,
				                               cx->taskID))) {
					if (tags.size() != 0) {
						auto& priorityThrottledTags = cx->throttledTags[priority];
						for (auto& tag : tags) {
							auto itr = v.tagThrottleInfo.find(tag.first);
							if (itr == v.tagThrottleInfo.end()) {
								TEST(true); // Removing client throttle
								priorityThrottledTags.erase(tag.first);
							} else {
								TEST(true); // Setting client throttle
								auto result = priorityThrottledTags.try_emplace(tag.first, itr->second);
								if (!result.second) {
									result.first->second.update(itr->second);
								}
							}
						}
					}

					if (debugID.present())
						g_traceBatch.addEvent(
						    "TransactionDebug", debugID.get().first(), "NativeAPI.getConsistentReadVersion.After");
					ASSERT(v.version > 0);
					cx->minAcceptableReadVersion = std::min(cx->minAcceptableReadVersion, v.version);
					if (cx->isCurrentGrvProxy(v.proxyId)) {
						cx->ssVersionVectorCache.applyDelta(v.ssVersionVectorDelta);
					} else {
						continue; // stale GRV reply, retry
					}
					return v;
				}
			}
		} catch (Error& e) {
			if (e.code() != error_code_broken_promise && e.code() != error_code_batch_transaction_throttled)
				TraceEvent(SevError, "GetConsistentReadVersionError").error(e);
			if (e.code() == error_code_batch_transaction_throttled && !cx->apiVersionAtLeast(630)) {
				wait(delayJittered(5.0));
			} else {
				throw;
			}
		}
	}
}

ACTOR Future<Void> readVersionBatcher(DatabaseContext* cx,
                                      FutureStream<DatabaseContext::VersionRequest> versionStream,
                                      TransactionPriority priority,
                                      uint32_t flags) {
	state std::vector<Promise<GetReadVersionReply>> requests;
	state PromiseStream<Future<Void>> addActor;
	state Future<Void> collection = actorCollection(addActor.getFuture());
	state Future<Void> timeout;
	state Optional<UID> debugID;
	state bool send_batch;
	state Reference<Histogram> batchSizeDist = Histogram::getHistogram(LiteralStringRef("GrvBatcher"),
	                                                                   LiteralStringRef("ClientGrvBatchSize"),
	                                                                   Histogram::Unit::countLinear,
	                                                                   0,
	                                                                   CLIENT_KNOBS->MAX_BATCH_SIZE * 2);
	state Reference<Histogram> batchIntervalDist =
	    Histogram::getHistogram(LiteralStringRef("GrvBatcher"),
	                            LiteralStringRef("ClientGrvBatchInterval"),
	                            Histogram::Unit::microseconds,
	                            0,
	                            CLIENT_KNOBS->GRV_BATCH_TIMEOUT * 1000000 * 2);
	state Reference<Histogram> grvReplyLatencyDist = Histogram::getHistogram(
	    LiteralStringRef("GrvBatcher"), LiteralStringRef("ClientGrvReplyLatency"), Histogram::Unit::microseconds);
	state double lastRequestTime = now();

	state TransactionTagMap<uint32_t> tags;

	// dynamic batching
	state PromiseStream<double> replyTimes;
	state PromiseStream<Error> _errorStream;
	state double batchTime = 0;
	state Span span("NAPI:readVersionBatcher"_loc);
	loop {
		send_batch = false;
		choose {
			when(DatabaseContext::VersionRequest req = waitNext(versionStream)) {
				if (req.debugID.present()) {
					if (!debugID.present()) {
						debugID = nondeterministicRandom()->randomUniqueID();
					}
					g_traceBatch.addAttach("TransactionAttachID", req.debugID.get().first(), debugID.get().first());
				}
				span.addParent(req.spanContext);
				requests.push_back(req.reply);
				for (auto tag : req.tags) {
					++tags[tag];
				}

				if (requests.size() == CLIENT_KNOBS->MAX_BATCH_SIZE) {
					send_batch = true;
					++cx->transactionGrvFullBatches;
				} else if (!timeout.isValid()) {
					timeout = delay(batchTime, TaskPriority::GetConsistentReadVersion);
				}
			}
			when(wait(timeout.isValid() ? timeout : Never())) {
				send_batch = true;
				++cx->transactionGrvTimedOutBatches;
			}
			// dynamic batching monitors reply latencies
			when(double reply_latency = waitNext(replyTimes.getFuture())) {
				double target_latency = reply_latency * 0.5;
				batchTime = std::min(0.1 * target_latency + 0.9 * batchTime, CLIENT_KNOBS->GRV_BATCH_TIMEOUT);
				grvReplyLatencyDist->sampleSeconds(reply_latency);
			}
			when(wait(collection)) {} // for errors
		}
		if (send_batch) {
			int count = requests.size();
			ASSERT(count);

			batchSizeDist->sampleRecordCounter(count);
			auto requestTime = now();
			batchIntervalDist->sampleSeconds(requestTime - lastRequestTime);
			lastRequestTime = requestTime;

			// dynamic batching
			Promise<GetReadVersionReply> GRVReply;
			requests.push_back(GRVReply);
			addActor.send(ready(timeReply(GRVReply.getFuture(), replyTimes)));

			Future<Void> batch = incrementalBroadcastWithError(
			    getConsistentReadVersion(span.context, cx, count, priority, flags, std::move(tags), std::move(debugID)),
			    std::move(requests),
			    CLIENT_KNOBS->BROADCAST_BATCH_SIZE);

			span = Span("NAPI:readVersionBatcher"_loc);
			tags.clear();
			debugID = Optional<UID>();
			requests.clear();
			addActor.send(batch);
			timeout = Future<Void>();
		}
	}
}

ACTOR Future<Version> extractReadVersion(Reference<TransactionState> trState,
                                         Location location,
                                         SpanID spanContext,
                                         Future<GetReadVersionReply> f,
                                         Promise<Optional<Value>> metadataVersion) {
	state Span span(spanContext, location, { trState->spanID });
	GetReadVersionReply rep = wait(f);
	double replyTime = now();
	double latency = replyTime - trState->startTime;
	trState->cx->lastProxyRequestTime = trState->startTime;
	trState->cx->updateCachedReadVersion(trState->startTime, rep.version);
	if (rep.rkBatchThrottled) {
		trState->cx->lastRkBatchThrottleTime = replyTime;
	}
	if (rep.rkDefaultThrottled) {
		trState->cx->lastRkDefaultThrottleTime = replyTime;
	}
	trState->cx->GRVLatencies.addSample(latency);
	if (trState->trLogInfo)
		trState->trLogInfo->addLog(FdbClientLogEvents::EventGetVersion_V3(
		    trState->startTime, trState->cx->clientLocality.dcId(), latency, trState->options.priority, rep.version));
	if (rep.locked && !trState->options.lockAware)
		throw database_locked();

	++trState->cx->transactionReadVersionsCompleted;
	switch (trState->options.priority) {
	case TransactionPriority::IMMEDIATE:
		++trState->cx->transactionImmediateReadVersionsCompleted;
		break;
	case TransactionPriority::DEFAULT:
		++trState->cx->transactionDefaultReadVersionsCompleted;
		break;
	case TransactionPriority::BATCH:
		++trState->cx->transactionBatchReadVersionsCompleted;
		break;
	default:
		ASSERT(false);
	}

	if (trState->options.tags.size() != 0) {
		auto& priorityThrottledTags = trState->cx->throttledTags[trState->options.priority];
		for (auto& tag : trState->options.tags) {
			auto itr = priorityThrottledTags.find(tag);
			if (itr != priorityThrottledTags.end()) {
				if (itr->second.expired()) {
					priorityThrottledTags.erase(itr);
				} else if (itr->second.throttleDuration() > 0) {
					TEST(true); // throttling transaction after getting read version
					++trState->cx->transactionReadVersionsThrottled;
					throw tag_throttled();
				}
			}
		}

		for (auto& tag : trState->options.tags) {
			auto itr = priorityThrottledTags.find(tag);
			if (itr != priorityThrottledTags.end()) {
				itr->second.addReleased(1);
			}
		}
	}

	if (rep.version > trState->cx->metadataVersionCache[trState->cx->mvCacheInsertLocation].first) {
		trState->cx->mvCacheInsertLocation =
		    (trState->cx->mvCacheInsertLocation + 1) % trState->cx->metadataVersionCache.size();
		trState->cx->metadataVersionCache[trState->cx->mvCacheInsertLocation] =
		    std::make_pair(rep.version, rep.metadataVersion);
	}

	metadataVersion.send(rep.metadataVersion);
	if (trState->cx->isCurrentGrvProxy(rep.proxyId)) {
		trState->cx->ssVersionVectorCache.applyDelta(rep.ssVersionVectorDelta);
	} else {
		throw stale_version_vector();
	}
	return rep.version;
}

bool rkThrottlingCooledDown(DatabaseContext* cx, TransactionPriority priority) {
	if (priority == TransactionPriority::IMMEDIATE) {
		return true;
	} else if (priority == TransactionPriority::BATCH) {
		if (cx->lastRkBatchThrottleTime == 0.0) {
			return true;
		}
		return (now() - cx->lastRkBatchThrottleTime > CLIENT_KNOBS->GRV_CACHE_RK_COOLDOWN);
	} else if (priority == TransactionPriority::DEFAULT) {
		if (cx->lastRkDefaultThrottleTime == 0.0) {
			return true;
		}
		return (now() - cx->lastRkDefaultThrottleTime > CLIENT_KNOBS->GRV_CACHE_RK_COOLDOWN);
	}
	return false;
}

Future<Version> Transaction::getReadVersion(uint32_t flags) {
	if (!readVersion.isValid()) {
		if (!CLIENT_KNOBS->FORCE_GRV_CACHE_OFF && !trState->options.skipGrvCache &&
		    (deterministicRandom()->random01() <= CLIENT_KNOBS->DEBUG_USE_GRV_CACHE_CHANCE ||
		     trState->options.useGrvCache) &&
		    rkThrottlingCooledDown(getDatabase().getPtr(), trState->options.priority)) {
			// Upon our first request to use cached RVs, start the background updater
			if (!trState->cx->grvUpdateHandler.isValid()) {
				trState->cx->grvUpdateHandler = backgroundGrvUpdater(getDatabase().getPtr());
			}
			Version rv = trState->cx->getCachedReadVersion();
			double lastTime = trState->cx->getLastGrvTime();
			double requestTime = now();
			if (requestTime - lastTime <= CLIENT_KNOBS->MAX_VERSION_CACHE_LAG && rv != Version(0)) {
				ASSERT(!debug_checkVersionTime(rv, requestTime, "CheckStaleness"));
				readVersion = rv;
				return readVersion;
			} // else go through regular GRV path
		}
		++trState->cx->transactionReadVersions;
		flags |= trState->options.getReadVersionFlags;
		switch (trState->options.priority) {
		case TransactionPriority::IMMEDIATE:
			flags |= GetReadVersionRequest::PRIORITY_SYSTEM_IMMEDIATE;
			++trState->cx->transactionImmediateReadVersions;
			break;
		case TransactionPriority::DEFAULT:
			flags |= GetReadVersionRequest::PRIORITY_DEFAULT;
			++trState->cx->transactionDefaultReadVersions;
			break;
		case TransactionPriority::BATCH:
			flags |= GetReadVersionRequest::PRIORITY_BATCH;
			++trState->cx->transactionBatchReadVersions;
			break;
		default:
			ASSERT(false);
		}

		if (trState->options.tags.size() != 0) {
			double maxThrottleDelay = 0.0;
			bool canRecheck = false;

			auto& priorityThrottledTags = trState->cx->throttledTags[trState->options.priority];
			for (auto& tag : trState->options.tags) {
				auto itr = priorityThrottledTags.find(tag);
				if (itr != priorityThrottledTags.end()) {
					if (!itr->second.expired()) {
						maxThrottleDelay = std::max(maxThrottleDelay, itr->second.throttleDuration());
						canRecheck = itr->second.canRecheck();
					} else {
						priorityThrottledTags.erase(itr);
					}
				}
			}

			if (maxThrottleDelay > 0.0 && !canRecheck) { // TODO: allow delaying?
				TEST(true); // Throttling tag before GRV request
				++trState->cx->transactionReadVersionsThrottled;
				readVersion = tag_throttled();
				return readVersion;
			} else {
				TEST(maxThrottleDelay > 0.0); // Rechecking throttle
			}

			for (auto& tag : trState->options.tags) {
				auto itr = priorityThrottledTags.find(tag);
				if (itr != priorityThrottledTags.end()) {
					itr->second.updateChecked();
				}
			}
		}

		auto& batcher = trState->cx->versionBatcher[flags];
		if (!batcher.actor.isValid()) {
			batcher.actor =
			    readVersionBatcher(trState->cx.getPtr(), batcher.stream.getFuture(), trState->options.priority, flags);
		}

		Location location = "NAPI:getReadVersion"_loc;
		UID spanContext = generateSpanID(trState->cx->transactionTracingSample, trState->spanID);
		auto const req = DatabaseContext::VersionRequest(spanContext, trState->options.tags, trState->debugID);
		batcher.stream.send(req);
		trState->startTime = now();
		readVersion = extractReadVersion(trState, location, spanContext, req.reply.getFuture(), metadataVersion);
	}
	return readVersion;
}

Optional<Version> Transaction::getCachedReadVersion() const {
	if (readVersion.isValid() && readVersion.isReady() && !readVersion.isError()) {
		return readVersion.get();
	} else {
		return Optional<Version>();
	}
}

Future<Standalone<StringRef>> Transaction::getVersionstamp() {
	if (committing.isValid()) {
		return transaction_invalid_version();
	}
	return trState->versionstampPromise.getFuture();
}

// Gets the protocol version reported by a coordinator via the protocol info interface
ACTOR Future<ProtocolVersion> getCoordinatorProtocol(NetworkAddressList coordinatorAddresses) {
	RequestStream<ProtocolInfoRequest> requestStream{ Endpoint::wellKnown({ coordinatorAddresses },
		                                                                  WLTOKEN_PROTOCOL_INFO) };
	ProtocolInfoReply reply = wait(retryBrokenPromise(requestStream, ProtocolInfoRequest{}));

	return reply.version;
}

// Gets the protocol version reported by a coordinator in its connect packet
// If we are unable to get a version from the connect packet (e.g. because we lost connection with the peer), then this
// function will return with an unset result.
// If an expected version is given, this future won't return if the actual protocol version matches the expected version
ACTOR Future<Optional<ProtocolVersion>> getCoordinatorProtocolFromConnectPacket(
    NetworkAddress coordinatorAddress,
    Optional<ProtocolVersion> expectedVersion) {
	state Reference<AsyncVar<Optional<ProtocolVersion>> const> protocolVersion =
	    FlowTransport::transport().getPeerProtocolAsyncVar(coordinatorAddress);

	loop {
		if (protocolVersion->get().present() && protocolVersion->get() != expectedVersion) {
			return protocolVersion->get();
		}

		Future<Void> change = protocolVersion->onChange();
		if (!protocolVersion->get().present()) {
			// If we still don't have any connection info after a timeout, retry sending the protocol version request
			change = timeout(change, FLOW_KNOBS->CONNECTION_MONITOR_TIMEOUT, Void());
		}

		wait(change);

		if (!protocolVersion->get().present()) {
			return protocolVersion->get();
		}
	}
}

// Returns the protocol version reported by the given coordinator
// If an expected version is given, the future won't return until the protocol version is different than expected
ACTOR Future<ProtocolVersion> getClusterProtocolImpl(
    Reference<AsyncVar<Optional<ClientLeaderRegInterface>> const> coordinator,
    Optional<ProtocolVersion> expectedVersion) {
	state bool needToConnect = true;
	state Future<ProtocolVersion> protocolVersion = Never();

	loop {
		if (!coordinator->get().present()) {
			wait(coordinator->onChange());
		} else {
			Endpoint coordinatorEndpoint = coordinator->get().get().getLeader.getEndpoint();
			if (needToConnect) {
				// Even though we typically rely on the connect packet to get the protocol version, we need to send some
				// request in order to start a connection. This protocol version request serves that purpose.
				protocolVersion = getCoordinatorProtocol(coordinatorEndpoint.addresses);
				needToConnect = false;
			}
			choose {
				when(wait(coordinator->onChange())) { needToConnect = true; }

				when(ProtocolVersion pv = wait(protocolVersion)) {
					if (!expectedVersion.present() || expectedVersion.get() != pv) {
						return pv;
					}

					protocolVersion = Never();
				}

				// Older versions of FDB don't have an endpoint to return the protocol version, so we get this info from
				// the connect packet
				when(Optional<ProtocolVersion> pv = wait(getCoordinatorProtocolFromConnectPacket(
				         coordinatorEndpoint.getPrimaryAddress(), expectedVersion))) {
					if (pv.present()) {
						return pv.get();
					} else {
						needToConnect = true;
					}
				}
			}
		}
	}
}

// Returns the protocol version reported by the coordinator this client is currently connected to
// If an expected version is given, the future won't return until the protocol version is different than expected
// Note: this will never return if the server is running a protocol from FDB 5.0 or older
Future<ProtocolVersion> DatabaseContext::getClusterProtocol(Optional<ProtocolVersion> expectedVersion) {
	return getClusterProtocolImpl(coordinator, expectedVersion);
}

uint32_t Transaction::getSize() {
	auto s = tr.transaction.mutations.expectedSize() + tr.transaction.read_conflict_ranges.expectedSize() +
	         tr.transaction.write_conflict_ranges.expectedSize();
	return s;
}

Future<Void> Transaction::onError(Error const& e) {
	if (g_network->isSimulated() && ++trState->numErrors % 10 == 0) {
		TraceEvent(SevWarnAlways, "TransactionTooManyRetries").detail("NumRetries", trState->numErrors);
	}
	if (e.code() == error_code_success) {
		return client_invalid_operation();
	}
	if (e.code() == error_code_not_committed || e.code() == error_code_commit_unknown_result ||
	    e.code() == error_code_database_locked || e.code() == error_code_proxy_memory_limit_exceeded ||
	    e.code() == error_code_process_behind || e.code() == error_code_batch_transaction_throttled ||
	    e.code() == error_code_tag_throttled) {
		if (e.code() == error_code_not_committed)
			++trState->cx->transactionsNotCommitted;
		else if (e.code() == error_code_commit_unknown_result)
			++trState->cx->transactionsMaybeCommitted;
		else if (e.code() == error_code_proxy_memory_limit_exceeded)
			++trState->cx->transactionsResourceConstrained;
		else if (e.code() == error_code_process_behind)
			++trState->cx->transactionsProcessBehind;
		else if (e.code() == error_code_batch_transaction_throttled || e.code() == error_code_tag_throttled) {
			++trState->cx->transactionsThrottled;
		}

		double backoff = getBackoff(e.code());
		reset();
		return delay(backoff, trState->taskID);
	}
	if (e.code() == error_code_transaction_too_old || e.code() == error_code_future_version ||
	    e.code() == error_code_stale_version_vector) {
		if (e.code() == error_code_transaction_too_old)
			++trState->cx->transactionsTooOld;
		else if (e.code() == error_code_future_version)
			++trState->cx->transactionsFutureVersions;
		else if (e.code() == error_code_stale_version_vector)
			++trState->cx->transactionsStaleVersionVectors;

		double maxBackoff = trState->options.maxBackoff;
		reset();
		return delay(std::min(CLIENT_KNOBS->FUTURE_VERSION_RETRY_DELAY, maxBackoff), trState->taskID);
	}

	return e;
}
ACTOR Future<StorageMetrics> getStorageMetricsLargeKeyRange(Database cx, KeyRange keys);

ACTOR Future<StorageMetrics> doGetStorageMetrics(Database cx, KeyRange keys, Reference<LocationInfo> locationInfo) {
	loop {
		try {
			WaitMetricsRequest req(keys, StorageMetrics(), StorageMetrics());
			req.min.bytes = 0;
			req.max.bytes = -1;
			StorageMetrics m = wait(loadBalance(
			    locationInfo->locations(), &StorageServerInterface::waitMetrics, req, TaskPriority::DataDistribution));
			return m;
		} catch (Error& e) {
			if (e.code() != error_code_wrong_shard_server && e.code() != error_code_all_alternatives_failed) {
				TraceEvent(SevError, "WaitStorageMetricsError").error(e);
				throw;
			}
			wait(delay(CLIENT_KNOBS->WRONG_SHARD_SERVER_DELAY, TaskPriority::DataDistribution));
			cx->invalidateCache(keys);
			StorageMetrics m = wait(getStorageMetricsLargeKeyRange(cx, keys));
			return m;
		}
	}
}

ACTOR Future<StorageMetrics> getStorageMetricsLargeKeyRange(Database cx, KeyRange keys) {
	state Span span("NAPI:GetStorageMetricsLargeKeyRange"_loc);
	std::vector<std::pair<KeyRange, Reference<LocationInfo>>> locations =
	    wait(getKeyRangeLocations(cx,
	                              keys,
	                              std::numeric_limits<int>::max(),
	                              Reverse::False,
	                              &StorageServerInterface::waitMetrics,
	                              span.context,
	                              Optional<UID>(),
	                              UseProvisionalProxies::False));
	state int nLocs = locations.size();
	state std::vector<Future<StorageMetrics>> fx(nLocs);
	state StorageMetrics total;
	KeyRef partBegin, partEnd;
	for (int i = 0; i < nLocs; i++) {
		partBegin = (i == 0) ? keys.begin : locations[i].first.begin;
		partEnd = (i == nLocs - 1) ? keys.end : locations[i].first.end;
		fx[i] = doGetStorageMetrics(cx, KeyRangeRef(partBegin, partEnd), locations[i].second);
	}
	wait(waitForAll(fx));
	for (int i = 0; i < nLocs; i++) {
		total += fx[i].get();
	}
	return total;
}

ACTOR Future<Void> trackBoundedStorageMetrics(KeyRange keys,
                                              Reference<LocationInfo> location,
                                              StorageMetrics x,
                                              StorageMetrics halfError,
                                              PromiseStream<StorageMetrics> deltaStream) {
	try {
		loop {
			WaitMetricsRequest req(keys, x - halfError, x + halfError);
			StorageMetrics nextX = wait(loadBalance(location->locations(), &StorageServerInterface::waitMetrics, req));
			deltaStream.send(nextX - x);
			x = nextX;
		}
	} catch (Error& e) {
		deltaStream.sendError(e);
		throw e;
	}
}

ACTOR Future<StorageMetrics> waitStorageMetricsMultipleLocations(
    std::vector<std::pair<KeyRange, Reference<LocationInfo>>> locations,
    StorageMetrics min,
    StorageMetrics max,
    StorageMetrics permittedError) {
	state int nLocs = locations.size();
	state std::vector<Future<StorageMetrics>> fx(nLocs);
	state StorageMetrics total;
	state PromiseStream<StorageMetrics> deltas;
	state std::vector<Future<Void>> wx(fx.size());
	state StorageMetrics halfErrorPerMachine = permittedError * (0.5 / nLocs);
	state StorageMetrics maxPlus = max + halfErrorPerMachine * (nLocs - 1);
	state StorageMetrics minMinus = min - halfErrorPerMachine * (nLocs - 1);

	for (int i = 0; i < nLocs; i++) {
		WaitMetricsRequest req(locations[i].first, StorageMetrics(), StorageMetrics());
		req.min.bytes = 0;
		req.max.bytes = -1;
		fx[i] = loadBalance(locations[i].second->locations(),
		                    &StorageServerInterface::waitMetrics,
		                    req,
		                    TaskPriority::DataDistribution);
	}
	wait(waitForAll(fx));

	// invariant: true total is between (total-permittedError/2, total+permittedError/2)
	for (int i = 0; i < nLocs; i++)
		total += fx[i].get();

	if (!total.allLessOrEqual(maxPlus))
		return total;
	if (!minMinus.allLessOrEqual(total))
		return total;

	for (int i = 0; i < nLocs; i++)
		wx[i] = trackBoundedStorageMetrics(
		    locations[i].first, locations[i].second, fx[i].get(), halfErrorPerMachine, deltas);

	loop {
		StorageMetrics delta = waitNext(deltas.getFuture());
		total += delta;
		if (!total.allLessOrEqual(maxPlus))
			return total;
		if (!minMinus.allLessOrEqual(total))
			return total;
	}
}

ACTOR Future<StorageMetrics> extractMetrics(Future<std::pair<Optional<StorageMetrics>, int>> fMetrics) {
	std::pair<Optional<StorageMetrics>, int> x = wait(fMetrics);
	return x.first.get();
}

ACTOR Future<Standalone<VectorRef<ReadHotRangeWithMetrics>>> getReadHotRanges(Database cx, KeyRange keys) {
	state Span span("NAPI:GetReadHotRanges"_loc);
	loop {
		int64_t shardLimit = 100; // Shard limit here does not really matter since this function is currently only used
		                          // to find the read-hot sub ranges within a read-hot shard.
		std::vector<std::pair<KeyRange, Reference<LocationInfo>>> locations =
		    wait(getKeyRangeLocations(cx,
		                              keys,
		                              shardLimit,
		                              Reverse::False,
		                              &StorageServerInterface::getReadHotRanges,
		                              span.context,
		                              Optional<UID>(),
		                              UseProvisionalProxies::False));
		try {
			// TODO: how to handle this?
			// This function is called whenever a shard becomes read-hot. But somehow the shard was split across more
			// than one storage server after becoming read-hot and before this function is called, i.e. a race
			// condition. Should we abort and wait for the newly split shards to be hot again?
			state int nLocs = locations.size();
			// if (nLocs > 1) {
			// 	TraceEvent("RHDDebug")
			// 	    .detail("NumSSIs", nLocs)
			// 	    .detail("KeysBegin", keys.begin.printable().c_str())
			// 	    .detail("KeysEnd", keys.end.printable().c_str());
			// }
			state std::vector<Future<ReadHotSubRangeReply>> fReplies(nLocs);
			KeyRef partBegin, partEnd;
			for (int i = 0; i < nLocs; i++) {
				partBegin = (i == 0) ? keys.begin : locations[i].first.begin;
				partEnd = (i == nLocs - 1) ? keys.end : locations[i].first.end;
				ReadHotSubRangeRequest req(KeyRangeRef(partBegin, partEnd));
				fReplies[i] = loadBalance(locations[i].second->locations(),
				                          &StorageServerInterface::getReadHotRanges,
				                          req,
				                          TaskPriority::DataDistribution);
			}

			wait(waitForAll(fReplies));

			if (nLocs == 1) {
				TEST(true); // Single-shard read hot range request
				return fReplies[0].get().readHotRanges;
			} else {
				TEST(true); // Multi-shard read hot range request
				Standalone<VectorRef<ReadHotRangeWithMetrics>> results;
				for (int i = 0; i < nLocs; i++) {
					results.append(results.arena(),
					               fReplies[i].get().readHotRanges.begin(),
					               fReplies[i].get().readHotRanges.size());
					results.arena().dependsOn(fReplies[i].get().readHotRanges.arena());
				}

				return results;
			}
		} catch (Error& e) {
			if (e.code() != error_code_wrong_shard_server && e.code() != error_code_all_alternatives_failed) {
				TraceEvent(SevError, "GetReadHotSubRangesError").error(e);
				throw;
			}
			cx->invalidateCache(keys);
			wait(delay(CLIENT_KNOBS->WRONG_SHARD_SERVER_DELAY, TaskPriority::DataDistribution));
		}
	}
}

ACTOR Future<std::pair<Optional<StorageMetrics>, int>> waitStorageMetrics(Database cx,
                                                                          KeyRange keys,
                                                                          StorageMetrics min,
                                                                          StorageMetrics max,
                                                                          StorageMetrics permittedError,
                                                                          int shardLimit,
                                                                          int expectedShardCount) {
	state Span span("NAPI:WaitStorageMetrics"_loc, generateSpanID(cx->transactionTracingSample));
	loop {
		std::vector<std::pair<KeyRange, Reference<LocationInfo>>> locations =
		    wait(getKeyRangeLocations(cx,
		                              keys,
		                              shardLimit,
		                              Reverse::False,
		                              &StorageServerInterface::waitMetrics,
		                              span.context,
		                              Optional<UID>(),
		                              UseProvisionalProxies::False));
		if (expectedShardCount >= 0 && locations.size() != expectedShardCount) {
			return std::make_pair(Optional<StorageMetrics>(), locations.size());
		}

		// SOMEDAY: Right now, if there are too many shards we delay and check again later. There may be a better
		// solution to this.
		if (locations.size() < shardLimit) {
			try {
				Future<StorageMetrics> fx;
				if (locations.size() > 1) {
					fx = waitStorageMetricsMultipleLocations(locations, min, max, permittedError);
				} else {
					WaitMetricsRequest req(keys, min, max);
					fx = loadBalance(locations[0].second->locations(),
					                 &StorageServerInterface::waitMetrics,
					                 req,
					                 TaskPriority::DataDistribution);
				}
				StorageMetrics x = wait(fx);
				return std::make_pair(x, -1);
			} catch (Error& e) {
				if (e.code() != error_code_wrong_shard_server && e.code() != error_code_all_alternatives_failed) {
					TraceEvent(SevError, "WaitStorageMetricsError").error(e);
					throw;
				}
				cx->invalidateCache(keys);
				wait(delay(CLIENT_KNOBS->WRONG_SHARD_SERVER_DELAY, TaskPriority::DataDistribution));
			}
		} else {
			TraceEvent(SevWarn, "WaitStorageMetricsPenalty")
			    .detail("Keys", keys)
			    .detail("Limit", CLIENT_KNOBS->STORAGE_METRICS_SHARD_LIMIT)
			    .detail("JitteredSecondsOfPenitence", CLIENT_KNOBS->STORAGE_METRICS_TOO_MANY_SHARDS_DELAY);
			wait(delayJittered(CLIENT_KNOBS->STORAGE_METRICS_TOO_MANY_SHARDS_DELAY, TaskPriority::DataDistribution));
			// make sure that the next getKeyRangeLocations() call will actually re-fetch the range
			cx->invalidateCache(keys);
		}
	}
}

Future<std::pair<Optional<StorageMetrics>, int>> DatabaseContext::waitStorageMetrics(
    KeyRange const& keys,
    StorageMetrics const& min,
    StorageMetrics const& max,
    StorageMetrics const& permittedError,
    int shardLimit,
    int expectedShardCount) {
	return ::waitStorageMetrics(Database(Reference<DatabaseContext>::addRef(this)),
	                            keys,
	                            min,
	                            max,
	                            permittedError,
	                            shardLimit,
	                            expectedShardCount);
}

Future<StorageMetrics> DatabaseContext::getStorageMetrics(KeyRange const& keys, int shardLimit) {
	if (shardLimit > 0) {
		StorageMetrics m;
		m.bytes = -1;
		return extractMetrics(::waitStorageMetrics(Database(Reference<DatabaseContext>::addRef(this)),
		                                           keys,
		                                           StorageMetrics(),
		                                           m,
		                                           StorageMetrics(),
		                                           shardLimit,
		                                           -1));
	} else {
		return ::getStorageMetricsLargeKeyRange(Database(Reference<DatabaseContext>::addRef(this)), keys);
	}
}

ACTOR Future<Standalone<VectorRef<DDMetricsRef>>> waitDataDistributionMetricsList(Database cx,
                                                                                  KeyRange keys,
                                                                                  int shardLimit) {
	loop {
		choose {
			when(wait(cx->onProxiesChanged())) {}
			when(ErrorOr<GetDDMetricsReply> rep =
			         wait(errorOr(basicLoadBalance(cx->getCommitProxies(UseProvisionalProxies::False),
			                                       &CommitProxyInterface::getDDMetrics,
			                                       GetDDMetricsRequest(keys, shardLimit))))) {
				if (rep.isError()) {
					throw rep.getError();
				}
				return rep.get().storageMetricsList;
			}
		}
	}
}

Future<Standalone<VectorRef<ReadHotRangeWithMetrics>>> DatabaseContext::getReadHotRanges(KeyRange const& keys) {
	return ::getReadHotRanges(Database(Reference<DatabaseContext>::addRef(this)), keys);
}

ACTOR Future<Standalone<VectorRef<KeyRef>>> getRangeSplitPoints(Reference<TransactionState> trState,
                                                                KeyRange keys,
                                                                int64_t chunkSize) {
	state Span span("NAPI:GetRangeSplitPoints"_loc, trState->spanID);
	loop {
		state std::vector<std::pair<KeyRange, Reference<LocationInfo>>> locations = wait(getKeyRangeLocations(
		    trState, keys, CLIENT_KNOBS->TOO_MANY, Reverse::False, &StorageServerInterface::getRangeSplitPoints));
		try {
			state int nLocs = locations.size();
			state std::vector<Future<SplitRangeReply>> fReplies(nLocs);
			KeyRef partBegin, partEnd;
			for (int i = 0; i < nLocs; i++) {
				partBegin = (i == 0) ? keys.begin : locations[i].first.begin;
				partEnd = (i == nLocs - 1) ? keys.end : locations[i].first.end;
				SplitRangeRequest req(TenantInfo(), KeyRangeRef(partBegin, partEnd), chunkSize);
				fReplies[i] = loadBalance(locations[i].second->locations(),
				                          &StorageServerInterface::getRangeSplitPoints,
				                          req,
				                          TaskPriority::DataDistribution);
			}

			wait(waitForAll(fReplies));
			Standalone<VectorRef<KeyRef>> results;

			results.push_back_deep(results.arena(), keys.begin);
			for (int i = 0; i < nLocs; i++) {
				if (i > 0) {
					results.push_back_deep(results.arena(), locations[i].first.begin); // Need this shard boundary
				}
				if (fReplies[i].get().splitPoints.size() > 0) {
					results.append(
					    results.arena(), fReplies[i].get().splitPoints.begin(), fReplies[i].get().splitPoints.size());
					results.arena().dependsOn(fReplies[i].get().splitPoints.arena());
				}
			}
			if (results.back() != keys.end) {
				results.push_back_deep(results.arena(), keys.end);
			}

			return results;
		} catch (Error& e) {
			if (e.code() != error_code_wrong_shard_server && e.code() != error_code_all_alternatives_failed) {
				TraceEvent(SevError, "GetRangeSplitPoints").error(e);
				throw;
			}
			trState->cx->invalidateCache(keys);
			wait(delay(CLIENT_KNOBS->WRONG_SHARD_SERVER_DELAY, TaskPriority::DataDistribution));
		}
	}
}

Future<Standalone<VectorRef<KeyRef>>> Transaction::getRangeSplitPoints(KeyRange const& keys, int64_t chunkSize) {
	return ::getRangeSplitPoints(trState, keys, chunkSize);
}

#define BG_REQUEST_DEBUG false

// the blob granule requests are a bit funky because they piggyback off the existing transaction to read from the system
// keyspace
ACTOR Future<Standalone<VectorRef<KeyRangeRef>>> getBlobGranuleRangesActor(Transaction* self, KeyRange keyRange) {
	// FIXME: use streaming range read
	state KeyRange currentRange = keyRange;
	state Standalone<VectorRef<KeyRangeRef>> results;
	if (BG_REQUEST_DEBUG) {
		printf("Getting Blob Granules for [%s - %s)\n",
		       keyRange.begin.printable().c_str(),
		       keyRange.end.printable().c_str());
	}
	self->setOption(FDBTransactionOptions::ACCESS_SYSTEM_KEYS);
	loop {
		state RangeResult blobGranuleMapping = wait(
		    krmGetRanges(self, blobGranuleMappingKeys.begin, currentRange, 1000, GetRangeLimits::BYTE_LIMIT_UNLIMITED));

		for (int i = 0; i < blobGranuleMapping.size() - 1; i++) {
			if (blobGranuleMapping[i].value.size()) {
				results.push_back(results.arena(),
				                  KeyRangeRef(blobGranuleMapping[i].key, blobGranuleMapping[i + 1].key));
			}
		}
		if (blobGranuleMapping.more) {
			currentRange = KeyRangeRef(blobGranuleMapping.back().key, currentRange.end);
		} else {
			return results;
		}
	}
}

Future<Standalone<VectorRef<KeyRangeRef>>> Transaction::getBlobGranuleRanges(const KeyRange& range) {
	return ::getBlobGranuleRangesActor(this, range);
}

// hack (for now) to get blob worker interface into load balance
struct BWLocationInfo : MultiInterface<ReferencedInterface<BlobWorkerInterface>> {
	using Locations = MultiInterface<ReferencedInterface<BlobWorkerInterface>>;
	explicit BWLocationInfo(const std::vector<Reference<ReferencedInterface<BlobWorkerInterface>>>& v) : Locations(v) {}
};

ACTOR Future<Standalone<VectorRef<BlobGranuleChunkRef>>> readBlobGranulesActor(
    Transaction* self,
    KeyRange range,
    Version begin,
    Optional<Version> read,
    Version* readVersionOut) { // read not present is "use transaction version"

	state RangeResult blobGranuleMapping;
	state Key granuleStartKey;
	state Key granuleEndKey;
	state KeyRange keyRange = range;
	state UID workerId;
	state int i;

	state Standalone<VectorRef<BlobGranuleChunkRef>> results;

	if (read.present()) {
		*readVersionOut = read.get();
	} else {
		Version _end = wait(self->getReadVersion());
		*readVersionOut = _end;
	}
	self->setOption(FDBTransactionOptions::ACCESS_SYSTEM_KEYS);

	// Right now just read whole blob range assignments from DB
	// FIXME: eventually we probably want to cache this and invalidate similarly to storage servers.
	// Cache misses could still read from the DB, or we could add it to the Transaction State Store and
	// have proxies serve it from memory.
	RangeResult _bgMapping =
	    wait(krmGetRanges(self, blobGranuleMappingKeys.begin, keyRange, 1000, GetRangeLimits::BYTE_LIMIT_UNLIMITED));
	blobGranuleMapping = _bgMapping;
	if (blobGranuleMapping.more) {
		if (BG_REQUEST_DEBUG) {
			fmt::print(
			    "BG Mapping for [{0} - %{1}) too large!\n", keyRange.begin.printable(), keyRange.end.printable());
		}
		throw unsupported_operation();
	}
	ASSERT(!blobGranuleMapping.more && blobGranuleMapping.size() < CLIENT_KNOBS->TOO_MANY);

	if (blobGranuleMapping.size() == 0) {
		if (BG_REQUEST_DEBUG) {
			printf("no blob worker assignments yet\n");
		}
		throw transaction_too_old();
	}

	if (BG_REQUEST_DEBUG) {
		fmt::print("Doing blob granule request @ {}\n", *readVersionOut);
		fmt::print("blob worker assignments:\n");
	}

	for (i = 0; i < blobGranuleMapping.size() - 1; i++) {
		granuleStartKey = blobGranuleMapping[i].key;
		granuleEndKey = blobGranuleMapping[i + 1].key;
		if (!blobGranuleMapping[i].value.size()) {
			if (BG_REQUEST_DEBUG) {
				printf("Key range [%s - %s) missing worker assignment!\n",
				       granuleStartKey.printable().c_str(),
				       granuleEndKey.printable().c_str());
				// TODO probably new exception type instead
			}
			throw transaction_too_old();
		}

		workerId = decodeBlobGranuleMappingValue(blobGranuleMapping[i].value);
		if (BG_REQUEST_DEBUG) {
			printf("  [%s - %s): %s\n",
			       granuleStartKey.printable().c_str(),
			       granuleEndKey.printable().c_str(),
			       workerId.toString().c_str());
		}

		if (!self->trState->cx->blobWorker_interf.count(workerId)) {
			Optional<Value> workerInterface = wait(self->get(blobWorkerListKeyFor(workerId)));
			if (!workerInterface.present()) {
				throw wrong_shard_server();
			}
			// FIXME: maybe just want to insert here if there are racing queries for the same worker or something?
			self->trState->cx->blobWorker_interf[workerId] = decodeBlobWorkerListValue(workerInterface.get());
			if (BG_REQUEST_DEBUG) {
				printf("    decoded worker interface for %s\n", workerId.toString().c_str());
			}
		}
	}

	// Make request for each granule
	for (i = 0; i < blobGranuleMapping.size() - 1; i++) {
		granuleStartKey = blobGranuleMapping[i].key;
		granuleEndKey = blobGranuleMapping[i + 1].key;
		// if this was a time travel and the request returned larger bounds, skip this chunk
		if (granuleEndKey <= keyRange.begin) {
			continue;
		}
		workerId = decodeBlobGranuleMappingValue(blobGranuleMapping[i].value);
		// prune first/last granules to requested range
		if (keyRange.begin > granuleStartKey) {
			granuleStartKey = keyRange.begin;
		}
		if (keyRange.end < granuleEndKey) {
			granuleEndKey = keyRange.end;
		}

		state BlobGranuleFileRequest req;
		req.keyRange = KeyRangeRef(StringRef(req.arena, granuleStartKey), StringRef(req.arena, granuleEndKey));
		req.beginVersion = begin;
		req.readVersion = *readVersionOut;

		std::vector<Reference<ReferencedInterface<BlobWorkerInterface>>> v;
		v.push_back(
		    makeReference<ReferencedInterface<BlobWorkerInterface>>(self->trState->cx->blobWorker_interf[workerId]));
		state Reference<MultiInterface<ReferencedInterface<BlobWorkerInterface>>> location =
		    makeReference<BWLocationInfo>(v);
		// use load balance with one option for now for retry and error handling
		BlobGranuleFileReply rep = wait(loadBalance(location,
		                                            &BlobWorkerInterface::blobGranuleFileRequest,
		                                            req,
		                                            TaskPriority::DefaultPromiseEndpoint,
		                                            AtMostOnce::False,
		                                            nullptr));

		if (BG_REQUEST_DEBUG) {
			fmt::print("Blob granule request for [{0} - {1}) @ {2} - {3} got reply from {4}:\n",
			           granuleStartKey.printable(),
			           granuleEndKey.printable(),
			           begin,
			           *readVersionOut,
			           workerId.toString());
		}
		results.arena().dependsOn(rep.arena);
		for (auto& chunk : rep.chunks) {
			if (BG_REQUEST_DEBUG) {
				fmt::print("[{0} - {1})\n", chunk.keyRange.begin.printable(), chunk.keyRange.end.printable());

				fmt::print("  SnapshotFile: {0}\n    \n  DeltaFiles:\n",
				           chunk.snapshotFile.present() ? chunk.snapshotFile.get().toString().c_str() : "<none>");
				for (auto& df : chunk.deltaFiles) {
					fmt::print("    {0}\n", df.toString());
				}
				fmt::print("  Deltas: ({0})", chunk.newDeltas.size());
				if (chunk.newDeltas.size() > 0) {
					fmt::print(" with version [{0} - {1}]",
					           chunk.newDeltas[0].version,
					           chunk.newDeltas[chunk.newDeltas.size() - 1].version);
				}
				fmt::print("  IncludedVersion: {0}\n\n\n", chunk.includedVersion);
			}

			results.push_back(results.arena(), chunk);
			keyRange = KeyRangeRef(std::min(chunk.keyRange.end, keyRange.end), keyRange.end);
		}
	}
	return results;
}

Future<Standalone<VectorRef<BlobGranuleChunkRef>>> Transaction::readBlobGranules(const KeyRange& range,
                                                                                 Version begin,
                                                                                 Optional<Version> readVersion,
                                                                                 Version* readVersionOut) {
	return readBlobGranulesActor(this, range, begin, readVersion, readVersionOut);
}

ACTOR Future<Void> setPerpetualStorageWiggle(Database cx, bool enable, LockAware lockAware) {
	state ReadYourWritesTransaction tr(cx);
	loop {
		try {
			tr.setOption(FDBTransactionOptions::ACCESS_SYSTEM_KEYS);
			if (lockAware) {
				tr.setOption(FDBTransactionOptions::LOCK_AWARE);
			}

			tr.set(perpetualStorageWiggleKey, enable ? "1"_sr : "0"_sr);
			wait(tr.commit());
			break;
		} catch (Error& e) {
			wait(tr.onError(e));
		}
	}
	return Void();
}

ACTOR Future<std::vector<std::pair<UID, StorageWiggleValue>>> readStorageWiggleValues(Database cx,
                                                                                      bool primary,
                                                                                      bool use_system_priority) {
	state const Key readKey = perpetualStorageWiggleIDPrefix.withSuffix(primary ? "primary/"_sr : "remote/"_sr);
	state KeyBackedObjectMap<UID, StorageWiggleValue, decltype(IncludeVersion())> metadataMap(readKey,
	                                                                                          IncludeVersion());
	state Reference<ReadYourWritesTransaction> tr(new ReadYourWritesTransaction(cx));
	state std::vector<std::pair<UID, StorageWiggleValue>> res;
	// read the wiggling pairs
	loop {
		try {
			tr->setOption(FDBTransactionOptions::READ_SYSTEM_KEYS);
			tr->setOption(FDBTransactionOptions::READ_LOCK_AWARE);
			if (use_system_priority) {
				tr->setOption(FDBTransactionOptions::PRIORITY_SYSTEM_IMMEDIATE);
			}
			wait(store(res, metadataMap.getRange(tr, UID(0, 0), Optional<UID>(), CLIENT_KNOBS->TOO_MANY)));
			wait(tr->commit());
			break;
		} catch (Error& e) {
			wait(tr->onError(e));
		}
	}
	return res;
}

ACTOR Future<Standalone<VectorRef<KeyRef>>> splitStorageMetrics(Database cx,
                                                                KeyRange keys,
                                                                StorageMetrics limit,
                                                                StorageMetrics estimated) {
	state Span span("NAPI:SplitStorageMetrics"_loc);
	loop {
		state std::vector<std::pair<KeyRange, Reference<LocationInfo>>> locations =
		    wait(getKeyRangeLocations(cx,
		                              keys,
		                              CLIENT_KNOBS->STORAGE_METRICS_SHARD_LIMIT,
		                              Reverse::False,
		                              &StorageServerInterface::splitMetrics,
		                              span.context,
		                              Optional<UID>(),
		                              UseProvisionalProxies::False));
		state StorageMetrics used;
		state Standalone<VectorRef<KeyRef>> results;

		// SOMEDAY: Right now, if there are too many shards we delay and check again later. There may be a better
		// solution to this.
		if (locations.size() == CLIENT_KNOBS->STORAGE_METRICS_SHARD_LIMIT) {
			wait(delay(CLIENT_KNOBS->STORAGE_METRICS_TOO_MANY_SHARDS_DELAY, TaskPriority::DataDistribution));
			cx->invalidateCache(keys);
		} else {
			results.push_back_deep(results.arena(), keys.begin);
			try {
				//TraceEvent("SplitStorageMetrics").detail("Locations", locations.size());

				state int i = 0;
				for (; i < locations.size(); i++) {
					SplitMetricsRequest req(locations[i].first, limit, used, estimated, i == locations.size() - 1);
					SplitMetricsReply res = wait(loadBalance(locations[i].second->locations(),
					                                         &StorageServerInterface::splitMetrics,
					                                         req,
					                                         TaskPriority::DataDistribution));
					if (res.splits.size() &&
					    res.splits[0] <= results.back()) { // split points are out of order, possibly because of moving
						                                   // data, throw error to retry
						ASSERT_WE_THINK(
						    false); // FIXME: This seems impossible and doesn't seem to be covered by testing
						throw all_alternatives_failed();
					}
					if (res.splits.size()) {
						results.append(results.arena(), res.splits.begin(), res.splits.size());
						results.arena().dependsOn(res.splits.arena());
					}
					used = res.used;

					//TraceEvent("SplitStorageMetricsResult").detail("Used", used.bytes).detail("Location", i).detail("Size", res.splits.size());
				}

				if (used.allLessOrEqual(limit * CLIENT_KNOBS->STORAGE_METRICS_UNFAIR_SPLIT_LIMIT)) {
					results.resize(results.arena(), results.size() - 1);
				}

				results.push_back_deep(results.arena(), keys.end);
				return results;
			} catch (Error& e) {
				if (e.code() != error_code_wrong_shard_server && e.code() != error_code_all_alternatives_failed) {
					TraceEvent(SevError, "SplitStorageMetricsError").error(e);
					throw;
				}
				cx->invalidateCache(keys);
				wait(delay(CLIENT_KNOBS->WRONG_SHARD_SERVER_DELAY, TaskPriority::DataDistribution));
			}
		}
	}
}

Future<Standalone<VectorRef<KeyRef>>> DatabaseContext::splitStorageMetrics(KeyRange const& keys,
                                                                           StorageMetrics const& limit,
                                                                           StorageMetrics const& estimated) {
	return ::splitStorageMetrics(Database(Reference<DatabaseContext>::addRef(this)), keys, limit, estimated);
}

void Transaction::checkDeferredError() const {
	trState->cx->checkDeferredError();
}

Reference<TransactionLogInfo> Transaction::createTrLogInfoProbabilistically(const Database& cx) {
	if (!cx->isError()) {
		double clientSamplingProbability = GlobalConfig::globalConfig().get<double>(
		    fdbClientInfoTxnSampleRate, CLIENT_KNOBS->CSI_SAMPLING_PROBABILITY);
		if (((networkOptions.logClientInfo.present() && networkOptions.logClientInfo.get()) || BUGGIFY) &&
		    deterministicRandom()->random01() < clientSamplingProbability &&
		    (!g_network->isSimulated() || !g_simulator.speedUpSimulation)) {
			return makeReference<TransactionLogInfo>(TransactionLogInfo::DATABASE);
		}
	}

	return Reference<TransactionLogInfo>();
}

void Transaction::setTransactionID(uint64_t id) {
	ASSERT(getSize() == 0);
	trState->spanID = SpanID(id, trState->spanID.second());
}

void Transaction::setToken(uint64_t token) {
	ASSERT(getSize() == 0);
	trState->spanID = SpanID(trState->spanID.first(), token);
}

void enableClientInfoLogging() {
	ASSERT(networkOptions.logClientInfo.present() == false);
	networkOptions.logClientInfo = true;
	TraceEvent(SevInfo, "ClientInfoLoggingEnabled").log();
}

ACTOR Future<Void> snapCreate(Database cx, Standalone<StringRef> snapCmd, UID snapUID) {
	TraceEvent("SnapCreateEnter").detail("SnapCmd", snapCmd).detail("UID", snapUID);
	try {
		loop {
			choose {
				when(wait(cx->onProxiesChanged())) {}
				when(wait(basicLoadBalance(cx->getCommitProxies(UseProvisionalProxies::False),
				                           &CommitProxyInterface::proxySnapReq,
				                           ProxySnapRequest(snapCmd, snapUID, snapUID),
				                           cx->taskID,
				                           AtMostOnce::True))) {
					TraceEvent("SnapCreateExit").detail("SnapCmd", snapCmd).detail("UID", snapUID);
					return Void();
				}
			}
		}
	} catch (Error& e) {
		TraceEvent("SnapCreateError").error(e).detail("SnapCmd", snapCmd.toString()).detail("UID", snapUID);
		throw;
	}
}

ACTOR Future<bool> checkSafeExclusions(Database cx, std::vector<AddressExclusion> exclusions) {
	TraceEvent("ExclusionSafetyCheckBegin")
	    .detail("NumExclusion", exclusions.size())
	    .detail("Exclusions", describe(exclusions));
	state ExclusionSafetyCheckRequest req(exclusions);
	state bool ddCheck;
	try {
		loop {
			choose {
				when(wait(cx->onProxiesChanged())) {}
				when(ExclusionSafetyCheckReply _ddCheck =
				         wait(basicLoadBalance(cx->getCommitProxies(UseProvisionalProxies::False),
				                               &CommitProxyInterface::exclusionSafetyCheckReq,
				                               req,
				                               cx->taskID))) {
					ddCheck = _ddCheck.safe;
					break;
				}
			}
		}
	} catch (Error& e) {
		if (e.code() != error_code_actor_cancelled) {
			TraceEvent("ExclusionSafetyCheckError")
			    .error(e)
			    .detail("NumExclusion", exclusions.size())
			    .detail("Exclusions", describe(exclusions));
		}
		throw;
	}
	TraceEvent("ExclusionSafetyCheckCoordinators").log();
	wait(cx->getConnectionRecord()->resolveHostnames());
	state ClientCoordinators coordinatorList(cx->getConnectionRecord());
	state std::vector<Future<Optional<LeaderInfo>>> leaderServers;
	leaderServers.reserve(coordinatorList.clientLeaderServers.size());
	for (int i = 0; i < coordinatorList.clientLeaderServers.size(); i++) {
		leaderServers.push_back(retryBrokenPromise(coordinatorList.clientLeaderServers[i].getLeader,
		                                           GetLeaderRequest(coordinatorList.clusterKey, UID()),
		                                           TaskPriority::CoordinationReply));
	}
	// Wait for quorum so we don't dismiss live coordinators as unreachable by acting too fast
	choose {
		when(wait(smartQuorum(leaderServers, leaderServers.size() / 2 + 1, 1.0))) {}
		when(wait(delay(3.0))) {
			TraceEvent("ExclusionSafetyCheckNoCoordinatorQuorum").log();
			return false;
		}
	}
	int attemptCoordinatorExclude = 0;
	int coordinatorsUnavailable = 0;
	for (int i = 0; i < leaderServers.size(); i++) {
		NetworkAddress leaderAddress =
		    coordinatorList.clientLeaderServers[i].getLeader.getEndpoint().getPrimaryAddress();
		if (leaderServers[i].isReady()) {
			if ((std::count(
			         exclusions.begin(), exclusions.end(), AddressExclusion(leaderAddress.ip, leaderAddress.port)) ||
			     std::count(exclusions.begin(), exclusions.end(), AddressExclusion(leaderAddress.ip)))) {
				attemptCoordinatorExclude++;
			}
		} else {
			coordinatorsUnavailable++;
		}
	}
	int faultTolerance = (leaderServers.size() - 1) / 2 - coordinatorsUnavailable;
	bool coordinatorCheck = (attemptCoordinatorExclude <= faultTolerance);
	TraceEvent("ExclusionSafetyCheckFinish")
	    .detail("CoordinatorListSize", leaderServers.size())
	    .detail("NumExclusions", exclusions.size())
	    .detail("FaultTolerance", faultTolerance)
	    .detail("AttemptCoordinatorExclude", attemptCoordinatorExclude)
	    .detail("CoordinatorCheck", coordinatorCheck)
	    .detail("DataDistributorCheck", ddCheck);

	return (ddCheck && coordinatorCheck);
}

ACTOR Future<Void> addInterfaceActor(std::map<Key, std::pair<Value, ClientLeaderRegInterface>>* address_interface,
                                     Reference<FlowLock> connectLock,
                                     KeyValue kv) {
	wait(connectLock->take());
	state FlowLock::Releaser releaser(*connectLock);
	state ClientWorkerInterface workerInterf =
	    BinaryReader::fromStringRef<ClientWorkerInterface>(kv.value, IncludeVersion());
	state ClientLeaderRegInterface leaderInterf(workerInterf.address());
	choose {
		when(Optional<LeaderInfo> rep =
		         wait(brokenPromiseToNever(leaderInterf.getLeader.getReply(GetLeaderRequest())))) {
			StringRef ip_port =
			    kv.key.endsWith(LiteralStringRef(":tls")) ? kv.key.removeSuffix(LiteralStringRef(":tls")) : kv.key;
			(*address_interface)[ip_port] = std::make_pair(kv.value, leaderInterf);

			if (workerInterf.reboot.getEndpoint().addresses.secondaryAddress.present()) {
				Key full_ip_port2 =
				    StringRef(workerInterf.reboot.getEndpoint().addresses.secondaryAddress.get().toString());
				StringRef ip_port2 = full_ip_port2.endsWith(LiteralStringRef(":tls"))
				                         ? full_ip_port2.removeSuffix(LiteralStringRef(":tls"))
				                         : full_ip_port2;
				(*address_interface)[ip_port2] = std::make_pair(kv.value, leaderInterf);
			}
		}
		when(wait(delay(CLIENT_KNOBS->CLI_CONNECT_TIMEOUT))) {} // NOTE : change timeout time here if necessary
	}
	return Void();
}

ACTOR static Future<int64_t> rebootWorkerActor(DatabaseContext* cx, ValueRef addr, bool check, int duration) {
	// ignore negative value
	if (duration < 0)
		duration = 0;
	// fetch the addresses of all workers
	state std::map<Key, std::pair<Value, ClientLeaderRegInterface>> address_interface;
	if (!cx->getConnectionRecord())
		return 0;
	RangeResult kvs = wait(getWorkerInterfaces(cx->getConnectionRecord()));
	ASSERT(!kvs.more);
	// Note: reuse this knob from fdbcli, change it if necessary
	Reference<FlowLock> connectLock(new FlowLock(CLIENT_KNOBS->CLI_CONNECT_PARALLELISM));
	std::vector<Future<Void>> addInterfs;
	for (const auto& it : kvs) {
		addInterfs.push_back(addInterfaceActor(&address_interface, connectLock, it));
	}
	wait(waitForAll(addInterfs));
	if (!address_interface.count(addr))
		return 0;

	BinaryReader::fromStringRef<ClientWorkerInterface>(address_interface[addr].first, IncludeVersion())
	    .reboot.send(RebootRequest(false, check, duration));
	return 1;
}

Future<int64_t> DatabaseContext::rebootWorker(StringRef addr, bool check, int duration) {
	return rebootWorkerActor(this, addr, check, duration);
}

Future<Void> DatabaseContext::forceRecoveryWithDataLoss(StringRef dcId) {
	return forceRecovery(getConnectionRecord(), dcId);
}

ACTOR static Future<Void> createSnapshotActor(DatabaseContext* cx, UID snapUID, StringRef snapCmd) {
	wait(mgmtSnapCreate(cx->clone(), snapCmd, snapUID));
	return Void();
}

Future<Void> DatabaseContext::createSnapshot(StringRef uid, StringRef snapshot_command) {
	std::string uid_str = uid.toString();
	if (!std::all_of(uid_str.begin(), uid_str.end(), [](unsigned char c) { return std::isxdigit(c); }) ||
	    uid_str.size() != 32) {
		// only 32-length hex string is considered as a valid UID
		throw snap_invalid_uid_string();
	}
	return createSnapshotActor(this, UID::fromString(uid_str), snapshot_command);
}

ACTOR Future<Void> storageFeedVersionUpdater(StorageServerInterface interf, ChangeFeedStorageData* self) {
	state Promise<Void> destroyed = self->destroyed;
	loop {
		if (destroyed.isSet()) {
			return Void();
		}
		if (self->version.get() < self->desired.get()) {
			wait(delay(CLIENT_KNOBS->CHANGE_FEED_EMPTY_BATCH_TIME) || self->version.whenAtLeast(self->desired.get()));
			if (destroyed.isSet()) {
				return Void();
			}
			if (self->version.get() < self->desired.get()) {
				ChangeFeedVersionUpdateReply rep = wait(brokenPromiseToNever(
				    interf.changeFeedVersionUpdate.getReply(ChangeFeedVersionUpdateRequest(self->desired.get()))));
				if (rep.version > self->version.get()) {
					self->version.set(rep.version);
				}
			}
		} else {
			wait(self->desired.whenAtLeast(self->version.get() + 1));
		}
	}
}

Reference<ChangeFeedStorageData> DatabaseContext::getStorageData(StorageServerInterface interf) {
	auto it = changeFeedUpdaters.find(interf.id());
	if (it == changeFeedUpdaters.end()) {
		Reference<ChangeFeedStorageData> newStorageUpdater = makeReference<ChangeFeedStorageData>();
		newStorageUpdater->id = interf.id();
		newStorageUpdater->updater = storageFeedVersionUpdater(interf, newStorageUpdater.getPtr());
		changeFeedUpdaters[interf.id()] = newStorageUpdater;
		return newStorageUpdater;
	}
	return it->second;
}

Version ChangeFeedData::getVersion() {
	if (notAtLatest.get() == 0 && mutations.isEmpty()) {
		Version v = storageData[0]->version.get();
		for (int i = 1; i < storageData.size(); i++) {
			if (storageData[i]->version.get() < v) {
				v = storageData[i]->version.get();
			}
		}
		return std::max(v, lastReturnedVersion.get());
	}
	return lastReturnedVersion.get();
}

ACTOR Future<Void> changeFeedWhenAtLatest(ChangeFeedData* self, Version version) {
	state Future<Void> lastReturned = self->lastReturnedVersion.whenAtLeast(version);
	loop {
		if (self->notAtLatest.get() == 0) {
			std::vector<Future<Void>> allAtLeast;
			for (auto& it : self->storageData) {
				if (it->version.get() < version) {
					if (version > it->desired.get()) {
						it->desired.set(version);
					}
					allAtLeast.push_back(it->version.whenAtLeast(version));
				}
			}
			choose {
				when(wait(lastReturned)) { return Void(); }
				when(wait(waitForAll(allAtLeast))) {
					std::vector<Future<Void>> onEmpty;
					if (!self->mutations.isEmpty()) {
						onEmpty.push_back(self->mutations.onEmpty());
					}
					for (auto& it : self->streams) {
						if (!it.isEmpty()) {
							onEmpty.push_back(it.onEmpty());
						}
					}
					if (!onEmpty.size()) {
						return Void();
					}
					choose {
						when(wait(waitForAll(onEmpty))) {
							wait(delay(0));
							return Void();
						}
						when(wait(lastReturned)) { return Void(); }
						when(wait(self->refresh.getFuture())) {}
						when(wait(self->notAtLatest.onChange())) {}
					}
				}
				when(wait(self->refresh.getFuture())) {}
				when(wait(self->notAtLatest.onChange())) {}
			}
		} else {
			choose {
				when(wait(lastReturned)) { return Void(); }
				when(wait(self->notAtLatest.onChange())) {}
				when(wait(self->refresh.getFuture())) {}
			}
		}
	}
}

Future<Void> ChangeFeedData::whenAtLeast(Version version) {
	return changeFeedWhenAtLatest(this, version);
}

ACTOR Future<Void> singleChangeFeedStream(StorageServerInterface interf,
                                          PromiseStream<Standalone<MutationsAndVersionRef>> results,
                                          ReplyPromiseStream<ChangeFeedStreamReply> replyStream,
                                          Version end,
                                          Reference<ChangeFeedData> feedData,
                                          Reference<ChangeFeedStorageData> storageData) {
	state bool atLatestVersion = false;
	state Version nextVersion = 0;
	try {
		loop {
			if (nextVersion >= end) {
				results.sendError(end_of_stream());
				return Void();
			}
			choose {
				when(state ChangeFeedStreamReply rep = waitNext(replyStream.getFuture())) {
					state int resultLoc = 0;
					while (resultLoc < rep.mutations.size()) {
						wait(results.onEmpty());
						if (rep.mutations[resultLoc].version >= nextVersion) {
							results.send(rep.mutations[resultLoc]);
						} else {
							ASSERT(rep.mutations[resultLoc].mutations.empty());
						}
						resultLoc++;
					}
					nextVersion = rep.mutations.back().version + 1;

					if (!atLatestVersion && rep.atLatestVersion) {
						atLatestVersion = true;
						feedData->notAtLatest.set(feedData->notAtLatest.get() - 1);
					}
					if (rep.minStreamVersion > storageData->version.get()) {
						storageData->version.set(rep.minStreamVersion);
					}

					for (auto& it : feedData->storageData) {
						if (rep.mutations.back().version > it->desired.get()) {
							it->desired.set(rep.mutations.back().version);
						}
					}
				}
				when(wait(atLatestVersion && replyStream.isEmpty() && results.isEmpty()
				              ? storageData->version.whenAtLeast(nextVersion)
				              : Future<Void>(Never()))) {
					MutationsAndVersionRef empty;
					empty.version = storageData->version.get();
					results.send(empty);
					nextVersion = storageData->version.get() + 1;
				}
				when(wait(atLatestVersion && replyStream.isEmpty() && !results.isEmpty() ? results.onEmpty()
				                                                                         : Future<Void>(Never()))) {}
			}
		}
	} catch (Error& e) {
		if (e.code() == error_code_actor_cancelled) {
			throw;
		}
		results.sendError(e);
		return Void();
	}
}

ACTOR Future<Void> mergeChangeFeedStream(Reference<DatabaseContext> db,
                                         std::vector<std::pair<StorageServerInterface, KeyRange>> interfs,
                                         Reference<ChangeFeedData> results,
                                         Key rangeID,
                                         Version* begin,
                                         Version end) {
	state std::priority_queue<MutationAndVersionStream, std::vector<MutationAndVersionStream>> mutations;
	state std::vector<Future<Void>> fetchers(interfs.size());
	state std::vector<MutationAndVersionStream> streams(interfs.size());

	results->streams.clear();
	for (auto& it : interfs) {
		ChangeFeedStreamRequest req;
		req.rangeID = rangeID;
		req.begin = *begin;
		req.end = end;
		req.range = it.second;
		results->streams.push_back(it.first.changeFeedStream.getReplyStream(req));
	}

	for (auto& it : results->storageData) {
		if (it->debugGetReferenceCount() == 2) {
			db->changeFeedUpdaters.erase(it->id);
		}
	}
	results->storageData.clear();
	Promise<Void> refresh = results->refresh;
	results->refresh = Promise<Void>();
	for (int i = 0; i < interfs.size(); i++) {
		results->storageData.push_back(db->getStorageData(interfs[i].first));
	}
	results->notAtLatest.set(interfs.size());
	refresh.send(Void());

	for (int i = 0; i < interfs.size(); i++) {
		fetchers[i] = singleChangeFeedStream(
		    interfs[i].first, streams[i].results, results->streams[i], end, results, results->storageData[i]);
	}
	state int interfNum = 0;
	while (interfNum < interfs.size()) {
		try {
			Standalone<MutationsAndVersionRef> res = waitNext(streams[interfNum].results.getFuture());
			streams[interfNum].next = res;
			mutations.push(streams[interfNum]);
		} catch (Error& e) {
			if (e.code() != error_code_end_of_stream) {
				throw e;
			}
		}
		interfNum++;
	}
	state Version checkVersion = invalidVersion;
	state Standalone<VectorRef<MutationsAndVersionRef>> nextOut;
	while (mutations.size()) {
		state MutationAndVersionStream nextStream = mutations.top();
		mutations.pop();
		ASSERT(nextStream.next.version >= checkVersion);
		if (nextStream.next.version != checkVersion) {
			if (nextOut.size()) {
				*begin = checkVersion + 1;
				results->mutations.send(nextOut);
				results->lastReturnedVersion.set(nextOut.back().version);
				nextOut = Standalone<VectorRef<MutationsAndVersionRef>>();
			}
			checkVersion = nextStream.next.version;
		}
		if (nextOut.size() && nextStream.next.version == nextOut.back().version) {
			if (nextStream.next.mutations.size() &&
			    nextStream.next.mutations.front().param1 != lastEpochEndPrivateKey) {
				nextOut.back().mutations.append_deep(
				    nextOut.arena(), nextStream.next.mutations.begin(), nextStream.next.mutations.size());
			}
		} else {
			nextOut.push_back_deep(nextOut.arena(), nextStream.next);
		}
		try {
			Standalone<MutationsAndVersionRef> res = waitNext(nextStream.results.getFuture());
			nextStream.next = res;
			mutations.push(nextStream);
		} catch (Error& e) {
			if (e.code() != error_code_end_of_stream) {
				throw e;
			}
		}
	}
	if (nextOut.size()) {
		results->mutations.send(nextOut);
		results->lastReturnedVersion.set(nextOut.back().version);
	}
	throw end_of_stream();
}

ACTOR Future<KeyRange> getChangeFeedRange(Reference<DatabaseContext> db, Database cx, Key rangeID, Version begin = 0) {
	state Transaction tr(cx);
	state Key rangeIDKey = rangeID.withPrefix(changeFeedPrefix);

	auto cacheLoc = db->changeFeedCache.find(rangeID);
	if (cacheLoc != db->changeFeedCache.end()) {
		return cacheLoc->second;
	}

	loop {
		try {
			tr.setOption(FDBTransactionOptions::READ_SYSTEM_KEYS);
			Version readVer = wait(tr.getReadVersion());
			if (readVer < begin) {
				wait(delay(FLOW_KNOBS->PREVENT_FAST_SPIN_DELAY));
				tr.reset();
			} else {
				Optional<Value> val = wait(tr.get(rangeIDKey));
				if (!val.present()) {
					throw change_feed_not_registered();
				}
				if (db->changeFeedCache.size() > CLIENT_KNOBS->CHANGE_FEED_CACHE_SIZE) {
					db->changeFeedCache.clear();
				}
				KeyRange range = std::get<0>(decodeChangeFeedValue(val.get()));
				db->changeFeedCache[rangeID] = range;
				return range;
			}
		} catch (Error& e) {
			wait(tr.onError(e));
		}
	}
}

ACTOR Future<Void> getChangeFeedStreamActor(Reference<DatabaseContext> db,
                                            Reference<ChangeFeedData> results,
                                            Key rangeID,
                                            Version begin,
                                            Version end,
                                            KeyRange range) {
	state Database cx(db);
	state Span span("NAPI:GetChangeFeedStream"_loc);

	loop {
		state KeyRange keys;
		try {
			KeyRange fullRange = wait(getChangeFeedRange(db, cx, rangeID, begin));
			keys = fullRange & range;
			state std::vector<std::pair<KeyRange, Reference<LocationInfo>>> locations =
			    wait(getKeyRangeLocations(cx,
			                              keys,
			                              CLIENT_KNOBS->CHANGE_FEED_LOCATION_LIMIT,
			                              Reverse::False,
			                              &StorageServerInterface::changeFeedStream,
			                              span.context,
			                              Optional<UID>(),
			                              UseProvisionalProxies::False));

			if (locations.size() >= CLIENT_KNOBS->CHANGE_FEED_LOCATION_LIMIT) {
				ASSERT_WE_THINK(false);
				throw unknown_change_feed();
			}

			state std::vector<int> chosenLocations(locations.size());
			state int loc = 0;
			while (loc < locations.size()) {
				// FIXME: create a load balance function for this code so future users of reply streams do not have
				// to duplicate this code
				int count = 0;
				int useIdx = -1;
				for (int i = 0; i < locations[loc].second->size(); i++) {
					if (!IFailureMonitor::failureMonitor()
					         .getState(
					             locations[loc].second->get(i, &StorageServerInterface::changeFeedStream).getEndpoint())
					         .failed) {
						if (deterministicRandom()->random01() <= 1.0 / ++count) {
							useIdx = i;
						}
					}
				}

				if (useIdx >= 0) {
					chosenLocations[loc] = useIdx;
					loc++;
					continue;
				}

				std::vector<Future<Void>> ok(locations[loc].second->size());
				for (int i = 0; i < ok.size(); i++) {
					ok[i] = IFailureMonitor::failureMonitor().onStateEqual(
					    locations[loc].second->get(i, &StorageServerInterface::changeFeedStream).getEndpoint(),
					    FailureStatus(false));
				}

				// Making this SevWarn means a lot of clutter
				if (now() - g_network->networkInfo.newestAlternativesFailure > 1 ||
				    deterministicRandom()->random01() < 0.01) {
					TraceEvent("AllAlternativesFailed").detail("Alternatives", locations[0].second->description());
				}

				wait(allAlternativesFailedDelay(quorum(ok, 1)));
				loc = 0;
			}

			if (locations.size() > 1) {
				std::vector<std::pair<StorageServerInterface, KeyRange>> interfs;
				for (int i = 0; i < locations.size(); i++) {
					interfs.emplace_back(locations[i].second->getInterface(chosenLocations[i]),
					                     locations[i].first & range);
				}
				wait(mergeChangeFeedStream(db, interfs, results, rangeID, &begin, end) || cx->connectionFileChanged());
			} else {
				state ChangeFeedStreamRequest req;
				req.rangeID = rangeID;
				req.begin = begin;
				req.end = end;
				req.range = range;
				StorageServerInterface interf = locations[0].second->getInterface(chosenLocations[0]);
				state ReplyPromiseStream<ChangeFeedStreamReply> replyStream =
				    interf.changeFeedStream.getReplyStream(req);
				for (auto& it : results->storageData) {
					if (it->debugGetReferenceCount() == 2) {
						db->changeFeedUpdaters.erase(it->id);
					}
				}
				results->streams.clear();
				results->storageData.clear();
				results->storageData.push_back(db->getStorageData(interf));
				Promise<Void> refresh = results->refresh;
				results->refresh = Promise<Void>();
				results->notAtLatest.set(1);
				refresh.send(Void());
				state bool atLatest = false;
				loop {
					wait(results->mutations.onEmpty());
					choose {
						when(wait(cx->connectionFileChanged())) { break; }
						when(ChangeFeedStreamReply rep = waitNext(replyStream.getFuture())) {
							begin = rep.mutations.back().version + 1;
							results->mutations.send(
							    Standalone<VectorRef<MutationsAndVersionRef>>(rep.mutations, rep.arena));
							results->lastReturnedVersion.set(rep.mutations.back().version);
							if (!atLatest && rep.atLatestVersion) {
								atLatest = true;
								results->notAtLatest.set(0);
							}
							if (rep.minStreamVersion > results->storageData[0]->version.get()) {
								results->storageData[0]->version.set(rep.minStreamVersion);
							}
						}
					}
				}
			}
		} catch (Error& e) {
			if (e.code() == error_code_actor_cancelled) {
				for (auto& it : results->storageData) {
					if (it->debugGetReferenceCount() == 2) {
						db->changeFeedUpdaters.erase(it->id);
					}
				}
				results->streams.clear();
				results->storageData.clear();
				results->refresh.sendError(change_feed_cancelled());
				throw;
			}
			if (results->notAtLatest.get() == 0) {
				results->notAtLatest.set(1);
			}

			if (e.code() == error_code_wrong_shard_server || e.code() == error_code_all_alternatives_failed ||
			    e.code() == error_code_connection_failed || e.code() == error_code_unknown_change_feed ||
			    e.code() == error_code_broken_promise) {
				db->changeFeedCache.erase(rangeID);
				cx->invalidateCache(keys);
				wait(delay(CLIENT_KNOBS->WRONG_SHARD_SERVER_DELAY));
			} else {
				results->mutations.sendError(e);
				results->refresh.sendError(change_feed_cancelled());
				for (auto& it : results->storageData) {
					if (it->debugGetReferenceCount() == 2) {
						db->changeFeedUpdaters.erase(it->id);
					}
				}
				results->streams.clear();
				results->storageData.clear();
				return Void();
			}
		}
	}
}

Future<Void> DatabaseContext::getChangeFeedStream(Reference<ChangeFeedData> results,
                                                  Key rangeID,
                                                  Version begin,
                                                  Version end,
                                                  KeyRange range) {
	return getChangeFeedStreamActor(Reference<DatabaseContext>::addRef(this), results, rangeID, begin, end, range);
}

ACTOR Future<std::vector<OverlappingChangeFeedEntry>> singleLocationOverlappingChangeFeeds(
    Database cx,
    Reference<LocationInfo> location,
    KeyRangeRef range,
    Version minVersion) {
	state OverlappingChangeFeedsRequest req;
	req.range = range;
	req.minVersion = minVersion;

	OverlappingChangeFeedsReply rep = wait(loadBalance(cx.getPtr(),
	                                                   location,
	                                                   &StorageServerInterface::overlappingChangeFeeds,
	                                                   req,
	                                                   TaskPriority::DefaultPromiseEndpoint,
	                                                   AtMostOnce::False,
	                                                   cx->enableLocalityLoadBalance ? &cx->queueModel : nullptr));
	return rep.rangeIds;
}

bool compareChangeFeedResult(const OverlappingChangeFeedEntry& i, const OverlappingChangeFeedEntry& j) {
	return i.rangeId < j.rangeId;
}

ACTOR Future<std::vector<OverlappingChangeFeedEntry>> getOverlappingChangeFeedsActor(Reference<DatabaseContext> db,
                                                                                     KeyRangeRef range,
                                                                                     Version minVersion) {
	state Database cx(db);
	state Transaction tr(cx);
	state Span span("NAPI:GetOverlappingChangeFeeds"_loc);

	loop {
		try {
			state std::vector<std::pair<KeyRange, Reference<LocationInfo>>> locations =
			    wait(getKeyRangeLocations(cx,
			                              range,
			                              CLIENT_KNOBS->CHANGE_FEED_LOCATION_LIMIT,
			                              Reverse::False,
			                              &StorageServerInterface::overlappingChangeFeeds,
			                              span.context,
			                              Optional<UID>(),
			                              UseProvisionalProxies::False));

			if (locations.size() >= CLIENT_KNOBS->CHANGE_FEED_LOCATION_LIMIT) {
				TraceEvent(SevError, "OverlappingRangeTooLarge")
				    .detail("Range", range)
				    .detail("Limit", CLIENT_KNOBS->CHANGE_FEED_LOCATION_LIMIT);
				wait(delay(1.0));
				throw all_alternatives_failed();
			}

			state std::vector<Future<std::vector<OverlappingChangeFeedEntry>>> allOverlappingRequests;
			for (auto& it : locations) {
				allOverlappingRequests.push_back(
				    singleLocationOverlappingChangeFeeds(cx, it.second, it.first & range, minVersion));
			}
			wait(waitForAll(allOverlappingRequests));

			std::vector<OverlappingChangeFeedEntry> result;
			for (auto& it : allOverlappingRequests) {
				result.insert(result.end(), it.get().begin(), it.get().end());
			}
			std::sort(result.begin(), result.end(), compareChangeFeedResult);
			result.resize(std::unique(result.begin(), result.end()) - result.begin());
			return result;
		} catch (Error& e) {
			if (e.code() == error_code_wrong_shard_server || e.code() == error_code_all_alternatives_failed) {
				cx->invalidateCache(range);
				wait(delay(CLIENT_KNOBS->WRONG_SHARD_SERVER_DELAY));
			} else {
				throw e;
			}
		}
	}
}

Future<std::vector<OverlappingChangeFeedEntry>> DatabaseContext::getOverlappingChangeFeeds(KeyRangeRef range,
                                                                                           Version minVersion) {
	return getOverlappingChangeFeedsActor(Reference<DatabaseContext>::addRef(this), range, minVersion);
}

ACTOR static Future<Void> popChangeFeedBackup(Database cx, Key rangeID, Version version) {
	state Transaction tr(cx);
	loop {
		try {
			tr.setOption(FDBTransactionOptions::ACCESS_SYSTEM_KEYS);
			state Key rangeIDKey = rangeID.withPrefix(changeFeedPrefix);
			Optional<Value> val = wait(tr.get(rangeIDKey));
			if (val.present()) {
				KeyRange range;
				Version popVersion;
				ChangeFeedStatus status;
				std::tie(range, popVersion, status) = decodeChangeFeedValue(val.get());
				if (version > popVersion) {
					tr.set(rangeIDKey, changeFeedValue(range, version, status));
				}
			} else {
				throw change_feed_not_registered();
			}
			wait(tr.commit());
			return Void();
		} catch (Error& e) {
			wait(tr.onError(e));
		}
	}
}

ACTOR Future<Void> popChangeFeedMutationsActor(Reference<DatabaseContext> db, Key rangeID, Version version) {
	state Database cx(db);
	state Key rangeIDKey = rangeID.withPrefix(changeFeedPrefix);
	state Span span("NAPI:PopChangeFeedMutations"_loc);

	state KeyRange keys = wait(getChangeFeedRange(db, cx, rangeID));

	state std::vector<std::pair<KeyRange, Reference<LocationInfo>>> locations =
	    wait(getKeyRangeLocations(cx,
	                              keys,
	                              3,
	                              Reverse::False,
	                              &StorageServerInterface::changeFeedPop,
	                              span.context,
	                              Optional<UID>(),
	                              UseProvisionalProxies::False));

	if (locations.size() > 2) {
		wait(popChangeFeedBackup(cx, rangeID, version));
		return Void();
	}

	bool foundFailed = false;
	for (int i = 0; i < locations.size() && !foundFailed; i++) {
		for (int j = 0; j < locations[i].second->size() && !foundFailed; j++) {
			if (IFailureMonitor::failureMonitor()
			        .getState(locations[i].second->get(j, &StorageServerInterface::changeFeedPop).getEndpoint())
			        .isFailed()) {
				foundFailed = true;
			}
		}
	}

	if (foundFailed) {
		wait(popChangeFeedBackup(cx, rangeID, version));
		return Void();
	}

	try {
		// FIXME: lookup both the src and dest shards as of the pop version to ensure all locations are popped
		std::vector<Future<Void>> popRequests;
		for (int i = 0; i < locations.size(); i++) {
			for (int j = 0; j < locations[i].second->size(); j++) {
				popRequests.push_back(locations[i].second->getInterface(j).changeFeedPop.getReply(
				    ChangeFeedPopRequest(rangeID, version, locations[i].first)));
			}
		}
		choose {
			when(wait(waitForAll(popRequests))) {}
			when(wait(delay(CLIENT_KNOBS->CHANGE_FEED_POP_TIMEOUT))) {
				wait(popChangeFeedBackup(cx, rangeID, version));
			}
		}
	} catch (Error& e) {
		if (e.code() != error_code_unknown_change_feed && e.code() != error_code_wrong_shard_server &&
		    e.code() != error_code_all_alternatives_failed) {
			throw;
		}
		db->changeFeedCache.erase(rangeID);
		cx->invalidateCache(keys);
		wait(popChangeFeedBackup(cx, rangeID, version));
	}
	return Void();
}

Future<Void> DatabaseContext::popChangeFeedMutations(Key rangeID, Version version) {
	return popChangeFeedMutationsActor(Reference<DatabaseContext>::addRef(this), rangeID, version);
}

Reference<DatabaseContext::TransactionT> DatabaseContext::createTransaction() {
	return makeReference<ReadYourWritesTransaction>(Database(Reference<DatabaseContext>::addRef(this)));
}<|MERGE_RESOLUTION|>--- conflicted
+++ resolved
@@ -4019,15 +4019,10 @@
 					TEST(true); // !GetKeyValuesFamilyReply.more and modifiedSelectors in getRange
 
 					if (!rep.data.size()) {
-<<<<<<< HEAD
 						// VERSION_VECTOR change version to readVersion in getRangeFallback
-						RangeResult result = wait(getRangeFallback<GetKeyValuesFamilyRequest, GetKeyValuesFamilyReply>(
-						    trState, readVersion, originalBegin, originalEnd, mapper, originalLimits, reverse));
-=======
 						RangeResultFamily result = wait(
 						    getRangeFallback<GetKeyValuesFamilyRequest, GetKeyValuesFamilyReply, RangeResultFamily>(
 						        trState, version, originalBegin, originalEnd, mapper, originalLimits, reverse));
->>>>>>> 67eba5ec
 						getRangeFinished(
 						    trState, startTime, originalBegin, originalEnd, snapshot, conflictRange, reverse, result);
 						return result;
