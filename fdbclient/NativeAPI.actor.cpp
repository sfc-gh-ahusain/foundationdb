--- conflicted
+++ resolved
@@ -2492,12 +2492,8 @@
 				cx->invalidateCache(key);
 				wait(delay(CLIENT_KNOBS->WRONG_SHARD_SERVER_DELAY, info.taskID));
 			} else if (e.code() == error_code_watch_cancelled || e.code() == error_code_process_behind) {
-<<<<<<< HEAD
 				// clang-format off
 				TEST(e.code() == error_code_watch_cancelled); // Too many watches on the storage server, poll for changes instead
-=======
->>>>>>> 7307750e
-				TEST(e.code() == error_code_watch_cancelled); // Too many watches on storage server, poll for changes
 				TEST(e.code() == error_code_process_behind); // The storage servers are all behind
 				// clang-format on
 				wait(delay(CLIENT_KNOBS->WATCH_POLLING_TIME, info.taskID));
