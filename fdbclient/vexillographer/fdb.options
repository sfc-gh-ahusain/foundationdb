<?xml version="1.0"?>

<!--

This file should not be edited outside of FoundationDB and is provided as reference for bindings writers.

An <Option> looks like:

  <Option name="" code=""
          paramType="" paramOptional="true" paramDescription=""
          description="" />

name should be lowercase with underscores, except where capitalization should be somewhat
 preserved. Individual bindings may convert everything to lowercase, everything to uppercase,
 or title-capitalize words (but when doing so must preserve other capitalization).

For example, "TLS_key_bytes" may be translated to:
 - tls_key_bytes
 - TLS_KEY_BYTE
 - TLSKeyBytes

If paramType is not present, the option takes no parameter. Otherwise it must be "String", 
 "Int" or "Bytes". These will be parsed according to the C API spec.

If paramType is set, paramDescription must be present and describe the parameter.
If paramOptional is set to any value, the parameter is optional, otherwise required.
description is not currently required but encouraged.

-->

<Options>
  <Scope name="NetworkOption">
    <Option name="local_address"  code="10" 
            paramType="String" paramDescription="IP:PORT" 
            description="Deprecated"/>
    <Option name="cluster_file" code="20"
            paramType="String" paramDescription="path to cluster file"
            description="Deprecated"/>
    <Option name="trace_enable" code="30"
            paramType="String" paramDescription="path to output directory (or NULL for current working directory)"
            description="Enables trace output to a file in a directory of the clients choosing"/>
    <Option name="trace_roll_size" code="31"
            paramType="Int" paramDescription="max size of a single trace output file"
            description="Sets the maximum size in bytes of a single trace output file. This value should be in the range ``[0, INT64_MAX]``. If the value is set to 0, there is no limit on individual file size. The default is a maximum size of 10,485,760 bytes."/>
    <Option name="trace_max_logs_size" code="32"
            paramType="Int" paramDescription="max total size of trace files"
            description="Sets the maximum size of all the trace output files put together. This value should be in the range ``[0, INT64_MAX]``. If the value is set to 0, there is no limit on the total size of the files. The default is a maximum size of 104,857,600 bytes. If the default roll size is used, this means that a maximum of 10 trace files will be written at a time."/>
    <Option name="trace_log_group" code="33"
            paramType="String" paramDescription="value of the LogGroup attribute"
            description="Sets the 'LogGroup' attribute with the specified value for all events in the trace output files. The default log group is 'default'."/>
    <Option name="trace_format" code="34"
            paramType="String" paramDescription="Format of trace files"
            description="Select the format of the log files. xml (the default) and json are supported."/>
    <Option name="trace_clock_source" code="35"
            paramType="String" paramDescription="Trace clock source"
            description="Select clock source for trace files. now (the default) or realtime are supported." />
    <Option name="trace_file_identifier" code="36"
            paramType="String" paramDescription="The identifier that will be part of all trace file names"
            description="Once provided, this string will be used to replace the port/PID in the log file names." />
    <Option name="knob" code="40"
            paramType="String" paramDescription="knob_name=knob_value"
            description="Set internal tuning or debugging knobs"/>
    <Option name="TLS_plugin" code="41"
            paramType="String" paramDescription="file path or linker-resolved name"
            description="Deprecated" />
    <Option name="TLS_cert_bytes" code="42"
            paramType="Bytes" paramDescription="certificates"
            description="Set the certificate chain" />
    <Option name="TLS_cert_path" code="43"
            paramType="String" paramDescription="file path"
            description="Set the file from which to load the certificate chain" />
    <Option name="TLS_key_bytes" code="45"
            paramType="Bytes" paramDescription="key"
            description="Set the private key corresponding to your own certificate" />
    <Option name="TLS_key_path" code="46"
            paramType="String" paramDescription="file path"
            description="Set the file from which to load the private key corresponding to your own certificate" />
    <Option name="TLS_verify_peers" code="47"
            paramType="Bytes" paramDescription="verification pattern"
            description="Set the peer certificate field verification criteria" />
    <Option name="Buggify_enable" code="48"
            description="" />
    <Option name="Buggify_disable" code="49"
            description="" />
    <Option name="Buggify_section_activated_probability" code="50"
            paramType="Int" paramDescription="probability expressed as a percentage between 0 and 100"
            description="Set the probability of a BUGGIFY section being active for the current execution.  Only applies to code paths first traversed AFTER this option is changed." />
    <Option name="Buggify_section_fired_probability" code="51"
            paramType="Int" paramDescription="probability expressed as a percentage between 0 and 100"
            description="Set the probability of an active BUGGIFY section being fired" />
    <Option name="TLS_ca_bytes" code="52"
            paramType="Bytes" paramDescription="ca bundle"
            description="Set the ca bundle" />
    <Option name="TLS_ca_path" code="53"
            paramType="String" paramDescription="file path"
            description="Set the file from which to load the certificate authority bundle" />
    <Option name="TLS_password" code="54"
            paramType="String" paramDescription="key passphrase"
            description="Set the passphrase for encrypted private key. Password should be set before setting the key for the password to be used." />
    <Option name="disable_multi_version_client_api" code="60"
            description="Disables the multi-version client API and instead uses the local client directly. Must be set before setting up the network." />
    <Option name="callbacks_on_external_threads" code="61"
            description="If set, callbacks from external client libraries can be called from threads created by the FoundationDB client library. Otherwise, callbacks will be called from either the thread used to add the callback or the network thread. Setting this option can improve performance when connected using an external client, but may not be safe to use in all environments. Must be set before setting up the network. WARNING: This feature is considered experimental at this time." />
    <Option name="external_client_library" code="62"
            paramType="String" paramDescription="path to client library"
            description="Adds an external client library for use by the multi-version client API. Must be set before setting up the network." />
    <Option name="external_client_directory" code="63"
            paramType="String" paramDescription="path to directory containing client libraries"
            description="Searches the specified path for dynamic libraries and adds them to the list of client libraries for use by the multi-version client API. Must be set before setting up the network." />
    <Option name="disable_local_client" code="64"
            description="Prevents connections through the local client, allowing only connections through externally loaded client libraries. Intended primarily for testing." />
    <Option name="disable_client_statistics_logging" code="70"
            description="Disables logging of client statistics, such as sampled transaction activity." />
    <Option name="enable_slow_task_profiling" code="71"
            description="Deprecated" />
    <Option name="enable_run_loop_profiling" code="71"
            description="Enables debugging feature to perform run loop profiling. Requires trace logging to be enabled. WARNING: this feature is not recommended for use in production." />
    <Option name="client_buggify_enable" code="80"
            description="Enable client buggify - will make requests randomly fail (intended for client testing)" />
    <Option name="client_buggify_disable" code="81"
            description="Disable client buggify" />
    <Option name="client_buggify_section_activated_probability" code="82"
            paramType="Int" paramDescription="probability expressed as a percentage between 0 and 100"
            description="Set the probability of a CLIENT_BUGGIFY section being active for the current execution." />
    <Option name="client_buggify_section_fired_probability" code="83"
            paramType="Int" paramDescription="probability expressed as a percentage between 0 and 100"
            description="Set the probability of an active CLIENT_BUGGIFY section being fired. A section will only fire if it was activated" />
    <Option name="supported_client_versions" code="1000"
            paramType="String" paramDescription="[release version],[source version],[protocol version];..."
            description="This option is set automatically to communicate the list of supported clients to the active client."
            hidden="true" />
    <Option name="external_client" code="1001"
            description="This option is set automatically on all clients loaded externally using the multi-version API." 
            hidden="true" />
    <Option name="external_client_transport_id" code="1002"
            description="This option tells a child on a multiversion client what transport ID to use."
            paramType="Int" paramDescription="Transport ID for the child connection"
            hidden="true" />
  </Scope>

  <Scope name="DatabaseOption">
    <Option name="location_cache_size" code="10"
            paramType="Int" paramDescription="Max location cache entries"
            description="Set the size of the client location cache. Raising this value can boost performance in very large databases where clients access data in a near-random pattern. Defaults to 100000." />
    <Option name="max_watches" code="20"
            paramType="Int" paramDescription="Max outstanding watches"
            description="Set the maximum number of watches allowed to be outstanding on a database connection. Increasing this number could result in increased resource usage. Reducing this number will not cancel any outstanding watches. Defaults to 10000 and cannot be larger than 1000000." />
    <Option name="machine_id" code="21"
            paramType="String" paramDescription="Hexadecimal ID"
            description="Specify the machine ID that was passed to fdbserver processes running on the same machine as this client, for better location-aware load balancing." />
    <Option name="datacenter_id" code="22"
            paramType="String" paramDescription="Hexadecimal ID"
            description="Specify the datacenter ID that was passed to fdbserver processes running in the same datacenter as this client, for better location-aware load balancing." />
    <!-- The snapshot RYW options act like defaults for the equivalent transaction options, but database defaults cannot have cumulative effects from multiple calls.
         Thus, we don't use the defaultFor annotation on these options. -->
    <Option name="snapshot_ryw_enable" code="26"
            description="Snapshot read operations will see the results of writes done in the same transaction. This is the default behavior." />
    <Option name="snapshot_ryw_disable" code="27"
            description="Snapshot read operations will not see the results of writes done in the same transaction. This was the default behavior prior to API version 300." />
    <Option name="transaction_logging_max_field_length" code="405" paramType="Int" paramDescription="Maximum length of escaped key and value fields."
            description="Sets the maximum escaped length of key and value fields to be logged to the trace file via the LOG_TRANSACTION option. This sets the ``transaction_logging_max_field_length`` option of each transaction created by this database. See the transaction option description for more information." 
            defaultFor="405"/>
    <Option name="transaction_timeout" code="500"
            paramType="Int" paramDescription="value in milliseconds of timeout"
            description="Set a timeout in milliseconds which, when elapsed, will cause each transaction automatically to be cancelled. This sets the ``timeout`` option of each transaction created by this database. See the transaction option description for more information. Using this option requires that the API version is 610 or higher." 
            defaultFor="500"/>
    <Option name="transaction_retry_limit" code="501"
            paramType="Int" paramDescription="number of times to retry"
            description="Set a maximum number of retries after which additional calls to ``onError`` will throw the most recently seen error code. This sets the ``retry_limit`` option of each transaction created by this database. See the transaction option description for more information." 
            defaultFor="501"/>
    <Option name="transaction_max_retry_delay" code="502"
            paramType="Int" paramDescription="value in milliseconds of maximum delay"
            description="Set the maximum amount of backoff delay incurred in the call to ``onError`` if the error is retryable. This sets the ``max_retry_delay`` option of each transaction created by this database. See the transaction option description for more information."
            defaultFor="502"/>
    <Option name="transaction_size_limit" code="503"
            paramType="Int" paramDescription="value in bytes"
            description="Set the maximum transaction size in bytes. This sets the ``size_limit`` option on each transaction created by this database. See the transaction option description for more information." 
            defaultFor="503"/>
    <Option name="transaction_causal_read_risky" code="504"
            description="The read version will be committed, and usually will be the latest committed, but might not be the latest committed in the event of a simultaneous fault and misbehaving clock."
            defaultFor="20"/>
    <Option name="transaction_include_port_in_address" code="505"
            description="Addresses returned by get_addresses_for_key include the port when enabled. As of api version 630, this option is enabled by default and setting this has no effect."
            defaultFor="23"/>
  </Scope>
  
  <Scope name="TransactionOption">
    <Option name="causal_write_risky" code="10"
            description="The transaction, if not self-conflicting, may be committed a second time after commit succeeds, in the event of a fault"/>
    <Option name="causal_read_risky" code="20"
            description="The read version will be committed, and usually will be the latest committed, but might not be the latest committed in the event of a simultaneous fault and misbehaving clock."/>
    <Option name="causal_read_disable" code="21" />
    <Option name="include_port_in_address" code="23"
            description="Addresses returned by get_addresses_for_key include the port when enabled. As of api version 630, this option is enabled by default and setting this has no effect." />
    <Option name="next_write_no_write_conflict_range" code="30"
            description="The next write performed on this transaction will not generate a write conflict range. As a result, other transactions which read the key(s) being modified by the next write will not conflict with this transaction. Care needs to be taken when using this option on a transaction that is shared between multiple threads. When setting this option, write conflict ranges will be disabled on the next write operation, regardless of what thread it is on." />
    <Option name="commit_on_first_proxy" code="40"
            description="Committing this transaction will bypass the normal load balancing across proxies and go directly to the specifically nominated 'first proxy'."
            hidden="true" />
    <Option name="check_writes_enable" code="50"
            hidden="true" />
    <Option name="read_your_writes_disable" code="51"
            description="Reads performed by a transaction will not see any prior mutations that occured in that transaction, instead seeing the value which was in the database at the transaction's read version. This option may provide a small performance benefit for the client, but also disables a number of client-side optimizations which are beneficial for transactions which tend to read and write the same keys within a single transaction."/>
    <Option name="read_ahead_disable" code="52"
            description="Deprecated" />
    <Option name="durability_datacenter" code="110" />
    <Option name="durability_risky" code="120" />
    <Option name="durability_dev_null_is_web_scale" code="130"
            description="Deprecated"/>
    <Option name="priority_system_immediate" code="200"
            description="Specifies that this transaction should be treated as highest priority and that lower priority transactions should block behind this one. Use is discouraged outside of low-level tools" />
    <Option name="priority_batch" code="201"
            description="Specifies that this transaction should be treated as low priority and that default priority transactions will be processed first. Batch priority transactions will also be throttled at load levels smaller than for other types of transactions and may be fully cut off in the event of machine failures. Useful for doing batch work simultaneously with latency-sensitive work" />
    <Option name="initialize_new_database" code="300"
            description="This is a write-only transaction which sets the initial configuration. This option is designed for use by database system tools only." />
    <Option name="access_system_keys" code="301"
            description="Allows this transaction to read and modify system keys (those that start with the byte 0xFF)"/>
    <Option name="read_system_keys" code="302"
            description="Allows this transaction to read system keys (those that start with the byte 0xFF)"/>
    <Option name="debug_dump" code="400" 
            hidden="true" />
    <Option name="debug_retry_logging" code="401" paramType="String" paramDescription="Optional transaction name" />
    <Option name="transaction_logging_enable" code="402" paramType="String" paramDescription="String identifier to be used in the logs when tracing this transaction. The identifier must not exceed 100 characters."
            description="Deprecated" />
    <Option name="debug_transaction_identifier" code="403" paramType="String" paramDescription="String identifier to be used when tracing or profiling this transaction. The identifier must not exceed 100 characters."
            description="Sets a client provided identifier for the transaction that will be used in scenarios like tracing or profiling. Client trace logging or transaction profiling must be separately enabled." />
    <Option name="log_transaction" code="404"
            description="Enables tracing for this transaction and logs results to the client trace logs. The DEBUG_TRANSACTION_IDENTIFIER option must be set before using this option, and client trace logging must be enabled to get log output." />
    <Option name="transaction_logging_max_field_length" code="405" paramType="Int" paramDescription="Maximum length of escaped key and value fields."
            description="Sets the maximum escaped length of key and value fields to be logged to the trace file via the LOG_TRANSACTION option, after which the field will be truncated. A negative value disables truncation." />
    <Option name="server_request_tracing" code="406"
	    description="Sets an identifier for server tracing of this transaction. When committed, this identifier triggers logging when each part of the transaction authority encounters it, which is helpful in diagnosing slowness in misbehaving clusters. The identifier is randomly generated. When there is also a debug_transaction_identifier, both IDs are logged together." />
    <Option name="timeout" code="500"
            paramType="Int" paramDescription="value in milliseconds of timeout"
            description="Set a timeout in milliseconds which, when elapsed, will cause the transaction automatically to be cancelled. Valid parameter values are ``[0, INT_MAX]``. If set to 0, will disable all timeouts. All pending and any future uses of the transaction will throw an exception. The transaction can be used again after it is reset. Prior to API version 610, like all other transaction options, the timeout must be reset after a call to ``onError``. If the API version is 610 or greater, the timeout is not reset after an ``onError`` call. This allows the user to specify a longer timeout on specific transactions than the default timeout specified through the ``transaction_timeout`` database option without the shorter database timeout cancelling transactions that encounter a retryable error. Note that at all API versions, it is safe and legal to set the timeout each time the transaction begins, so most code written assuming the older behavior can be upgraded to the newer behavior without requiring any modification, and the caller is not required to implement special logic in retry loops to only conditionally set this option."
            persistent="true" />
    <Option name="retry_limit" code="501"
            paramType="Int" paramDescription="number of times to retry"
            description="Set a maximum number of retries after which additional calls to ``onError`` will throw the most recently seen error code. Valid parameter values are ``[-1, INT_MAX]``. If set to -1, will disable the retry limit. Prior to API version 610, like all other transaction options, the retry limit must be reset after a call to ``onError``. If the API version is 610 or greater, the retry limit is not reset after an ``onError`` call. Note that at all API versions, it is safe and legal to set the retry limit each time the transaction begins, so most code written assuming the older behavior can be upgraded to the newer behavior without requiring any modification, and the caller is not required to implement special logic in retry loops to only conditionally set this option." 
            persistent="true"/>
    <Option name="max_retry_delay" code="502"
            paramType="Int" paramDescription="value in milliseconds of maximum delay"
            description="Set the maximum amount of backoff delay incurred in the call to ``onError`` if the error is retryable. Defaults to 1000 ms. Valid parameter values are ``[0, INT_MAX]``. If the maximum retry delay is less than the current retry delay of the transaction, then the current retry delay will be clamped to the maximum retry delay. Prior to API version 610, like all other transaction options, the maximum retry delay must be reset after a call to ``onError``. If the API version is 610 or greater, the retry limit is not reset after an ``onError`` call. Note that at all API versions, it is safe and legal to set the maximum retry delay each time the transaction begins, so most code written assuming the older behavior can be upgraded to the newer behavior without requiring any modification, and the caller is not required to implement special logic in retry loops to only conditionally set this option."
            persistent="true"/>
    <Option name="size_limit" code="503"
            paramType="Int" paramDescription="value in bytes"
            description="Set the transaction size limit in bytes. The size is calculated by combining the sizes of all keys and values written or mutated, all key ranges cleared, and all read and write conflict ranges. (In other words, it includes the total size of all data included in the request to the cluster to commit the transaction.) Large transactions can cause performance problems on FoundationDB clusters, so setting this limit to a smaller value than the default can help prevent the client from accidentally degrading the cluster's performance. This value must be at least 32 and cannot be set to higher than 10,000,000, the default transaction size limit." />
    <Option name="snapshot_ryw_enable" code="600"
            description="Snapshot read operations will see the results of writes done in the same transaction. This is the default behavior." />
    <Option name="snapshot_ryw_disable" code="601"
            description="Snapshot read operations will not see the results of writes done in the same transaction. This was the default behavior prior to API version 300." />
    <Option name="lock_aware" code="700"
            description="The transaction can read and write to locked databases, and is responsible for checking that it took the lock."/>
    <Option name="used_during_commit_protection_disable" code="701"
            description="By default, operations that are performed on a transaction while it is being committed will not only fail themselves, but they will attempt to fail other in-flight operations (such as the commit) as well. This behavior is intended to help developers discover situations where operations could be unintentionally executed after the transaction has been reset. Setting this option removes that protection, causing only the offending operation to fail."/>
    <Option name="read_lock_aware" code="702"
            description="The transaction can read from locked databases."/>
    <Option name="first_in_batch" code="710"
            description="No other transactions will be applied before this transaction within the same commit version."
            hidden="true" />
    <Option name="use_provisional_proxies" code="711"
            description="This option should only be used by tools which change the database configuration." />
    <Option name="report_conflicting_keys" code="712"
            description="The transaction can retrieve keys that are conflicting with other transactions." />
<<<<<<< HEAD
    <Option name="special_key_space_relaxed" code="713"
            description="By default, the special key space will only allow users to read from exactly one module (a subspace in the special key space). Use this option to allow reading from zero or more modules. Users who set this option should be prepared for new modules, which may have different behaviors than the modules they're currently reading. For example, a new module might block or return an error." />
=======
    <Option name="tag" code="800" paramType="String" paramDescription="String identifier used to associated this transaction with a throttling group. Must not exceed 16 characters."
            description="Adds a tag to the transaction that can be used to apply manual targeted throttling. At most 5 tags can be set on a transaction." />
    <Option name="auto_throttle_tag" code="801" paramType="String" paramDescription="String identifier used to associated this transaction with a throttling group. Must not exceed 16 characters."
            description="Adds a tag to the transaction that can be used to apply manual or automatic targeted throttling. At most 5 tags can be set on a transaction." />
>>>>>>> 8ee09af8
  </Scope>

  <!-- The enumeration values matter - do not change them without
       looking at fdb_c.cpp -->
  <Scope name="StreamingMode">
    <Option name="want_all" code="-2"
            description="Client intends to consume the entire range and would like it all transferred as early as possible." />
    <Option name="iterator" code="-1"
            description="The default. The client doesn't know how much of the range it is likely to used and wants different performance concerns to be balanced. Only a small portion of data is transferred to the client initially (in order to minimize costs if the client doesn't read the entire range), and as the caller iterates over more items in the range larger batches will be transferred in order to minimize latency. After enough iterations, the iterator mode will eventually reach the same byte limit as ``WANT_ALL``" />
    <Option name="exact" code="0"
            description="Infrequently used. The client has passed a specific row limit and wants that many rows delivered in a single batch. Because of iterator operation in client drivers make request batches transparent to the user, consider ``WANT_ALL`` StreamingMode instead. A row limit must be specified if this mode is used." />
    <Option name="small" code="1"
            description="Infrequently used. Transfer data in batches small enough to not be much more expensive than reading individual rows, to minimize cost if iteration stops early." />
    <Option name="medium" code="2"
            description="Infrequently used. Transfer data in batches sized in between small and large." />
    <Option name="large" code="3"
            description="Infrequently used. Transfer data in batches large enough to be, in a high-concurrency environment, nearly as efficient as possible. If the client stops iteration early, some disk and network bandwidth may be wasted. The batch size may still be too small to allow a single client to get high throughput from the database, so if that is what you need consider the SERIAL StreamingMode." />
    <Option name="serial" code="4"
            description="Transfer data in batches large enough that an individual client can get reasonable read bandwidth from the database. If the client stops iteration early, considerable disk and network bandwidth may be wasted." />
  </Scope>

  <Scope name="MutationType">
    <Option name="add" code="2" 
            paramType="Bytes" paramDescription="addend"
            description="Performs an addition of little-endian integers. If the existing value in the database is not present or shorter than ``param``, it is first extended to the length of ``param`` with zero bytes.  If ``param`` is shorter than the existing value in the database, the existing value is truncated to match the length of ``param``. The integers to be added must be stored in a little-endian representation.  They can be signed in two's complement representation or unsigned. You can add to an integer at a known offset in the value by prepending the appropriate number of zero bytes to ``param`` and padding with zero bytes to match the length of the value. However, this offset technique requires that you know the addition will not cause the integer field within the value to overflow."/>
    <Option name="and" code="6"
            paramType="Bytes" paramDescription="value with which to perform bitwise and"
            description="Deprecated"/>
    <Option name="bit_and" code="6"
            paramType="Bytes" paramDescription="value with which to perform bitwise and"
            description="Performs a bitwise ``and`` operation.  If the existing value in the database is not present, then ``param`` is stored in the database. If the existing value in the database is shorter than ``param``, it is first extended to the length of ``param`` with zero bytes.  If ``param`` is shorter than the existing value in the database, the existing value is truncated to match the length of ``param``."/>
    <Option name="or" code="7"
            paramType="Bytes" paramDescription="value with which to perform bitwise or"
            description="Deprecated"/>
    <Option name="bit_or" code="7"
            paramType="Bytes" paramDescription="value with which to perform bitwise or"
            description="Performs a bitwise ``or`` operation.  If the existing value in the database is not present or shorter than ``param``, it is first extended to the length of ``param`` with zero bytes.  If ``param`` is shorter than the existing value in the database, the existing value is truncated to match the length of ``param``."/>
    <Option name="xor" code="8"
            paramType="Bytes" paramDescription="value with which to perform bitwise xor"
            description="Deprecated"/>
    <Option name="bit_xor" code="8"
            paramType="Bytes" paramDescription="value with which to perform bitwise xor"
            description="Performs a bitwise ``xor`` operation.  If the existing value in the database is not present or shorter than ``param``, it is first extended to the length of ``param`` with zero bytes.  If ``param`` is shorter than the existing value in the database, the existing value is truncated to match the length of ``param``."/>
    <Option name="append_if_fits" code="9"
            paramType="Bytes" paramDescription="value to append to the database value"
            description="Appends ``param`` to the end of the existing value already in the database at the given key (or creates the key and sets the value to ``param`` if the key is empty). This will only append the value if the final concatenated value size is less than or equal to the maximum value size (i.e., if it fits). WARNING: No error is surfaced back to the user if the final value is too large because the mutation will not be applied until after the transaction has been committed. Therefore, it is only safe to use this mutation type if one can guarantee that one will keep the total value size under the maximum size."/>
    <Option name="max" code="12"
            paramType="Bytes" paramDescription="value to check against database value"
            description="Performs a little-endian comparison of byte strings. If the existing value in the database is not present or shorter than ``param``, it is first extended to the length of ``param`` with zero bytes.  If ``param`` is shorter than the existing value in the database, the existing value is truncated to match the length of ``param``. The larger of the two values is then stored in the database."/>
    <Option name="min" code="13"
            paramType="Bytes" paramDescription="value to check against database value"
            description="Performs a little-endian comparison of byte strings. If the existing value in the database is not present, then ``param`` is stored in the database. If the existing value in the database is shorter than ``param``, it is first extended to the length of ``param`` with zero bytes.  If ``param`` is shorter than the existing value in the database, the existing value is truncated to match the length of ``param``. The smaller of the two values is then stored in the database."/>
    <Option name="set_versionstamped_key" code="14"
            paramType="Bytes" paramDescription="value to which to set the transformed key"
            description="Transforms ``key`` using a versionstamp for the transaction. Sets the transformed key in the database to ``param``. The key is transformed by removing the final four bytes from the key and reading those as a little-Endian 32-bit integer to get a position ``pos``. The 10 bytes of the key from ``pos`` to ``pos + 10`` are replaced with the versionstamp of the transaction used. The first byte of the key is position 0. A versionstamp is a 10 byte, unique, monotonically (but not sequentially) increasing value for each committed transaction. The first 8 bytes are the committed version of the database (serialized in big-Endian order). The last 2 bytes are monotonic in the serialization order for transactions. WARNING: At this time, versionstamps are compatible with the Tuple layer only in the Java, Python, and Go bindings. Also, note that prior to API version 520, the offset was computed from only the final two bytes rather than the final four bytes." />
    <Option name="set_versionstamped_value" code="15"
            paramType="Bytes" paramDescription="value to versionstamp and set"
            description="Transforms ``param`` using a versionstamp for the transaction. Sets the ``key`` given to the transformed ``param``. The parameter is transformed by removing the final four bytes from ``param`` and reading those as a little-Endian 32-bit integer to get a position ``pos``. The 10 bytes of the parameter from ``pos`` to ``pos + 10`` are replaced with the versionstamp of the transaction used. The first byte of the parameter is position 0. A versionstamp is a 10 byte, unique, monotonically (but not sequentially) increasing value for each committed transaction. The first 8 bytes are the committed version of the database (serialized in big-Endian order). The last 2 bytes are monotonic in the serialization order for transactions. WARNING: At this time, versionstamps are compatible with the Tuple layer only in the Java, Python, and Go bindings. Also, note that prior to API version 520, the versionstamp was always placed at the beginning of the parameter rather than computing an offset." />
    <Option name="byte_min" code="16"
            paramType="Bytes" paramDescription="value to check against database value"
            description="Performs lexicographic comparison of byte strings. If the existing value in the database is not present, then ``param`` is stored. Otherwise the smaller of the two values is then stored in the database."/>
    <Option name="byte_max" code="17"
            paramType="Bytes" paramDescription="value to check against database value"
            description="Performs lexicographic comparison of byte strings. If the existing value in the database is not present, then ``param`` is stored. Otherwise the larger of the two values is then stored in the database."/>
    <Option name="compare_and_clear" code="20"
            paramType="Bytes" paramDescription="Value to compare with"
            description="Performs an atomic ``compare and clear`` operation. If the existing value in the database is equal to the given value, then given key is cleared."/>
  </Scope>

  <Scope name="ConflictRangeType">
    <Option name="read" code="0" description="Used to add a read conflict range"/>
    <Option name="write" code="1" description="Used to add a write conflict range"/>
  </Scope>

  <Scope name="ErrorPredicate">
    <Option name="retryable" code="50000" description="Returns ``true`` if the error indicates the operations in the transactions should be retried because of transient error."/>
    <Option name="maybe_committed" code="50001" description="Returns ``true`` if the error indicates the transaction may have succeeded, though not in a way the system can verify."/>
    <Option name="retryable_not_committed" code="50002" description="Returns ``true`` if the error indicates the transaction has not committed, though in a way that can be retried."/>
  </Scope>

</Options><|MERGE_RESOLUTION|>--- conflicted
+++ resolved
@@ -262,15 +262,12 @@
             description="This option should only be used by tools which change the database configuration." />
     <Option name="report_conflicting_keys" code="712"
             description="The transaction can retrieve keys that are conflicting with other transactions." />
-<<<<<<< HEAD
     <Option name="special_key_space_relaxed" code="713"
             description="By default, the special key space will only allow users to read from exactly one module (a subspace in the special key space). Use this option to allow reading from zero or more modules. Users who set this option should be prepared for new modules, which may have different behaviors than the modules they're currently reading. For example, a new module might block or return an error." />
-=======
     <Option name="tag" code="800" paramType="String" paramDescription="String identifier used to associated this transaction with a throttling group. Must not exceed 16 characters."
             description="Adds a tag to the transaction that can be used to apply manual targeted throttling. At most 5 tags can be set on a transaction." />
     <Option name="auto_throttle_tag" code="801" paramType="String" paramDescription="String identifier used to associated this transaction with a throttling group. Must not exceed 16 characters."
             description="Adds a tag to the transaction that can be used to apply manual or automatic targeted throttling. At most 5 tags can be set on a transaction." />
->>>>>>> 8ee09af8
   </Scope>
 
   <!-- The enumeration values matter - do not change them without
