/*
 * StorageServerInterface.h
 *
 * This source file is part of the FoundationDB open source project
 *
 * Copyright 2013-2018 Apple Inc. and the FoundationDB project authors
 *
 * Licensed under the Apache License, Version 2.0 (the "License");
 * you may not use this file except in compliance with the License.
 * You may obtain a copy of the License at
 *
 *     http://www.apache.org/licenses/LICENSE-2.0
 *
 * Unless required by applicable law or agreed to in writing, software
 * distributed under the License is distributed on an "AS IS" BASIS,
 * WITHOUT WARRANTIES OR CONDITIONS OF ANY KIND, either express or implied.
 * See the License for the specific language governing permissions and
 * limitations under the License.
 */

#ifndef FDBCLIENT_STORAGESERVERINTERFACE_H
#define FDBCLIENT_STORAGESERVERINTERFACE_H
#pragma once

#include "fdbclient/FDBTypes.h"
#include "fdbrpc/Locality.h"
#include "fdbrpc/QueueModel.h"
#include "fdbrpc/fdbrpc.h"
#include "fdbrpc/LoadBalance.actor.h"
#include "flow/Stats.h"
#include "fdbrpc/TimedRequest.h"

// Dead code, removed in the next protocol version
struct VersionReply {
	constexpr static FileIdentifier file_identifier = 3;

	Version version;
	VersionReply() = default;
	explicit VersionReply(Version version) : version(version) {}

	template <class Ar>
	void serialize(Ar& ar) {
		serializer(ar, version);
	}
};

struct StorageServerInterface {
	constexpr static FileIdentifier file_identifier = 15302073;
	enum { BUSY_ALLOWED = 0, BUSY_FORCE = 1, BUSY_LOCAL = 2 };

	enum { LocationAwareLoadBalance = 1 };
	enum { AlwaysFresh = 0 };

	LocalityData locality;
	UID uniqueID;

	RequestStream<struct GetValueRequest> getValue;
	RequestStream<struct GetKeyRequest> getKey;

	// Throws a wrong_shard_server if the keys in the request or result depend on data outside this server OR if a large selector offset prevents
	// all data from being read in one range read
	RequestStream<struct GetKeyValuesRequest> getKeyValues;

	RequestStream<struct GetShardStateRequest> getShardState;
	RequestStream<struct WaitMetricsRequest> waitMetrics;
	RequestStream<struct SplitMetricsRequest> splitMetrics;
	RequestStream<struct ReadHotSubRangeRequest> getReadHotRanges;
	RequestStream<struct GetStorageMetricsRequest> getStorageMetrics;
	RequestStream<ReplyPromise<Void>> waitFailure;
	RequestStream<struct StorageQueuingMetricsRequest> getQueuingMetrics;

	RequestStream<ReplyPromise<KeyValueStoreType>> getKeyValueStoreType;
	RequestStream<struct WatchValueRequest> watchValue;
	bool isCacheServer;
	explicit StorageServerInterface(UID uid) : uniqueID( uid ), isCacheServer(false) {}
	StorageServerInterface() : uniqueID( deterministicRandom()->randomUniqueID() ), isCacheServer(false) {}
	NetworkAddress address() const { return getValue.getEndpoint().getPrimaryAddress(); }
	NetworkAddress stableAddress() const { return getValue.getEndpoint().getStableAddress(); }
	Optional<NetworkAddress> secondaryAddress() const { return getValue.getEndpoint().addresses.secondaryAddress; }
	UID id() const { return uniqueID; }
	std::string toString() const { return id().shortString(); }
	template <class Ar>
	void serialize(Ar& ar) {
		// StorageServerInterface is persisted in the database and in the tLog's data structures, so changes here have to be
		// versioned carefully!

		if constexpr (!is_fb_function<Ar>) {
			serializer(ar, uniqueID, locality, getValue, getKey, getKeyValues, getShardState, waitMetrics, splitMetrics,
			           getReadHotRanges, getStorageMetrics, waitFailure, getQueuingMetrics, getKeyValueStoreType);
			if (ar.protocolVersion().hasWatches()) serializer(ar, watchValue);
			if (ar.protocolVersion().hasCacheRole()) serializer(ar, isCacheServer);
		} else {
<<<<<<< HEAD
			serializer(ar, uniqueID, locality, getValue, getKey, getKeyValues, getShardState, waitMetrics,
			           splitMetrics, getStorageMetrics, waitFailure, getQueuingMetrics, getKeyValueStoreType,
			           watchValue, isCacheServer);
=======
			serializer(ar, uniqueID, locality, getValue, getKey, getKeyValues, getShardState, waitMetrics, splitMetrics,
			           getReadHotRanges, getStorageMetrics, waitFailure, getQueuingMetrics, getKeyValueStoreType,
			           watchValue);
>>>>>>> a08bbcc5
		}
	}
	bool operator == (StorageServerInterface const& s) const { return uniqueID == s.uniqueID; }
	bool operator < (StorageServerInterface const& s) const { return uniqueID < s.uniqueID; }
	void initEndpoints() {
		getValue.getEndpoint( TaskPriority::LoadBalancedEndpoint );
		getKey.getEndpoint( TaskPriority::LoadBalancedEndpoint );
		getKeyValues.getEndpoint( TaskPriority::LoadBalancedEndpoint );
	}
};

struct StorageInfo : NonCopyable, public ReferenceCounted<StorageInfo> {
	Tag tag;
	StorageServerInterface interf;
	StorageInfo() : tag(invalidTag) {}
};

struct ServerCacheInfo {
	std::vector<Tag> tags;
	std::vector<Reference<StorageInfo>> src_info;
	std::vector<Reference<StorageInfo>> dest_info;

	void populateTags() {
		if (tags.size()) return;

		for (const auto& info : src_info) {
			tags.push_back(info->tag);
		}
		for (const auto& info : dest_info) {
			tags.push_back(info->tag);
		}
		uniquify(tags);
	}
};

struct GetValueReply : public LoadBalancedReply {
	constexpr static FileIdentifier file_identifier = 1378929;
	Optional<Value> value;
	bool cached;

	GetValueReply() : cached(false) {}
	GetValueReply(Optional<Value> value, bool cached) : value(value), cached(cached) {}

	template <class Ar>
	void serialize( Ar& ar ) {
		serializer(ar, LoadBalancedReply::penalty, LoadBalancedReply::error, value, cached);
	}
};

struct GetValueRequest : TimedRequest {
	constexpr static FileIdentifier file_identifier = 8454530;
	Key key;
	Version version;
	Optional<UID> debugID;
	ReplyPromise<GetValueReply> reply;

	GetValueRequest(){}
	GetValueRequest(const Key& key, Version ver, Optional<UID> debugID) : key(key), version(ver), debugID(debugID) {}

	template <class Ar>
	void serialize( Ar& ar ) {
		serializer(ar, key, version, debugID, reply);
	}
};

struct WatchValueReply {
	constexpr static FileIdentifier file_identifier = 3;

	Version version;
	bool cached = false;
	WatchValueReply() = default;
	explicit WatchValueReply(Version version) : version(version) {}

	template <class Ar>
	void serialize(Ar& ar) {
		serializer(ar, version, cached);
	}
};

struct WatchValueRequest {
	constexpr static FileIdentifier file_identifier = 14747733;
	Key key;
	Optional<Value> value;
	Version version;
	Optional<UID> debugID;
	ReplyPromise<WatchValueReply> reply;

	WatchValueRequest(){}
	WatchValueRequest(const Key& key, Optional<Value> value, Version ver, Optional<UID> debugID) : key(key), value(value), version(ver), debugID(debugID) {}

	template <class Ar>
	void serialize( Ar& ar ) {
		serializer(ar, key, value, version, debugID, reply);
	}
};

struct GetKeyValuesReply : public LoadBalancedReply {
	constexpr static FileIdentifier file_identifier = 1783066;
	Arena arena;
	VectorRef<KeyValueRef, VecSerStrategy::String> data;
	Version version; // useful when latestVersion was requested
	bool more;
	bool cached = false;

	GetKeyValuesReply() : version(invalidVersion), more(false), cached(false) {}

	template <class Ar>
	void serialize( Ar& ar ) {
		serializer(ar, LoadBalancedReply::penalty, LoadBalancedReply::error, data, version, more, cached, arena);
	}
};

struct GetKeyValuesRequest : TimedRequest {
	constexpr static FileIdentifier file_identifier = 6795746;
	Arena arena;
	KeySelectorRef begin, end;
	Version version;		// or latestVersion
	int limit, limitBytes;
	bool isFetchKeys;
	Optional<UID> debugID;
	ReplyPromise<GetKeyValuesReply> reply;

	GetKeyValuesRequest() : isFetchKeys(false) {}
//	GetKeyValuesRequest(const KeySelectorRef& begin, const KeySelectorRef& end, Version version, int limit, int limitBytes, Optional<UID> debugID) : begin(begin), end(end), version(version), limit(limit), limitBytes(limitBytes) {}
	template <class Ar>
	void serialize( Ar& ar ) {
		serializer(ar, begin, end, version, limit, limitBytes, isFetchKeys, debugID, reply, arena);
	}
};

struct GetKeyReply : public LoadBalancedReply {
	constexpr static FileIdentifier file_identifier = 11226513;
	KeySelector sel;
	bool cached;

	GetKeyReply() : cached(false) {}
	GetKeyReply(KeySelector sel, bool cached) : sel(sel), cached(cached) {}

	template <class Ar>
	void serialize( Ar& ar ) {
		serializer(ar, LoadBalancedReply::penalty, LoadBalancedReply::error, sel, cached);
	}
};

struct GetKeyRequest : TimedRequest {
	constexpr static FileIdentifier file_identifier = 10457870;
	Arena arena;
	KeySelectorRef sel;
	Version version;		// or latestVersion
	ReplyPromise<GetKeyReply> reply;

	GetKeyRequest() {}
	GetKeyRequest(KeySelectorRef const& sel, Version version) : sel(sel), version(version) {}

	template <class Ar>
	void serialize( Ar& ar ) {
		serializer(ar, sel, version, reply, arena);
	}
};

struct GetShardStateReply {
	constexpr static FileIdentifier file_identifier = 0;

	Version first;
	Version second;
	GetShardStateReply() = default;
	GetShardStateReply(Version first, Version second) : first(first), second(second) {}

	template <class Ar>
	void serialize(Ar& ar) {
		serializer(ar, first, second);
	}
};

struct GetShardStateRequest {
	constexpr static FileIdentifier file_identifier = 15860168;
	enum waitMode {
		NO_WAIT = 0,
		FETCHING = 1,
		READABLE = 2
	};

	KeyRange keys;
	int32_t mode;
	ReplyPromise<GetShardStateReply> reply;
	GetShardStateRequest() {}
	GetShardStateRequest( KeyRange const& keys, waitMode mode ) : keys(keys), mode(mode) {}

	template <class Ar>
	void serialize( Ar& ar ) {
		serializer(ar, keys, mode, reply);
	}
};

struct StorageMetrics {
	constexpr static FileIdentifier file_identifier = 13622226;
	int64_t bytes = 0;				// total storage
	int64_t bytesPerKSecond = 0;	// network bandwidth (average over 10s)
	int64_t iosPerKSecond = 0;
	int64_t bytesReadPerKSecond = 0;

	static const int64_t infinity = 1LL<<60;

	bool allLessOrEqual( const StorageMetrics& rhs ) const {
		return bytes <= rhs.bytes && bytesPerKSecond <= rhs.bytesPerKSecond && iosPerKSecond <= rhs.iosPerKSecond &&
		       bytesReadPerKSecond <= rhs.bytesReadPerKSecond;
	}
	void operator += ( const StorageMetrics& rhs ) {
		bytes += rhs.bytes;
		bytesPerKSecond += rhs.bytesPerKSecond;
		iosPerKSecond += rhs.iosPerKSecond;
		bytesReadPerKSecond += rhs.bytesReadPerKSecond;
	}
	void operator -= ( const StorageMetrics& rhs ) {
		bytes -= rhs.bytes;
		bytesPerKSecond -= rhs.bytesPerKSecond;
		iosPerKSecond -= rhs.iosPerKSecond;
		bytesReadPerKSecond -= rhs.bytesReadPerKSecond;
	}
	template <class F>
	void operator *= ( F f ) {
		bytes *= f;
		bytesPerKSecond *= f;
		iosPerKSecond *= f;
		bytesReadPerKSecond *= f;
	}
	bool allZero() const { return !bytes && !bytesPerKSecond && !iosPerKSecond && !bytesReadPerKSecond; }

	template <class Ar>
	void serialize( Ar& ar ) {
		serializer(ar, bytes, bytesPerKSecond, iosPerKSecond, bytesReadPerKSecond);
	}

	void negate() { operator*=(-1.0); }
	StorageMetrics operator - () const { StorageMetrics x(*this); x.negate(); return x; }
	StorageMetrics operator + ( const StorageMetrics& r ) const { StorageMetrics x(*this); x+=r; return x; }
	StorageMetrics operator - ( const StorageMetrics& r ) const { StorageMetrics x(r); x.negate(); x+=*this; return x; }
	template <class F> StorageMetrics operator * ( F f ) const { StorageMetrics x(*this); x*=f; return x; }

	bool operator == ( StorageMetrics const& rhs ) const {
		return bytes == rhs.bytes && bytesPerKSecond == rhs.bytesPerKSecond && iosPerKSecond == rhs.iosPerKSecond &&
		       bytesReadPerKSecond == rhs.bytesReadPerKSecond;
	}

	std::string toString() const {
		return format("Bytes: %lld, BPerKSec: %lld, iosPerKSec: %lld, BReadPerKSec: %lld", bytes, bytesPerKSecond,
		              iosPerKSecond, bytesReadPerKSecond);
	}
};

struct WaitMetricsRequest {
	// Waits for any of the given minimum or maximum metrics to be exceeded, and then returns the current values
	// Send a reversed range for min, max to receive an immediate report
	constexpr static FileIdentifier file_identifier = 1795961;
	Arena arena;
	KeyRangeRef keys;
	StorageMetrics min, max;
	ReplyPromise<StorageMetrics> reply;

	WaitMetricsRequest() {}
	WaitMetricsRequest( KeyRangeRef const& keys, StorageMetrics const& min, StorageMetrics const& max )
		: keys( arena, keys ), min( min ), max( max )
	{
	}

	template <class Ar>
	void serialize( Ar& ar ) {
		serializer(ar, keys, min, max, reply, arena);
	}
};

struct SplitMetricsReply {
	constexpr static FileIdentifier file_identifier = 11530792;
	Standalone<VectorRef<KeyRef>> splits;
	StorageMetrics used;

	template <class Ar>
	void serialize( Ar& ar ) {
		serializer(ar, splits, used);
	}
};

struct SplitMetricsRequest {
	constexpr static FileIdentifier file_identifier = 10463876;
	Arena arena;
	KeyRangeRef keys;
	StorageMetrics limits;
	StorageMetrics used;
	StorageMetrics estimated;
	bool isLastShard;
	ReplyPromise<SplitMetricsReply> reply;

	SplitMetricsRequest() {}
	SplitMetricsRequest( KeyRangeRef const& keys, StorageMetrics const& limits, StorageMetrics const& used, StorageMetrics const& estimated, bool isLastShard ) : keys( arena, keys ), limits( limits ), used( used ), estimated( estimated ), isLastShard( isLastShard ) {}

	template <class Ar>
	void serialize(Ar& ar) {
		serializer(ar, keys, limits, used, estimated, isLastShard, reply, arena);
	}
};

struct ReadHotSubRangeReply {
	constexpr static FileIdentifier file_identifier = 10424537;
	Standalone<VectorRef<KeyRangeRef>> readHotRanges;

	template <class Ar>
	void serialize(Ar& ar) {
		serializer(ar, readHotRanges);
	}
};
struct ReadHotSubRangeRequest {
	constexpr static FileIdentifier file_identifier = 10259266;
	Arena arena;
	KeyRangeRef keys;
	ReplyPromise<ReadHotSubRangeReply> reply;

	ReadHotSubRangeRequest() {}
	ReadHotSubRangeRequest(KeyRangeRef const& keys) : keys(arena, keys) {}

	template <class Ar>
	void serialize(Ar& ar) {
		serializer(ar, keys, reply, arena);
	}
};

struct GetStorageMetricsReply {
	constexpr static FileIdentifier file_identifier = 15491478;
	StorageMetrics load;
	StorageMetrics available;
	StorageMetrics capacity;
	double bytesInputRate;
	int64_t versionLag;
	double lastUpdate;

	GetStorageMetricsReply() : bytesInputRate(0) {}

	template <class Ar>
	void serialize(Ar& ar) {
		serializer(ar, load, available, capacity, bytesInputRate, versionLag, lastUpdate);
	}
};

struct GetStorageMetricsRequest {
	constexpr static FileIdentifier file_identifier = 13290999;
	ReplyPromise<GetStorageMetricsReply> reply;

	template <class Ar>
	void serialize(Ar& ar) {
		serializer(ar, reply);
	}
};

struct StorageQueuingMetricsReply {
	constexpr static FileIdentifier file_identifier = 7633366;
	double localTime;
	int64_t instanceID;  // changes if bytesDurable and bytesInput reset
	int64_t bytesDurable, bytesInput;
	StorageBytes storageBytes;
	Version version; // current storage server version
	Version durableVersion; // latest version durable on storage server
	double cpuUsage;
	double diskUsage;
	double localRateLimit;

	template <class Ar>
	void serialize(Ar& ar) {
		serializer(ar, localTime, instanceID, bytesDurable, bytesInput, version, storageBytes, durableVersion, cpuUsage, diskUsage, localRateLimit);
	}
};

struct StorageQueuingMetricsRequest {
	// SOMEDAY: Send threshold value to avoid polling faster than the information changes?
	constexpr static FileIdentifier file_identifier = 3978640;
	ReplyPromise<struct StorageQueuingMetricsReply> reply;

	template <class Ar>
	void serialize(Ar& ar) {
		serializer(ar, reply);
	}
};

#endif<|MERGE_RESOLUTION|>--- conflicted
+++ resolved
@@ -90,15 +90,9 @@
 			if (ar.protocolVersion().hasWatches()) serializer(ar, watchValue);
 			if (ar.protocolVersion().hasCacheRole()) serializer(ar, isCacheServer);
 		} else {
-<<<<<<< HEAD
-			serializer(ar, uniqueID, locality, getValue, getKey, getKeyValues, getShardState, waitMetrics,
-			           splitMetrics, getStorageMetrics, waitFailure, getQueuingMetrics, getKeyValueStoreType,
-			           watchValue, isCacheServer);
-=======
 			serializer(ar, uniqueID, locality, getValue, getKey, getKeyValues, getShardState, waitMetrics, splitMetrics,
 			           getReadHotRanges, getStorageMetrics, waitFailure, getQueuingMetrics, getKeyValueStoreType,
-			           watchValue);
->>>>>>> a08bbcc5
+			           watchValue, isCacheServer);
 		}
 	}
 	bool operator == (StorageServerInterface const& s) const { return uniqueID == s.uniqueID; }
